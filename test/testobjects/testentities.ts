--- conflicted
+++ resolved
@@ -1,59 +1,55 @@
-import * as df from "../../src";
-import { IEntityFunctionContext } from "../../src/classes";
-
-export class TestEntities {
-    public static StringStore: any = df.entity((context: IEntityFunctionContext): void => {
-        switch (context.df.operationName) {
-            case "set":
-                context.df.setState(context.df.getInput());
-                break;
-            case "get":
-                context.df.return(context.df.getState());
-                break;
-            default:
-                throw new Error("No such operation exists");
-        }
-    });
-
-    public static Counter: any = df.entity((context: IEntityFunctionContext): void => {
-        const input: number = context.df.getInput() as number;
-        const state: number = context.df.getState() as number;
-        switch (context.df.operationName) {
-            case "increment":
-                context.df.setState(input + 1);
-                break;
-            case "add":
-                context.df.setState(state + input);
-                break;
-            case "get":
-                context.df.return(state);
-                break;
-            case "set":
-                context.df.setState(input);
-                break;
-            case "delete":
-                context.df.destructOnExit();
-                break;
-            default:
-                throw Error("Invalid operation");
-        }
-    });
-
-    public static AsyncStringStore: any = df.entity(async (context: IEntityFunctionContext) => {
-        await new Promise(resolve => setTimeout(() => resolve(), 0)); // force onto the event loop and result in a no-op delay
-        switch (context.df.operationName) {
-            case "set":
-                context.df.setState(context.df.getInput());
-                break;
-            case "get":
-                context.df.return(context.df.getState());
-                break;
-            default:
-                throw new Error("No such operation exists");
-        }
-<<<<<<< HEAD
-=======
-
->>>>>>> 57659890
-    });
-}+import * as df from "../../src";
+import { IEntityFunctionContext } from "../../src/classes";
+
+export class TestEntities {
+    public static StringStore: any = df.entity((context: IEntityFunctionContext): void => {
+        switch (context.df.operationName) {
+            case "set":
+                context.df.setState(context.df.getInput());
+                break;
+            case "get":
+                context.df.return(context.df.getState());
+                break;
+            default:
+                throw new Error("No such operation exists");
+        }
+    });
+
+    public static Counter: any = df.entity((context: IEntityFunctionContext): void => {
+        const input: number = context.df.getInput() as number;
+        const state: number = context.df.getState() as number;
+        switch (context.df.operationName) {
+            case "increment":
+                context.df.setState(input + 1);
+                break;
+            case "add":
+                context.df.setState(state + input);
+                break;
+            case "get":
+                context.df.return(state);
+                break;
+            case "set":
+                context.df.setState(input);
+                break;
+            case "delete":
+                context.df.destructOnExit();
+                break;
+            default:
+                throw Error("Invalid operation");
+        }
+    });
+
+    public static AsyncStringStore: any = df.entity(async (context: IEntityFunctionContext) => {
+        await new Promise(resolve => setTimeout(() => resolve(), 0)); // force onto the event loop and result in a no-op delay
+        switch (context.df.operationName) {
+            case "set":
+                context.df.setState(context.df.getInput());
+                break;
+            case "get":
+                context.df.return(context.df.getState());
+                break;
+            default:
+                throw new Error("No such operation exists");
+        }
+    });
+}