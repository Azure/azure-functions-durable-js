import * as df from "../../src";
<<<<<<< HEAD

export class TestEntities {
    public static StringStore = df.entity((context): void => {
        switch (context.df.operationName) {
            case "set":
                context.df.setState(context.df.getInput<string>());
                break;
            case "get":
                context.df.return(context.df.getState<string>());
=======
import { IEntityFunctionContext } from "../../src/classes";

export class TestEntities {
    public static StringStore: any = df.entity((context: IEntityFunctionContext): void => {
        switch (context.df.operationName) {
            case "set":
                context.df.setState(context.df.getInput());
                break;
            case "get":
                context.df.return(context.df.getState());
>>>>>>> f8cff871
                break;
            default:
                throw new Error("No such operation exists");
        }
    });

<<<<<<< HEAD
    public static Counter = df.entity((context): void => {
        const input = context.df.getInput<number>();
        const state = context.df.getState<number>();

        if (input === undefined || state === undefined) {
            throw new Error("Input or state not set");
        }

=======
    public static Counter: any = df.entity((context: IEntityFunctionContext): void => {
        const input: number = context.df.getInput() as number;
        const state: number = context.df.getState() as number;
>>>>>>> f8cff871
        switch (context.df.operationName) {
            case "increment":
                context.df.setState(input + 1);
                break;
            case "add":
                context.df.setState(state + input);
                break;
            case "get":
                context.df.return(state);
                break;
            case "set":
                context.df.setState(input);
                break;
            case "delete":
                context.df.destructOnExit();
                break;
            default:
                throw Error("Invalid operation");
        }
    });
<<<<<<< HEAD
=======

    public static AsyncStringStore: any = df.entity(async (context: IEntityFunctionContext) => {
        await new Promise((resolve) => setTimeout(() => resolve(), 0)); // force onto the event loop and result in a no-op delay
        switch (context.df.operationName) {
            case "set":
                context.df.setState(context.df.getInput());
                break;
            case "get":
                context.df.return(context.df.getState());
                break;
            default:
                throw new Error("No such operation exists");
        }
    });
>>>>>>> f8cff871
}
<|MERGE_RESOLUTION|>--- conflicted
+++ resolved
@@ -1,81 +1,59 @@
-import * as df from "../../src";
-<<<<<<< HEAD
-
-export class TestEntities {
-    public static StringStore = df.entity((context): void => {
-        switch (context.df.operationName) {
-            case "set":
-                context.df.setState(context.df.getInput<string>());
-                break;
-            case "get":
-                context.df.return(context.df.getState<string>());
-=======
-import { IEntityFunctionContext } from "../../src/classes";
-
-export class TestEntities {
-    public static StringStore: any = df.entity((context: IEntityFunctionContext): void => {
-        switch (context.df.operationName) {
-            case "set":
-                context.df.setState(context.df.getInput());
-                break;
-            case "get":
-                context.df.return(context.df.getState());
->>>>>>> f8cff871
-                break;
-            default:
-                throw new Error("No such operation exists");
-        }
-    });
-
-<<<<<<< HEAD
-    public static Counter = df.entity((context): void => {
-        const input = context.df.getInput<number>();
-        const state = context.df.getState<number>();
-
-        if (input === undefined || state === undefined) {
-            throw new Error("Input or state not set");
-        }
-
-=======
-    public static Counter: any = df.entity((context: IEntityFunctionContext): void => {
-        const input: number = context.df.getInput() as number;
-        const state: number = context.df.getState() as number;
->>>>>>> f8cff871
-        switch (context.df.operationName) {
-            case "increment":
-                context.df.setState(input + 1);
-                break;
-            case "add":
-                context.df.setState(state + input);
-                break;
-            case "get":
-                context.df.return(state);
-                break;
-            case "set":
-                context.df.setState(input);
-                break;
-            case "delete":
-                context.df.destructOnExit();
-                break;
-            default:
-                throw Error("Invalid operation");
-        }
-    });
-<<<<<<< HEAD
-=======
-
-    public static AsyncStringStore: any = df.entity(async (context: IEntityFunctionContext) => {
-        await new Promise((resolve) => setTimeout(() => resolve(), 0)); // force onto the event loop and result in a no-op delay
-        switch (context.df.operationName) {
-            case "set":
-                context.df.setState(context.df.getInput());
-                break;
-            case "get":
-                context.df.return(context.df.getState());
-                break;
-            default:
-                throw new Error("No such operation exists");
-        }
-    });
->>>>>>> f8cff871
-}
+import * as df from "../../src";
+
+export class TestEntities {
+    public static StringStore = df.entity((context): void => {
+        switch (context.df.operationName) {
+            case "set":
+                context.df.setState(context.df.getInput<string>());
+                break;
+            case "get":
+                context.df.return(context.df.getState<string>());
+                break;
+            default:
+                throw new Error("No such operation exists");
+        }
+    });
+
+    public static Counter = df.entity((context): void => {
+        const input = context.df.getInput<number>();
+        const state = context.df.getState<number>();
+
+        if (input === undefined || state === undefined) {
+            throw new Error("Input or state not set");
+        }
+
+        switch (context.df.operationName) {
+            case "increment":
+                context.df.setState(input + 1);
+                break;
+            case "add":
+                context.df.setState(state + input);
+                break;
+            case "get":
+                context.df.return(state);
+                break;
+            case "set":
+                context.df.setState(input);
+                break;
+            case "delete":
+                context.df.destructOnExit();
+                break;
+            default:
+                throw Error("Invalid operation");
+        }
+    });
+
+    public static AsyncStringStore: any = df.entity(async (context) => {
+        await new Promise((resolve) => setTimeout(() => resolve(), 0)); // force onto the event loop and result in a no-op delay
+        switch (context.df.operationName) {
+            case "set":
+                context.df.setState(context.df.getInput());
+                break;
+            case "get":
+                context.df.return(context.df.getState());
+                break;
+            default:
+                throw new Error("No such operation exists");
+        }
+    });
+}