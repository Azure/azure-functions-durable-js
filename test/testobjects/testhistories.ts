import * as moment from "moment";
import * as uuidv1 from "uuid/v1";
import {
    DurableHttpRequest,
    DurableHttpResponse,
    EntityId,
    EventRaisedEvent,
    EventSentEvent,
    ExecutionStartedEvent,
    HistoryEvent,
    OrchestratorCompletedEvent,
    OrchestratorStartedEvent,
    SubOrchestrationInstanceCompletedEvent,
    SubOrchestrationInstanceCreatedEvent,
    SubOrchestrationInstanceFailedEvent,
    TaskCompletedEvent,
    TaskFailedEvent,
    TaskScheduledEvent,
    TimerCreatedEvent,
    TimerFiredEvent,
} from "../../src/classes";

export class TestHistories {
    public static GetAnyAOrB(firstTimestamp: Date, completeInOrder: boolean): HistoryEvent[] {
        const firstMoment = moment(firstTimestamp);

        return [
            new OrchestratorStartedEvent({
                eventId: -1,
                timestamp: firstTimestamp,
                isPlayed: false,
            }),
            new ExecutionStartedEvent({
                eventId: -1,
                timestamp: firstTimestamp,
                isPlayed: true,
                name: "AnyAOrB",
                input: JSON.stringify(completeInOrder),
            }),
            new TaskScheduledEvent({
                eventId: 0,
                timestamp: firstTimestamp,
                isPlayed: false,
                name: "TaskA",
                input: JSON.stringify(completeInOrder),
            }),
            new TaskScheduledEvent({
                eventId: 1,
                timestamp: firstTimestamp,
                isPlayed: false,
                name: "TaskB",
                input: JSON.stringify(completeInOrder),
            }),
            new OrchestratorCompletedEvent({
                eventId: -1,
                timestamp: firstTimestamp,
                isPlayed: false,
            }),
            new OrchestratorStartedEvent({
                eventId: -1,
                timestamp: firstMoment.add(1, "s").toDate(),
                isPlayed: false,
            }),
            new TaskCompletedEvent({
                eventId: -1,
                timestamp: firstMoment.add(1, "s").toDate(),
                isPlayed: false,
                result: JSON.stringify(completeInOrder ? "A" : "B"),
                taskScheduledId: completeInOrder ? 0 : 1,
            }),
        ];
    }

    public static GetTimerActivityRaceActivityWinsHistory(
        firstTimestamp: Date,
        iteration: number
    ): HistoryEvent[] {
        const firstIteration = moment(firstTimestamp);
        const fireAt = firstIteration.add(1, "s").toDate();
        const secondIteration = firstIteration.add(500, "ms").toDate();
        const thirdIteration = firstIteration.add(1100, "ms").toDate();
        const finalIteration = firstIteration.add(2, "s").toDate();

        const history = [];

        if (iteration >= 1) {
            history.push(
                new OrchestratorStartedEvent({
                    eventId: -1,
                    timestamp: firstTimestamp,
                    isPlayed: false,
                })
            );
            history.push(
                new ExecutionStartedEvent({
                    eventId: -1,
                    timestamp: firstTimestamp,
                    isPlayed: true,
                    name: "TimerActivityRace",
                })
            );
            history.push(
                new TimerCreatedEvent({
                    eventId: 0,
                    timestamp: firstTimestamp,
                    isPlayed: false,
                    fireAt,
                })
            );
            history.push(
                new TaskScheduledEvent({
                    eventId: 1,
                    timestamp: firstTimestamp,
                    isPlayed: iteration > 1,
                    name: "TaskA",
                })
            );
            history.push(
                new OrchestratorCompletedEvent({
                    eventId: -1,
                    timestamp: firstTimestamp,
                    isPlayed: iteration > 1,
                })
            );
        }

        if (iteration >= 2) {
            history.push(
                new OrchestratorStartedEvent({
                    eventId: -1,
                    timestamp: secondIteration,
                    isPlayed: iteration > 2,
                })
            );
            history.push(
                new TaskCompletedEvent({
                    eventId: -1,
                    timestamp: secondIteration,
                    isPlayed: iteration > 2,
                    taskScheduledId: 1,
                    result: "{}",
                })
            );
            history.push(
                new TaskScheduledEvent({
                    eventId: 2,
                    timestamp: secondIteration,
                    isPlayed: iteration > 2,
                    name: "TaskB",
                })
            );
            history.push(
                new OrchestratorCompletedEvent({
                    eventId: -1,
                    timestamp: firstTimestamp,
                    isPlayed: iteration > 2,
                })
            );
        }

        if (iteration >= 3) {
            history.push(
                new OrchestratorStartedEvent({
                    eventId: -1,
                    timestamp: thirdIteration,
                    isPlayed: iteration > 3,
                })
            );
            history.push(
                new TimerFiredEvent({
                    eventId: -1,
                    timestamp: firstTimestamp,
                    fireAt,
                    isPlayed: iteration > 3,
                    timerId: 0,
                })
            );
            history.push(
                new OrchestratorCompletedEvent({
                    eventId: -1,
                    timestamp: thirdIteration,
                    isPlayed: iteration > 3,
                })
            );
        }

        if (iteration === 4) {
            history.push(
                new OrchestratorStartedEvent({
                    eventId: -1,
                    timestamp: finalIteration,
                    isPlayed: false,
                })
            );
            history.push(
                new TaskCompletedEvent({
                    eventId: -1,
                    timestamp: thirdIteration,
                    isPlayed: false,
                    taskScheduledId: 2,
                    result: "{}",
                })
            );
            history.push(
                new OrchestratorCompletedEvent({
                    eventId: -1,
                    timestamp: finalIteration,
                    isPlayed: false,
                })
            );
        }

        return history;
    }

    public static GetTimerActivityRaceTimerWinsHistory(
        firstTimestamp: Date,
        iteration: number
    ): HistoryEvent[] {
        const firstIteration = moment(firstTimestamp);
        const fireAt = firstIteration.add(1, "s").toDate();
        const secondIteration = firstIteration.add(1100, "ms").toDate();

        const history = [];
        if (iteration >= 1) {
            history.push(
                new OrchestratorStartedEvent({
                    eventId: -1,
                    timestamp: firstTimestamp,
                    isPlayed: false,
                })
            );
            history.push(
                new ExecutionStartedEvent({
                    eventId: -1,
                    timestamp: firstTimestamp,
                    isPlayed: true,
                    name: "TimerActivityRace",
                })
            );
            history.push(
                new TimerCreatedEvent({
                    eventId: 0,
                    timestamp: firstTimestamp,
                    isPlayed: false,
                    fireAt,
                })
            );
            history.push(
                new TaskScheduledEvent({
                    eventId: 1,
                    timestamp: firstTimestamp,
                    isPlayed: iteration > 1,
                    name: "TaskA",
                })
            );
            history.push(
                new OrchestratorCompletedEvent({
                    eventId: -1,
                    timestamp: firstTimestamp,
                    isPlayed: iteration > 1,
                })
            );
        }

        if (iteration >= 2) {
            history.push(
                new OrchestratorStartedEvent({
                    eventId: -1,
                    timestamp: secondIteration,
                    isPlayed: iteration > 2,
                })
            );
            history.push(
                new TimerFiredEvent({
                    eventId: -1,
                    timestamp: firstTimestamp,
                    fireAt,
                    isPlayed: iteration > 2,
                    timerId: 0,
                })
            );
        }

        return history;
    }

    public static GetAnyWithTaskSet(
        firstTimestamp: Date,
        iteration: number,
        eventsBeatTimer: boolean
    ): HistoryEvent[] {
        const firstIteration = moment(firstTimestamp);
        const fireAt = firstIteration.add(300, "s").toDate();

        const history = [];

        if (iteration >= 1) {
            history.push(
                new OrchestratorStartedEvent({
                    eventId: -1,
                    timestamp: firstTimestamp,
                    isPlayed: false,
                })
            );
            history.push(
                new ExecutionStartedEvent({
                    eventId: -1,
                    timestamp: firstTimestamp,
                    isPlayed: true,
                    name: "AnyWithTaskSet",
                })
            );
            history.push(
                new TimerCreatedEvent({
                    eventId: 0,
                    timestamp: firstTimestamp,
                    isPlayed: false,
                    fireAt,
                })
            );
            history.push(
                new OrchestratorCompletedEvent({
                    eventId: -1,
                    timestamp: firstTimestamp,
                    isPlayed: iteration > 1,
                })
            );
        }

        if (iteration >= 2) {
            const secondIteration: Date = eventsBeatTimer
                ? firstIteration.add(2500, "ms").toDate()
                : firstIteration.add(31500, "ms").toDate();

            history.push(
                new OrchestratorStartedEvent({
                    eventId: -1,
                    timestamp: secondIteration,
                    isPlayed: iteration > 2,
                })
            );
            history.push(
                new EventRaisedEvent({
                    eventId: -1,
                    timestamp: firstIteration.add(2, "s").toDate(),
                    isPlayed: false,
                    name: "firstRequiredEvent",
                })
            );
            if (eventsBeatTimer) {
                history.push(
                    new EventRaisedEvent({
                        eventId: -1,
                        timestamp: firstIteration.add(2, "s").toDate(),
                        isPlayed: false,
                        name: "secondRequiredEvent",
                    })
                );
                history.push(
                    new TimerFiredEvent({
                        eventId: -1,
                        timestamp: firstTimestamp,
                        fireAt,
                        isPlayed: false,
                        timerId: 0,
                    })
                );
            } else {
                history.push(
                    new TimerFiredEvent({
                        eventId: -1,
                        timestamp: firstTimestamp,
                        fireAt,
                        isPlayed: false,
                        timerId: 0,
                    })
                );
                history.push(
                    new EventRaisedEvent({
                        eventId: -1,
                        timestamp: firstIteration.add(3, "s").toDate(),
                        isPlayed: false,
                        name: "secondRequiredEvent",
                    })
                );
            }
        }

        return history;
    }

    public static GetCallEntitySet(firstTimestamp: Date, entityId: EntityId): HistoryEvent[] {
        const firstMoment = moment(firstTimestamp);
        const orchestratorId = uuidv1();
        const messageId = uuidv1();

        return [
            new OrchestratorStartedEvent({
                eventId: -1,
                timestamp: firstTimestamp,
                isPlayed: false,
            }),
            new ExecutionStartedEvent({
                eventId: -1,
                timestamp: firstMoment.add(1, "s").toDate(),
                isPlayed: true,
                name: orchestratorId,
                input: JSON.stringify(entityId),
            }),
            new EventSentEvent({
                eventId: 0,
                timestamp: firstMoment.add(1, "s").toDate(),
                isPlayed: true,
                name: "op",
                input: JSON.stringify({
                    id: messageId,
                    op: "set",
                    parent: orchestratorId,
                    timestamp: firstMoment.add(1, "s").toDate(),
                }),
                instanceId: EntityId.getSchedulerIdFromEntityId(entityId),
            }),
            new OrchestratorCompletedEvent({
                eventId: -1,
                timestamp: firstMoment.add(1, "s").toDate(),
                isPlayed: true,
            }),
            new OrchestratorStartedEvent({
                eventId: -1,
                timestamp: firstMoment.add(2, "s").toDate(),
                isPlayed: false,
            }),
            new EventRaisedEvent({
                eventId: -1,
                timestamp: firstMoment.add(2, "s").toDate(),
                isPlayed: false,
                name: messageId,
                input: JSON.stringify({
                    result: null,
                }),
            }),
        ];
    }

    public static GetFanOutFanInDiskUsageComplete(
        firstTimestamp: Date,
        files: string[]
    ): HistoryEvent[] {
        const firstMoment = moment(firstTimestamp);

        return [
            new OrchestratorStartedEvent({
                eventId: -1,
                timestamp: firstTimestamp,
                isPlayed: false,
            }),
            new ExecutionStartedEvent({
                eventId: -1,
                timestamp: firstTimestamp,
                isPlayed: true,
                name: "FanOutFanInDiskUsage",
                input: undefined,
            }),
            new TaskScheduledEvent({
                eventId: 0,
                timestamp: firstTimestamp,
                isPlayed: false,
                name: "GetFileList",
                input: "C:\\Dev",
            }),
            new OrchestratorCompletedEvent({
                eventId: -1,
                timestamp: firstTimestamp,
                isPlayed: false,
            }),
            new OrchestratorStartedEvent({
                eventId: -1,
                timestamp: firstMoment.add(1, "s").toDate(),
                isPlayed: false,
            }),
            new TaskCompletedEvent({
                eventId: -1,
                timestamp: firstMoment.add(1, "s").toDate(),
                isPlayed: false,
                result: JSON.stringify(files),
                taskScheduledId: 0,
            }),
            new OrchestratorCompletedEvent({
                eventId: -1,
                timestamp: firstTimestamp,
                isPlayed: false,
            }),
            new OrchestratorStartedEvent({
                eventId: -1,
                timestamp: firstMoment.add(2, "s").toDate(),
                isPlayed: false,
            }),
        ]
            .concat(
                files.map(
                    (file, index) =>
                        new TaskScheduledEvent({
                            eventId: index + 1,
                            timestamp: firstMoment.add(2, "s").toDate(),
                            isPlayed: false,
                            name: "GetFileSize",
                            input: file,
                        })
                )
            )
            .concat([
                new OrchestratorCompletedEvent({
                    eventId: -1,
                    timestamp: firstTimestamp,
                    isPlayed: false,
                }),
                new OrchestratorStartedEvent({
                    eventId: -1,
                    timestamp: firstMoment.add(2, "s").toDate(),
                    isPlayed: false,
                }),
                new TaskCompletedEvent({
                    eventId: -1,
                    timestamp: firstMoment.add(3, "s").toDate(),
                    isPlayed: false,
                    result: JSON.stringify(1),
                    taskScheduledId: 1,
                }),
                new TaskCompletedEvent({
                    eventId: -1,
                    timestamp: firstMoment.add(3, "s").toDate(),
                    isPlayed: false,
                    result: JSON.stringify(2),
                    taskScheduledId: 2,
                }),
                new OrchestratorCompletedEvent({
                    eventId: -1,
                    timestamp: firstTimestamp,
                    isPlayed: false,
                }),
                new OrchestratorStartedEvent({
                    eventId: -1,
                    timestamp: firstMoment.add(4, "s").toDate(),
                    isPlayed: false,
                }),
                new TaskCompletedEvent({
                    eventId: -1,
                    timestamp: firstMoment.add(4, "s").toDate(),
                    isPlayed: false,
                    result: JSON.stringify(3),
                    taskScheduledId: 3,
                }),
            ]);
    }

    public static GetFanOutFanInDiskUsageFaulted(
        firstTimestamp: Date,
        files: string[]
    ): HistoryEvent[] {
        const firstMoment = moment(firstTimestamp);

        return [
            new OrchestratorStartedEvent({
                eventId: -1,
                timestamp: firstTimestamp,
                isPlayed: false,
            }),
            new ExecutionStartedEvent({
                eventId: -1,
                timestamp: firstTimestamp,
                isPlayed: true,
                name: "FanOutFanInDiskUsage",
                input: undefined,
            }),
            new TaskScheduledEvent({
                eventId: 0,
                timestamp: firstTimestamp,
                isPlayed: false,
                name: "GetFileList",
                input: "C:\\Dev",
            }),
            new OrchestratorCompletedEvent({
                eventId: -1,
                timestamp: firstTimestamp,
                isPlayed: false,
            }),
            new OrchestratorStartedEvent({
                eventId: -1,
                timestamp: firstMoment.add(1, "s").toDate(),
                isPlayed: false,
            }),
            new TaskCompletedEvent({
                eventId: -1,
                timestamp: firstMoment.add(1, "s").toDate(),
                isPlayed: false,
                result: JSON.stringify(files),
                taskScheduledId: 0,
            }),
            new OrchestratorCompletedEvent({
                eventId: -1,
                timestamp: firstTimestamp,
                isPlayed: false,
            }),
            new OrchestratorStartedEvent({
                eventId: -1,
                timestamp: firstMoment.add(2, "s").toDate(),
                isPlayed: false,
            }),
        ]
            .concat(
                files.map(
                    (file, index) =>
                        new TaskScheduledEvent({
                            eventId: index + 1,
                            timestamp: firstMoment.add(2, "s").toDate(),
                            isPlayed: false,
                            name: "GetFileSize",
                            input: file,
                        })
                )
            )
            .concat([
                new OrchestratorCompletedEvent({
                    eventId: -1,
                    timestamp: firstTimestamp,
                    isPlayed: false,
                }),
                new OrchestratorStartedEvent({
                    eventId: -1,
                    timestamp: firstMoment.add(4, "s").toDate(),
                    isPlayed: false,
                }),
                new TaskCompletedEvent({
                    eventId: -1,
                    timestamp: firstMoment.add(3, "s").toDate(),
                    isPlayed: false,
                    result: JSON.stringify(1),
                    taskScheduledId: 1,
                }),
                new TaskFailedEvent({
                    eventId: -1,
                    timestamp: firstMoment.add(3, "s").toDate(),
                    isPlayed: false,
                    result: JSON.stringify(2),
                    taskScheduledId: 2,
                    reason: `Activity function 'GetFileSize' failed: Could not find file ${files[1]}`,
                    details: "Serialized System.Exception here",
                }),
                new TaskFailedEvent({
                    eventId: -1,
                    timestamp: firstMoment.add(4, "s").toDate(),
                    isPlayed: false,
                    taskScheduledId: 3,
                    reason: `Activity function 'GetFileSize' failed: Could not find file ${files[2]}`,
                    details: "Serialized System.Exception here",
                }),
            ]);
    }

    public static GetFanOutFanInDiskUsagePartComplete(
        firstTimestamp: Date,
        files: string[]
    ): HistoryEvent[] {
        const firstMoment = moment(firstTimestamp);

        return [
            new OrchestratorStartedEvent({
                eventId: -1,
                timestamp: firstTimestamp,
                isPlayed: false,
            }),
            new ExecutionStartedEvent({
                eventId: -1,
                timestamp: firstTimestamp,
                isPlayed: true,
                name: "FanOutFanInDiskUsage",
                input: undefined,
            }),
            new TaskScheduledEvent({
                eventId: 0,
                timestamp: firstTimestamp,
                isPlayed: false,
                name: "GetFileList",
                input: "C:\\Dev",
            }),
            new OrchestratorCompletedEvent({
                eventId: -1,
                timestamp: firstTimestamp,
                isPlayed: false,
            }),
            new OrchestratorStartedEvent({
                eventId: -1,
                timestamp: firstMoment.add(1, "s").toDate(),
                isPlayed: false,
            }),
            new TaskCompletedEvent({
                eventId: -1,
                timestamp: firstMoment.add(1, "s").toDate(),
                isPlayed: false,
                result: JSON.stringify(files),
                taskScheduledId: 0,
            }),
            new OrchestratorCompletedEvent({
                eventId: -1,
                timestamp: firstTimestamp,
                isPlayed: false,
            }),
            new OrchestratorStartedEvent({
                eventId: -1,
                timestamp: firstMoment.add(2, "s").toDate(),
                isPlayed: false,
            }),
        ]
            .concat(
                files.map(
                    (file, index) =>
                        new TaskScheduledEvent({
                            eventId: index + 1,
                            timestamp: firstMoment.add(2, "s").toDate(),
                            isPlayed: false,
                            name: "GetFileSize",
                            input: file,
                        })
                )
            )
            .concat([
                new OrchestratorCompletedEvent({
                    eventId: -1,
                    timestamp: firstTimestamp,
                    isPlayed: false,
                }),
                new OrchestratorStartedEvent({
                    eventId: -1,
                    timestamp: firstMoment.add(3, "s").toDate(),
                    isPlayed: false,
                }),
                new TaskCompletedEvent({
                    eventId: -1,
                    timestamp: firstMoment.add(3, "s").toDate(),
                    isPlayed: false,
                    result: JSON.stringify(2),
                    taskScheduledId: 2,
                }),
            ]);
    }

    public static GetFanOutFanInDiskUsageReplayOne(
        firstTimestamp: Date,
        files: string[]
    ): HistoryEvent[] {
        const firstMoment = moment(firstTimestamp);

        return [
            new OrchestratorStartedEvent({
                eventId: -1,
                timestamp: firstTimestamp,
                isPlayed: false,
            }),
            new ExecutionStartedEvent({
                eventId: -1,
                timestamp: firstTimestamp,
                isPlayed: true,
                name: "FanOutFanInDiskUsage",
                input: undefined,
            }),
            new TaskScheduledEvent({
                eventId: 0,
                timestamp: firstTimestamp,
                isPlayed: false,
                name: "GetFileList",
                input: "C:\\Dev",
            }),
            new OrchestratorCompletedEvent({
                eventId: -1,
                timestamp: firstTimestamp,
                isPlayed: false,
            }),
            new OrchestratorStartedEvent({
                eventId: -1,
                timestamp: firstMoment.add(1, "s").toDate(),
                isPlayed: false,
            }),
            new TaskCompletedEvent({
                eventId: -1,
                timestamp: firstMoment.add(1, "s").toDate(),
                isPlayed: false,
                result: JSON.stringify(files),
                taskScheduledId: 0,
            }),
        ];
    }

    public static GetHelloSequenceReplayFinal(name: string, firstTimestamp: Date): HistoryEvent[] {
        const firstMoment = moment(firstTimestamp);

        return [
            new OrchestratorStartedEvent({
                eventId: -1,
                timestamp: firstTimestamp,
                isPlayed: false,
            }),
            new ExecutionStartedEvent({
                eventId: -1,
                timestamp: firstTimestamp,
                isPlayed: true,
                name,
                input: undefined,
            }),
            new TaskScheduledEvent({
                eventId: 0,
                timestamp: firstTimestamp,
                isPlayed: false,
                name: "Hello",
            }),
            new OrchestratorCompletedEvent({
                eventId: -1,
                timestamp: firstTimestamp,
                isPlayed: false,
            }),
            new OrchestratorStartedEvent({
                eventId: -1,
                timestamp: firstMoment.add(1, "s").toDate(),
                isPlayed: false,
            }),
            new TaskCompletedEvent({
                eventId: -1,
                timestamp: firstMoment.add(1, "s").toDate(),
                isPlayed: true,
                result: JSON.stringify("Hello, Tokyo!"),
                taskScheduledId: 0,
            }),
            new TaskScheduledEvent({
                eventId: 1,
                timestamp: firstMoment.add(1, "s").toDate(),
                isPlayed: false,
                name: "Hello",
            }),
            new OrchestratorCompletedEvent({
                eventId: -1,
                timestamp: firstMoment.add(1, "s").toDate(),
                isPlayed: false,
            }),
            new OrchestratorStartedEvent({
                eventId: -1,
                timestamp: firstMoment.add(2, "s").toDate(),
                isPlayed: false,
            }),
            new TaskCompletedEvent({
                eventId: -1,
                timestamp: firstMoment.add(2, "s").toDate(),
                isPlayed: true,
                result: JSON.stringify("Hello, Seattle!"),
                taskScheduledId: 1,
            }),
            new TaskScheduledEvent({
                eventId: 2,
                timestamp: firstMoment.add(2, "s").toDate(),
                isPlayed: false,
                name: "Hello",
            }),
            new OrchestratorCompletedEvent({
                eventId: -1,
                timestamp: firstMoment.add(2, "s").toDate(),
                isPlayed: false,
            }),
            new OrchestratorStartedEvent({
                eventId: -1,
                timestamp: firstMoment.add(1, "s").toDate(),
                isPlayed: false,
            }),
            new TaskCompletedEvent({
                eventId: -1,
                timestamp: firstMoment.add(3, "s").toDate(),
                isPlayed: true,
                result: JSON.stringify("Hello, London!"),
                taskScheduledId: 2,
            }),
        ];
    }

    public static GetOrchestratorStart(
        name: string,
        firstTimestamp: Date,
        input?: unknown
    ): HistoryEvent[] {
        return [
            new OrchestratorStartedEvent({
                eventId: -1,
                timestamp: firstTimestamp,
                isPlayed: false,
            }),
            new ExecutionStartedEvent({
                eventId: -1,
<<<<<<< HEAD
                timestamp: moment(firstTimestamp)
                    .add(5, "ms")
                    .toDate(),
=======
                timestamp: moment(firstTimestamp).add(5, "ms").toDate(),
>>>>>>> f8cff871
                isPlayed: false,
                name,
                input: JSON.stringify(input),
            }),
        ];
    }

    /**
     * This history and its corresponding orchestrator replicate conditions under
     * which there are not sufficient OrchestratorStartedEvents in the history
     * array to satisfy the currentUtcDateTime advancement logic.
     */
    public static GetTimestampExhaustion(firstTimestamp: Date): HistoryEvent[] {
        const firstTime = firstTimestamp.getTime();
        const timestamps: Date[] = [];
        for (let i = 0; i < 9; i++) {
            timestamps[i] = new Date(firstTime + 1000 * i);
        }

        return [
            new OrchestratorStartedEvent({
                eventId: -1,
                timestamp: timestamps[0],
                isPlayed: false,
            }),
            new ExecutionStartedEvent({
                eventId: -1,
                timestamp: timestamps[0],
                isPlayed: true,
                name: "TimestampExhaustion",
                input: JSON.stringify({ delayMergeUntilSecs: 1 }),
            }),
            new EventRaisedEvent({
                eventId: -1,
                timestamp: timestamps[0],
                isPlayed: true,
                name: "CheckPrForMerge",
                input: JSON.stringify({ value: 0 }),
            }),
            new TaskScheduledEvent({
                eventId: 0,
                timestamp: timestamps[0],
                isPlayed: false,
                name: "Merge",
            }),
            new OrchestratorCompletedEvent({
                eventId: -1,
                timestamp: timestamps[0],
                isPlayed: false,
            }),
            new OrchestratorStartedEvent({
                eventId: -1,
                timestamp: timestamps[1],
                isPlayed: false,
            }),
            new EventRaisedEvent({
                eventId: -1,
                timestamp: timestamps[1],
                isPlayed: true,
                name: "CheckPrForMerge",
                input: JSON.stringify({ value: 1 }),
            }),
            new OrchestratorCompletedEvent({
                eventId: -1,
                timestamp: timestamps[1],
                isPlayed: false,
            }),
            new OrchestratorStartedEvent({
                eventId: -1,
                timestamp: timestamps[2],
                isPlayed: false,
            }),
            new TaskCompletedEvent({
                eventId: -1,
                timestamp: timestamps[2],
                isPlayed: true,
                taskScheduledId: 0,
                result: JSON.stringify(""),
            }),
            new TimerCreatedEvent({
                eventId: 1,
                timestamp: timestamps[2],
                isPlayed: false,
                fireAt: timestamps[2],
            }),
            new OrchestratorCompletedEvent({
                eventId: -1,
                timestamp: timestamps[2],
                isPlayed: false,
            }),
            new OrchestratorStartedEvent({
                eventId: -1,
                timestamp: timestamps[3],
                isPlayed: false,
            }),
            new TimerFiredEvent({
                eventId: -1,
                timestamp: timestamps[3],
                isPlayed: true,
                fireAt: timestamps[2],
                timerId: 1,
            }),
            new TimerFiredEvent({
                eventId: -1,
                timestamp: timestamps[3],
                isPlayed: true,
                fireAt: timestamps[2],
                timerId: 1,
            }),
            new TaskScheduledEvent({
                eventId: 2,
                timestamp: timestamps[3],
                isPlayed: false,
                name: "CheckIfMerged",
            }),
            new OrchestratorCompletedEvent({
                eventId: -1,
                timestamp: timestamps[3],
                isPlayed: false,
            }),
            new OrchestratorStartedEvent({
                eventId: -1,
                timestamp: timestamps[4],
                isPlayed: false,
            }),
            new TaskCompletedEvent({
                eventId: -1,
                timestamp: timestamps[4],
                isPlayed: true,
                taskScheduledId: 2,
                result: JSON.stringify({ output: false }),
            }),
            new TaskScheduledEvent({
                eventId: 3,
                timestamp: timestamps[4],
                isPlayed: false,
                name: "CheckIfMerged",
            }),
            new OrchestratorCompletedEvent({
                eventId: -1,
                timestamp: timestamps[4],
                isPlayed: false,
            }),
            new OrchestratorStartedEvent({
                eventId: -1,
                timestamp: timestamps[5],
                isPlayed: false,
            }),
            new TaskCompletedEvent({
                eventId: -1,
                timestamp: timestamps[5],
                isPlayed: true,
                taskScheduledId: 3,
                result: JSON.stringify({ output: false }),
            }),
            new TaskScheduledEvent({
                eventId: 4,
                timestamp: timestamps[5],
                isPlayed: false,
                name: "CheckIfMerged",
            }),
            new OrchestratorCompletedEvent({
                eventId: -1,
                timestamp: timestamps[5],
                isPlayed: false,
            }),
            new OrchestratorStartedEvent({
                eventId: -1,
                timestamp: timestamps[6],
                isPlayed: false,
            }),
            new TaskCompletedEvent({
                eventId: -1,
                timestamp: timestamps[6],
                isPlayed: true,
                taskScheduledId: 4,
                result: JSON.stringify({ output: false }),
            }),
            new OrchestratorCompletedEvent({
                eventId: -1,
                timestamp: timestamps[6],
                isPlayed: false,
            }),
            new OrchestratorStartedEvent({
                eventId: -1,
                timestamp: timestamps[7],
                isPlayed: false,
            }),
            new EventRaisedEvent({
                eventId: -1,
                timestamp: timestamps[7],
                isPlayed: true,
                name: "CheckPrForMerge",
                input: JSON.stringify({ value: 2 }),
            }),
            new EventRaisedEvent({
                eventId: -1,
                timestamp: timestamps[7],
                isPlayed: true,
                name: "CheckPrForMerge",
                input: JSON.stringify({ value: 3 }),
            }),
            new EventRaisedEvent({
                eventId: -1,
                timestamp: timestamps[7],
                isPlayed: true,
                name: "CheckPrForMerge",
                input: JSON.stringify({ value: 4 }),
            }),
            new TaskScheduledEvent({
                eventId: 5,
                timestamp: timestamps[7],
                isPlayed: false,
                name: "CheckIfMerged",
            }),
            new OrchestratorCompletedEvent({
                eventId: -1,
                timestamp: timestamps[7],
                isPlayed: false,
            }),
            new OrchestratorStartedEvent({
                eventId: -1,
                timestamp: timestamps[8],
                isPlayed: false,
            }),
            new TaskCompletedEvent({
                eventId: -1,
                timestamp: timestamps[8],
                isPlayed: false,
                taskScheduledId: 5,
                result: JSON.stringify({ output: false }),
            }),
        ];
    }

    public static GetSayHelloWithActivityReplayOne(
        name: string,
        firstTimestamp: Date,
        input: unknown
    ): HistoryEvent[] {
        const firstMoment = moment(firstTimestamp);

        return [
            new OrchestratorStartedEvent({
                eventId: -1,
                timestamp: firstTimestamp,
                isPlayed: false,
            }),
            new ExecutionStartedEvent({
                eventId: -1,
                timestamp: firstTimestamp,
                isPlayed: true,
                name,
                input: JSON.stringify(input),
            }),
            new TaskScheduledEvent({
                eventId: 0,
                timestamp: firstTimestamp,
                isPlayed: false,
                name: "Hello",
                input: JSON.stringify(input),
            }),
            new OrchestratorCompletedEvent({
                eventId: -1,
                timestamp: firstTimestamp,
                isPlayed: false,
            }),
            new OrchestratorStartedEvent({
                eventId: -1,
                timestamp: firstMoment.add(1, "s").toDate(),
                isPlayed: false,
            }),
            new TaskCompletedEvent({
                eventId: -1,
                timestamp: firstMoment.add(1, "s").toDate(),
                isPlayed: false,
                result: JSON.stringify(`Hello, ${input}!`),
                taskScheduledId: 0,
            }),
        ];
    }

    public static GetSayHelloWithActivityRetryFailOne(
        firstTimestamp: Date,
        input: unknown
    ): HistoryEvent[] {
        return [
            new OrchestratorStartedEvent({
                eventId: -1,
                timestamp: firstTimestamp,
                isPlayed: false,
            }),
            new ExecutionStartedEvent({
                eventId: -1,
                timestamp: firstTimestamp,
                isPlayed: true,
                name: "SayHelloWithActivityRetry",
                input: JSON.stringify(input),
            }),
            new TaskScheduledEvent({
                eventId: 0,
                timestamp: firstTimestamp,
                isPlayed: false,
                name: "Hello",
                input: undefined,
            }),
            new OrchestratorCompletedEvent({
                eventId: -1,
                timestamp: firstTimestamp,
                isPlayed: false,
            }),
            new OrchestratorStartedEvent({
                eventId: -1,
<<<<<<< HEAD
                timestamp: moment(firstTimestamp)
                    .add(1, "s")
                    .toDate(),
=======
                timestamp: moment(firstTimestamp).add(1, "s").toDate(),
>>>>>>> f8cff871
                isPlayed: false,
            }),
            new TaskFailedEvent({
                eventId: -1,
<<<<<<< HEAD
                timestamp: moment(firstTimestamp)
                    .add(1, "s")
                    .toDate(),
=======
                timestamp: moment(firstTimestamp).add(1, "s").toDate(),
>>>>>>> f8cff871
                isPlayed: false,
                taskScheduledId: 0,
                details: "Big stack trace here",
                reason: "Activity function 'Hello' failed: Result: Failure",
            }),
        ];
    }

    public static GetSayHelloWithActivityRetryRetryOne(
        firstTimestamp: Date,
        input: unknown,
        retryInterval: number
    ): HistoryEvent[] {
        const firstMoment = moment(firstTimestamp);

        return [
            new OrchestratorStartedEvent({
                eventId: -1,
                timestamp: firstTimestamp,
                isPlayed: false,
            }),
            new ExecutionStartedEvent({
                eventId: -1,
                timestamp: firstTimestamp,
                isPlayed: true,
                name: "SayHelloWithActivityRetry",
                input: JSON.stringify(input),
            }),
            new TaskScheduledEvent({
                eventId: 0,
                timestamp: firstTimestamp,
                isPlayed: false,
                name: "Hello",
                input: undefined,
            }),
            new OrchestratorCompletedEvent({
                eventId: -1,
                timestamp: firstTimestamp,
                isPlayed: false,
            }),
            new OrchestratorStartedEvent({
                eventId: -1,
                timestamp: firstMoment.add(1, "s").toDate(),
                isPlayed: false,
            }),
            new TaskFailedEvent({
                eventId: -1,
                timestamp: firstMoment.add(1, "s").toDate(),
                isPlayed: false,
                taskScheduledId: 0,
                details: "Big stack trace here",
                reason: "Activity function 'Hello' failed: Result: Failure",
            }),
            new TimerCreatedEvent({
                eventId: 1,
                timestamp: firstMoment.add(1, "s").toDate(),
                isPlayed: false,
<<<<<<< HEAD
                fireAt: firstMoment
                    .add(1, "s")
                    .add(retryInterval, "ms")
                    .toDate(),
=======
                fireAt: firstMoment.add(1, "s").add(retryInterval, "ms").toDate(),
>>>>>>> f8cff871
            }),
            new OrchestratorCompletedEvent({
                eventId: -1,
                timestamp: firstMoment.add(1, "s").toDate(),
                isPlayed: false,
            }),
            new OrchestratorStartedEvent({
                eventId: -1,
<<<<<<< HEAD
                timestamp: firstMoment
                    .add(1, "s")
                    .add(retryInterval, "ms")
                    .toDate(),
=======
                timestamp: firstMoment.add(1, "s").add(retryInterval, "ms").toDate(),
>>>>>>> f8cff871
                isPlayed: false,
            }),
            new TimerFiredEvent({
                eventId: -1,
<<<<<<< HEAD
                timestamp: firstMoment
                    .add(1, "s")
                    .add(retryInterval, "ms")
                    .toDate(),
                isPlayed: false,
                fireAt: firstMoment
                    .add(1, "s")
                    .add(retryInterval, "ms")
                    .toDate(),
=======
                timestamp: firstMoment.add(1, "s").add(retryInterval, "ms").toDate(),
                isPlayed: false,
                fireAt: firstMoment.add(1, "s").add(retryInterval, "ms").toDate(),
>>>>>>> f8cff871
                timerId: 1,
            }),
        ];
    }

    public static GetSayHelloWithActivityRetryRetryTwo(
        firstTimestamp: Date,
        input: unknown,
        retryInterval: number
    ): HistoryEvent[] {
        const firstMoment = moment(firstTimestamp);

        return [
            new OrchestratorStartedEvent({
                eventId: -1,
                timestamp: firstTimestamp,
                isPlayed: false,
            }),
            new ExecutionStartedEvent({
                eventId: -1,
                timestamp: firstTimestamp,
                isPlayed: true,
                name: "SayHelloWithActivityRetry",
                input: JSON.stringify(input),
            }),
            new TaskScheduledEvent({
                eventId: 0,
                timestamp: firstTimestamp,
                isPlayed: false,
                name: "Hello",
                input: undefined,
            }),
            new OrchestratorCompletedEvent({
                eventId: -1,
                timestamp: firstTimestamp,
                isPlayed: false,
            }),
            new OrchestratorStartedEvent({
                eventId: -1,
                timestamp: firstMoment.add(1, "s").toDate(),
                isPlayed: false,
            }),
            new TaskFailedEvent({
                eventId: -1,
                timestamp: firstMoment.add(1, "s").toDate(),
                isPlayed: false,
                taskScheduledId: 0,
                details: "Big stack trace here",
                reason: "Activity function 'Hello' failed: Result: Failure",
            }),
            new TimerCreatedEvent({
                eventId: 1,
                timestamp: firstMoment.add(1, "s").toDate(),
                isPlayed: false,
<<<<<<< HEAD
                fireAt: firstMoment
                    .add(1, "s")
                    .add(retryInterval, "ms")
                    .toDate(),
=======
                fireAt: firstMoment.add(1, "s").add(retryInterval, "ms").toDate(),
>>>>>>> f8cff871
            }),
            new OrchestratorCompletedEvent({
                eventId: -1,
                timestamp: firstMoment.add(1, "s").toDate(),
                isPlayed: false,
            }),
            new OrchestratorStartedEvent({
                eventId: -1,
<<<<<<< HEAD
                timestamp: firstMoment
                    .add(2, "s")
                    .add(retryInterval, "ms")
                    .toDate(),
=======
                timestamp: firstMoment.add(2, "s").add(retryInterval, "ms").toDate(),
>>>>>>> f8cff871
                isPlayed: false,
            }),
            new TimerFiredEvent({
                eventId: -1,
<<<<<<< HEAD
                timestamp: firstMoment
                    .add(2, "s")
                    .add(retryInterval, "ms")
                    .toDate(),
                isPlayed: false,
                fireAt: firstMoment
                    .add(2, "s")
                    .add(retryInterval, "ms")
                    .toDate(),
=======
                timestamp: firstMoment.add(2, "s").add(retryInterval, "ms").toDate(),
                isPlayed: false,
                fireAt: firstMoment.add(2, "s").add(retryInterval, "ms").toDate(),
>>>>>>> f8cff871
                timerId: 1,
            }),
            new TaskScheduledEvent({
                eventId: 2,
                timestamp: firstTimestamp,
                isPlayed: false,
                name: "Hello",
                input: undefined,
            }),
            new OrchestratorCompletedEvent({
                eventId: -1,
                timestamp: firstTimestamp,
                isPlayed: false,
            }),
            new OrchestratorStartedEvent({
                eventId: -1,
                timestamp: firstMoment.add(3, "s").toDate(),
                isPlayed: false,
            }),
            new TaskFailedEvent({
                eventId: -1,
                timestamp: firstMoment.add(3, "s").toDate(),
                isPlayed: false,
                taskScheduledId: 2,
                details: "Big stack trace here",
                reason: "Activity function 'Hello' failed: Result: Failure",
            }),
            new TimerCreatedEvent({
                eventId: 3,
                timestamp: firstMoment.add(3, "s").toDate(),
                isPlayed: false,
<<<<<<< HEAD
                fireAt: firstMoment
                    .add(3, "s")
                    .add(retryInterval, "ms")
                    .toDate(),
=======
                fireAt: firstMoment.add(3, "s").add(retryInterval, "ms").toDate(),
>>>>>>> f8cff871
            }),
            new OrchestratorCompletedEvent({
                eventId: -1,
                timestamp: firstMoment.add(3, "s").toDate(),
                isPlayed: false,
            }),
            new OrchestratorStartedEvent({
                eventId: -1,
<<<<<<< HEAD
                timestamp: firstMoment
                    .add(4, "s")
                    .add(retryInterval, "ms")
                    .toDate(),
=======
                timestamp: firstMoment.add(4, "s").add(retryInterval, "ms").toDate(),
>>>>>>> f8cff871
                isPlayed: false,
            }),
            new TimerFiredEvent({
                eventId: -1,
<<<<<<< HEAD
                timestamp: firstMoment
                    .add(4, "s")
                    .add(retryInterval, "ms")
                    .toDate(),
                isPlayed: false,
                fireAt: firstMoment
                    .add(4, "s")
                    .add(retryInterval, "ms")
                    .toDate(),
=======
                timestamp: firstMoment.add(4, "s").add(retryInterval, "ms").toDate(),
                isPlayed: false,
                fireAt: firstMoment.add(4, "s").add(retryInterval, "ms").toDate(),
>>>>>>> f8cff871
                timerId: 3,
            }),
        ];
    }

    public static GetSendHttpRequestReplayOne(
        name: string,
        firstTimestamp: Date,
        request: DurableHttpRequest,
        response: DurableHttpResponse
    ): HistoryEvent[] {
        const firstMoment = moment(firstTimestamp);

        return [
            new OrchestratorStartedEvent({
                eventId: -1,
                timestamp: firstTimestamp,
                isPlayed: false,
            }),
            new ExecutionStartedEvent({
                eventId: -1,
                timestamp: firstTimestamp,
                isPlayed: true,
                name,
                input: JSON.stringify(request),
            }),
            new TaskScheduledEvent({
                eventId: 0,
                timestamp: firstTimestamp,
                isPlayed: false,
                name: "BuiltIn::HttpActivity",
                input: JSON.stringify(request),
            }),
            new OrchestratorCompletedEvent({
                eventId: -1,
                timestamp: firstTimestamp,
                isPlayed: false,
            }),
            new OrchestratorStartedEvent({
                eventId: -1,
                timestamp: firstMoment.add(1, "s").toDate(),
                isPlayed: false,
            }),
            new TaskCompletedEvent({
                eventId: -1,
                timestamp: firstMoment.add(1, "s").toDate(),
                isPlayed: false,
                result: JSON.stringify(response),
                taskScheduledId: 0,
            }),
        ];
    }

    public static GetSayHelloWithSubOrchestratorReplayOne(
        firstTimestamp: Date,
        orchestratorName: string,
        subOrchestratorName: string,
        subInstanceId: string,
        input?: string
    ): HistoryEvent[] {
        const firstMoment = moment(firstTimestamp);

        return [
            new OrchestratorStartedEvent({
                eventId: -1,
                timestamp: firstTimestamp,
                isPlayed: false,
            }),
            new ExecutionStartedEvent({
                eventId: -1,
                timestamp: firstTimestamp,
                isPlayed: true,
                name: orchestratorName,
                input,
            }),
            new SubOrchestrationInstanceCreatedEvent({
                eventId: 0,
                timestamp: firstTimestamp,
                isPlayed: false,
                name: subOrchestratorName,
                input,
                instanceId: subInstanceId,
            }),
            new OrchestratorCompletedEvent({
                eventId: -1,
                timestamp: firstTimestamp,
                isPlayed: false,
            }),
            new OrchestratorStartedEvent({
                eventId: -1,
                timestamp: firstMoment.add(1, "s").toDate(),
                isPlayed: false,
            }),
            new SubOrchestrationInstanceCompletedEvent({
                eventId: -1,
                timestamp: firstMoment.add(1, "s").toDate(),
                isPlayed: false,
                result: JSON.stringify(`Hello, ${input}!`),
                taskScheduledId: 0,
            }),
        ];
    }

    // Covers the scenario for TestOrchestrations.MultipleSubOrchestratorNoSubId in which
    // all of the scheduled sub orchestrations are completed around the same time and processed
    // in the same orchestration replay.
    public static GetMultipleSubOrchestratorNoIdsSubOrchestrationsFinished(
        firstTimestamp: Date,
        orchestratorName: string,
        subOrchestratorNames: string[],
        input: string
    ): HistoryEvent[] {
        const firstMoment = moment(firstTimestamp);

        const baseSubInstanceId = "dummy-unique-id";
        const historyEvents = [
            new OrchestratorStartedEvent({
                eventId: -1,
                timestamp: firstTimestamp,
                isPlayed: false,
            }),
            new ExecutionStartedEvent({
                eventId: -1,
                timestamp: firstTimestamp,
                isPlayed: true,
                name: orchestratorName,
                input,
            }),
        ];
        for (let i = 0; i < subOrchestratorNames.length; i++) {
            historyEvents.push(
                new SubOrchestrationInstanceCreatedEvent({
                    eventId: i,
                    timestamp: firstTimestamp,
                    isPlayed: false,
                    name: subOrchestratorNames[i],
                    input: `${input}_${subOrchestratorNames[i]}_${i}`,
                    instanceId: `${baseSubInstanceId}_${i}`,
                })
            );
        }
        historyEvents.push(
            new OrchestratorCompletedEvent({
                eventId: -1,
                timestamp: firstTimestamp,
                isPlayed: false,
            }),
            new OrchestratorStartedEvent({
                eventId: -1,
                timestamp: firstMoment.add(1, "s").toDate(),
                isPlayed: false,
            })
        );

        for (let i = 0; i < subOrchestratorNames.length; i++) {
            historyEvents.push(
                new SubOrchestrationInstanceCompletedEvent({
                    eventId: -1,
                    timestamp: firstMoment.add(1, "s").toDate(),
                    isPlayed: false,
                    result: JSON.stringify(`Hello, ${input}_${subOrchestratorNames[i]}_${i}!`),
                    taskScheduledId: i,
                })
            );
        }

        return historyEvents;
    }

    public static GetSayHelloWithSubOrchestratorFail(
        firstTimestamp: Date,
        orchestratorName: string,
        subOrchestratorName: string,
        subInstanceId: string,
        input?: string
    ): HistoryEvent[] {
        const firstMoment = moment(firstTimestamp);

        return [
            new OrchestratorStartedEvent({
                eventId: -1,
                timestamp: firstTimestamp,
                isPlayed: false,
            }),
            new ExecutionStartedEvent({
                eventId: -1,
                timestamp: firstTimestamp,
                isPlayed: true,
                name: orchestratorName,
                input,
            }),
            new SubOrchestrationInstanceCreatedEvent({
                eventId: 0,
                timestamp: firstTimestamp,
                isPlayed: false,
                name: subOrchestratorName,
                input,
                instanceId: subInstanceId,
            }),
            new OrchestratorCompletedEvent({
                eventId: -1,
                timestamp: firstTimestamp,
                isPlayed: false,
            }),
            new OrchestratorStartedEvent({
                eventId: -1,
                timestamp: firstMoment.add(1, "s").toDate(),
                isPlayed: false,
            }),
            new SubOrchestrationInstanceFailedEvent({
                eventId: -1,
                timestamp: firstMoment.add(1, "s").toDate(),
                isPlayed: false,
                details: "Big stack trace here",
                reason: "Sub orchestrator function 'SayHelloInline' failed: Result: Failure",
                taskScheduledId: 0,
            }),
        ];
    }

    public static GetSayHelloWithSubOrchestratorRetryFailOne(
        firstTimestamp: Date,
        subInstanceId: string,
        input: unknown
    ): HistoryEvent[] {
        return [
            new OrchestratorStartedEvent({
                eventId: -1,
                timestamp: firstTimestamp,
                isPlayed: false,
            }),
            new ExecutionStartedEvent({
                eventId: -1,
                timestamp: firstTimestamp,
                isPlayed: true,
                name: "SayHelloWithSubOrchestratorRetry",
                input: JSON.stringify(input),
            }),
            new SubOrchestrationInstanceCreatedEvent({
                eventId: 0,
                timestamp: firstTimestamp,
                isPlayed: false,
                name: "SayHelloInline",
                input: JSON.stringify(input),
                instanceId: subInstanceId,
            }),
            new OrchestratorCompletedEvent({
                eventId: -1,
                timestamp: firstTimestamp,
                isPlayed: false,
            }),
            new OrchestratorStartedEvent({
                eventId: -1,
<<<<<<< HEAD
                timestamp: moment(firstTimestamp)
                    .add(1, "s")
                    .toDate(),
=======
                timestamp: moment(firstTimestamp).add(1, "s").toDate(),
>>>>>>> f8cff871
                isPlayed: false,
            }),
            new SubOrchestrationInstanceFailedEvent({
                eventId: -1,
<<<<<<< HEAD
                timestamp: moment(firstTimestamp)
                    .add(1, "s")
                    .toDate(),
=======
                timestamp: moment(firstTimestamp).add(1, "s").toDate(),
>>>>>>> f8cff871
                isPlayed: false,
                details: "Big stack trace here",
                reason: "Sub orchestrator function 'SayHelloInline' failed: Result: Failure",
                taskScheduledId: 0,
            }),
        ];
    }

    public static GetSayHelloWithSubOrchestratorRetryRetryOne(
        firstTimestamp: Date,
        subInstanceId: string,
        input: string,
        retryInterval: number
    ): HistoryEvent[] {
        const firstMoment = moment(firstTimestamp);

        return [
            new OrchestratorStartedEvent({
                eventId: -1,
                timestamp: firstTimestamp,
                isPlayed: false,
            }),
            new ExecutionStartedEvent({
                eventId: -1,
                timestamp: firstTimestamp,
                isPlayed: true,
                name: "SayHelloWithSubOrchestratorRetry",
                input,
            }),
            new SubOrchestrationInstanceCreatedEvent({
                eventId: 0,
                timestamp: firstTimestamp,
                isPlayed: false,
                name: "SayHelloInline",
                input,
                instanceId: subInstanceId,
            }),
            new OrchestratorCompletedEvent({
                eventId: -1,
                timestamp: firstTimestamp,
                isPlayed: false,
            }),
            new OrchestratorStartedEvent({
                eventId: -1,
<<<<<<< HEAD
                timestamp: moment(firstTimestamp)
                    .add(1, "s")
                    .toDate(),
=======
                timestamp: moment(firstTimestamp).add(1, "s").toDate(),
>>>>>>> f8cff871
                isPlayed: false,
            }),
            new SubOrchestrationInstanceFailedEvent({
                eventId: -1,
<<<<<<< HEAD
                timestamp: moment(firstTimestamp)
                    .add(1, "s")
                    .toDate(),
=======
                timestamp: moment(firstTimestamp).add(1, "s").toDate(),
>>>>>>> f8cff871
                isPlayed: false,
                details: "Big stack trace here",
                reason: "Sub orchestrator function 'SayHelloInline' failed: Result: Failure",
                taskScheduledId: 0,
            }),
            new TimerCreatedEvent({
                eventId: 1,
                timestamp: firstMoment.add(1, "s").toDate(),
                isPlayed: false,
<<<<<<< HEAD
                fireAt: firstMoment
                    .add(1, "s")
                    .add(retryInterval, "ms")
                    .toDate(),
=======
                fireAt: firstMoment.add(1, "s").add(retryInterval, "ms").toDate(),
>>>>>>> f8cff871
            }),
            new OrchestratorCompletedEvent({
                eventId: -1,
                timestamp: firstMoment.add(1, "s").toDate(),
                isPlayed: false,
            }),
            new OrchestratorStartedEvent({
                eventId: -1,
<<<<<<< HEAD
                timestamp: firstMoment
                    .add(1, "s")
                    .add(retryInterval, "ms")
                    .toDate(),
=======
                timestamp: firstMoment.add(1, "s").add(retryInterval, "ms").toDate(),
>>>>>>> f8cff871
                isPlayed: false,
            }),
            new TimerFiredEvent({
                eventId: -1,
<<<<<<< HEAD
                timestamp: firstMoment
                    .add(1, "s")
                    .add(retryInterval, "ms")
                    .toDate(),
                isPlayed: false,
                fireAt: firstMoment
                    .add(1, "s")
                    .add(retryInterval, "ms")
                    .toDate(),
=======
                timestamp: firstMoment.add(1, "s").add(retryInterval, "ms").toDate(),
                isPlayed: false,
                fireAt: firstMoment.add(1, "s").add(retryInterval, "ms").toDate(),
>>>>>>> f8cff871
                timerId: 1,
            }),
        ];
    }

    public static GetSayHelloWithSubOrchestratorRetryRetryTwo(
        firstTimestamp: Date,
        subInstanceId: string,
        input: string,
        retryInterval: number
    ): HistoryEvent[] {
        const firstMoment = moment(firstTimestamp);

        return [
            new OrchestratorStartedEvent({
                eventId: -1,
                timestamp: firstTimestamp,
                isPlayed: false,
            }),
            new ExecutionStartedEvent({
                eventId: -1,
                timestamp: firstTimestamp,
                isPlayed: true,
                name: "SayHelloWithSubOrchestratorRetry",
                input,
            }),
            new SubOrchestrationInstanceCreatedEvent({
                eventId: 0,
                timestamp: firstTimestamp,
                isPlayed: false,
                name: "SayHelloInline",
                input,
                instanceId: subInstanceId,
            }),
            new OrchestratorCompletedEvent({
                eventId: -1,
                timestamp: firstTimestamp,
                isPlayed: false,
            }),
            new OrchestratorStartedEvent({
                eventId: -1,
<<<<<<< HEAD
                timestamp: moment(firstTimestamp)
                    .add(1, "s")
                    .toDate(),
=======
                timestamp: moment(firstTimestamp).add(1, "s").toDate(),
>>>>>>> f8cff871
                isPlayed: false,
            }),
            new SubOrchestrationInstanceFailedEvent({
                eventId: -1,
<<<<<<< HEAD
                timestamp: moment(firstTimestamp)
                    .add(1, "s")
                    .toDate(),
=======
                timestamp: moment(firstTimestamp).add(1, "s").toDate(),
>>>>>>> f8cff871
                isPlayed: false,
                details: "Big stack trace here",
                reason: "Sub orchestrator function 'SayHelloInline' failed: Result: Failure",
                taskScheduledId: 0,
            }),
            new TimerCreatedEvent({
                eventId: 1,
                timestamp: firstMoment.add(1, "s").toDate(),
                isPlayed: false,
<<<<<<< HEAD
                fireAt: firstMoment
                    .add(1, "s")
                    .add(retryInterval, "ms")
                    .toDate(),
=======
                fireAt: firstMoment.add(1, "s").add(retryInterval, "ms").toDate(),
>>>>>>> f8cff871
            }),
            new OrchestratorCompletedEvent({
                eventId: -1,
                timestamp: firstMoment.add(1, "s").toDate(),
                isPlayed: false,
            }),
            new OrchestratorStartedEvent({
                eventId: -1,
<<<<<<< HEAD
                timestamp: firstMoment
                    .add(2, "s")
                    .add(retryInterval, "ms")
                    .toDate(),
=======
                timestamp: firstMoment.add(2, "s").add(retryInterval, "ms").toDate(),
>>>>>>> f8cff871
                isPlayed: false,
            }),
            new TimerFiredEvent({
                eventId: -1,
<<<<<<< HEAD
                timestamp: firstMoment
                    .add(2, "s")
                    .add(retryInterval, "ms")
                    .toDate(),
                isPlayed: false,
                fireAt: firstMoment
                    .add(2, "s")
                    .add(retryInterval, "ms")
                    .toDate(),
=======
                timestamp: firstMoment.add(2, "s").add(retryInterval, "ms").toDate(),
                isPlayed: false,
                fireAt: firstMoment.add(2, "s").add(retryInterval, "ms").toDate(),
>>>>>>> f8cff871
                timerId: 1,
            }),
            new SubOrchestrationInstanceCreatedEvent({
                eventId: 2,
                timestamp: firstTimestamp,
                isPlayed: false,
                name: "SayHelloInline",
                input,
                instanceId: subInstanceId,
            }),
            new OrchestratorCompletedEvent({
                eventId: -1,
                timestamp: firstTimestamp,
                isPlayed: false,
            }),
            new OrchestratorStartedEvent({
                eventId: -1,
<<<<<<< HEAD
                timestamp: moment(firstTimestamp)
                    .add(3, "s")
                    .toDate(),
=======
                timestamp: moment(firstTimestamp).add(3, "s").toDate(),
>>>>>>> f8cff871
                isPlayed: false,
            }),
            new SubOrchestrationInstanceFailedEvent({
                eventId: -1,
<<<<<<< HEAD
                timestamp: moment(firstTimestamp)
                    .add(3, "s")
                    .toDate(),
=======
                timestamp: moment(firstTimestamp).add(3, "s").toDate(),
>>>>>>> f8cff871
                isPlayed: false,
                details: "Big stack trace here",
                reason: "Sub orchestrator function 'SayHelloInline' failed: Result: Failure",
                taskScheduledId: 2,
            }),
            new TimerCreatedEvent({
                eventId: 3,
                timestamp: firstMoment.add(3, "s").toDate(),
                isPlayed: false,
<<<<<<< HEAD
                fireAt: firstMoment
                    .add(3, "s")
                    .add(retryInterval, "ms")
                    .toDate(),
=======
                fireAt: firstMoment.add(3, "s").add(retryInterval, "ms").toDate(),
>>>>>>> f8cff871
            }),
            new OrchestratorCompletedEvent({
                eventId: -1,
                timestamp: firstMoment.add(3, "s").toDate(),
                isPlayed: false,
            }),
            new OrchestratorStartedEvent({
                eventId: -1,
<<<<<<< HEAD
                timestamp: firstMoment
                    .add(4, "s")
                    .add(retryInterval, "ms")
                    .toDate(),
=======
                timestamp: firstMoment.add(4, "s").add(retryInterval, "ms").toDate(),
>>>>>>> f8cff871
                isPlayed: false,
            }),
            new TimerFiredEvent({
                eventId: -1,
<<<<<<< HEAD
                timestamp: firstMoment
                    .add(4, "s")
                    .add(retryInterval, "ms")
                    .toDate(),
                isPlayed: false,
                fireAt: firstMoment
                    .add(4, "s")
                    .add(retryInterval, "ms")
                    .toDate(),
=======
                timestamp: firstMoment.add(4, "s").add(retryInterval, "ms").toDate(),
                isPlayed: false,
                fireAt: firstMoment.add(4, "s").add(retryInterval, "ms").toDate(),
>>>>>>> f8cff871
                timerId: 3,
            }),
        ];
    }

    public static GetThrowsExceptionFromActivityReplayOne(firstTimestamp: Date): HistoryEvent[] {
        return [
            new OrchestratorStartedEvent({
                eventId: -1,
                timestamp: firstTimestamp,
                isPlayed: false,
            }),
            new ExecutionStartedEvent({
                eventId: -1,
                timestamp: firstTimestamp,
                isPlayed: true,
                name: "DoesntHandleExceptionFromActivity",
                input: undefined,
            }),
            new TaskScheduledEvent({
                eventId: 0,
                timestamp: firstTimestamp,
                isPlayed: false,
                name: "ThrowsErrorActivity",
                input: undefined,
            }),
            new OrchestratorCompletedEvent({
                eventId: -1,
                timestamp: firstTimestamp,
                isPlayed: false,
            }),
            new OrchestratorStartedEvent({
                eventId: -1,
<<<<<<< HEAD
                timestamp: moment(firstTimestamp)
                    .add(1, "s")
                    .toDate(),
=======
                timestamp: moment(firstTimestamp).add(1, "s").toDate(),
>>>>>>> f8cff871
                isPlayed: false,
            }),
            new TaskFailedEvent({
                eventId: -1,
<<<<<<< HEAD
                timestamp: moment(firstTimestamp)
                    .add(1, "s")
                    .toDate(),
=======
                timestamp: moment(firstTimestamp).add(1, "s").toDate(),
>>>>>>> f8cff871
                isPlayed: false,
                taskScheduledId: 0,
                details: "Big stack trace here",
                reason: "Activity function 'ThrowsErrorActivity' failed.",
            }),
        ];
    }

    public static GetWaitForExternalEventEventReceived(
        firstTimestamp: Date,
        eventName: string,
        input?: unknown
    ): HistoryEvent[] {
        const firstMoment = moment(firstTimestamp);

        return [
            new OrchestratorStartedEvent({
                eventId: -1,
                timestamp: firstTimestamp,
                isPlayed: false,
            }),
            new ExecutionStartedEvent({
                eventId: -1,
                timestamp: firstTimestamp,
                isPlayed: true,
                name: "WaitForExternalEvent",
                input: JSON.stringify(input),
            }),
            new OrchestratorCompletedEvent({
                eventId: -1,
                timestamp: firstTimestamp,
                isPlayed: false,
            }),
            new OrchestratorStartedEvent({
                eventId: -1,
                timestamp: firstMoment.add(1, "s").toDate(),
                isPlayed: false,
            }),
            new EventRaisedEvent({
                eventId: -1,
                timestamp: firstMoment.add(1, "s").toDate(),
                isPlayed: false,
                input: JSON.stringify(input),
                name: eventName,
            }),
        ];
    }

    public static GetWaitOnTimerFired(firstTimestamp: Date, fireAt: Date): HistoryEvent[] {
        return [
            new OrchestratorStartedEvent({
                eventId: -1,
                timestamp: firstTimestamp,
                isPlayed: false,
            }),
            new ExecutionStartedEvent({
                eventId: -1,
                timestamp: firstTimestamp,
                isPlayed: true,
                name: "WaitOnTimer",
                input: JSON.stringify(fireAt),
            }),
            new TimerCreatedEvent({
                eventId: 0,
                timestamp: firstTimestamp,
                isPlayed: false,
                fireAt,
            }),
            new OrchestratorCompletedEvent({
                eventId: -1,
                timestamp: firstTimestamp,
                isPlayed: false,
            }),
            new OrchestratorStartedEvent({
                eventId: -1,
                timestamp: fireAt,
                isPlayed: false,
            }),
            new TimerFiredEvent({
                eventId: -1,
                timestamp: fireAt,
                isPlayed: false,
                fireAt,
                timerId: 0,
            }),
        ];
    }
}
<|MERGE_RESOLUTION|>--- conflicted
+++ resolved
@@ -1,2225 +1,1991 @@
-import * as moment from "moment";
-import * as uuidv1 from "uuid/v1";
-import {
-    DurableHttpRequest,
-    DurableHttpResponse,
-    EntityId,
-    EventRaisedEvent,
-    EventSentEvent,
-    ExecutionStartedEvent,
-    HistoryEvent,
-    OrchestratorCompletedEvent,
-    OrchestratorStartedEvent,
-    SubOrchestrationInstanceCompletedEvent,
-    SubOrchestrationInstanceCreatedEvent,
-    SubOrchestrationInstanceFailedEvent,
-    TaskCompletedEvent,
-    TaskFailedEvent,
-    TaskScheduledEvent,
-    TimerCreatedEvent,
-    TimerFiredEvent,
-} from "../../src/classes";
-
-export class TestHistories {
-    public static GetAnyAOrB(firstTimestamp: Date, completeInOrder: boolean): HistoryEvent[] {
-        const firstMoment = moment(firstTimestamp);
-
-        return [
-            new OrchestratorStartedEvent({
-                eventId: -1,
-                timestamp: firstTimestamp,
-                isPlayed: false,
-            }),
-            new ExecutionStartedEvent({
-                eventId: -1,
-                timestamp: firstTimestamp,
-                isPlayed: true,
-                name: "AnyAOrB",
-                input: JSON.stringify(completeInOrder),
-            }),
-            new TaskScheduledEvent({
-                eventId: 0,
-                timestamp: firstTimestamp,
-                isPlayed: false,
-                name: "TaskA",
-                input: JSON.stringify(completeInOrder),
-            }),
-            new TaskScheduledEvent({
-                eventId: 1,
-                timestamp: firstTimestamp,
-                isPlayed: false,
-                name: "TaskB",
-                input: JSON.stringify(completeInOrder),
-            }),
-            new OrchestratorCompletedEvent({
-                eventId: -1,
-                timestamp: firstTimestamp,
-                isPlayed: false,
-            }),
-            new OrchestratorStartedEvent({
-                eventId: -1,
-                timestamp: firstMoment.add(1, "s").toDate(),
-                isPlayed: false,
-            }),
-            new TaskCompletedEvent({
-                eventId: -1,
-                timestamp: firstMoment.add(1, "s").toDate(),
-                isPlayed: false,
-                result: JSON.stringify(completeInOrder ? "A" : "B"),
-                taskScheduledId: completeInOrder ? 0 : 1,
-            }),
-        ];
-    }
-
-    public static GetTimerActivityRaceActivityWinsHistory(
-        firstTimestamp: Date,
-        iteration: number
-    ): HistoryEvent[] {
-        const firstIteration = moment(firstTimestamp);
-        const fireAt = firstIteration.add(1, "s").toDate();
-        const secondIteration = firstIteration.add(500, "ms").toDate();
-        const thirdIteration = firstIteration.add(1100, "ms").toDate();
-        const finalIteration = firstIteration.add(2, "s").toDate();
-
-        const history = [];
-
-        if (iteration >= 1) {
-            history.push(
-                new OrchestratorStartedEvent({
-                    eventId: -1,
-                    timestamp: firstTimestamp,
-                    isPlayed: false,
-                })
-            );
-            history.push(
-                new ExecutionStartedEvent({
-                    eventId: -1,
-                    timestamp: firstTimestamp,
-                    isPlayed: true,
-                    name: "TimerActivityRace",
-                })
-            );
-            history.push(
-                new TimerCreatedEvent({
-                    eventId: 0,
-                    timestamp: firstTimestamp,
-                    isPlayed: false,
-                    fireAt,
-                })
-            );
-            history.push(
-                new TaskScheduledEvent({
-                    eventId: 1,
-                    timestamp: firstTimestamp,
-                    isPlayed: iteration > 1,
-                    name: "TaskA",
-                })
-            );
-            history.push(
-                new OrchestratorCompletedEvent({
-                    eventId: -1,
-                    timestamp: firstTimestamp,
-                    isPlayed: iteration > 1,
-                })
-            );
-        }
-
-        if (iteration >= 2) {
-            history.push(
-                new OrchestratorStartedEvent({
-                    eventId: -1,
-                    timestamp: secondIteration,
-                    isPlayed: iteration > 2,
-                })
-            );
-            history.push(
-                new TaskCompletedEvent({
-                    eventId: -1,
-                    timestamp: secondIteration,
-                    isPlayed: iteration > 2,
-                    taskScheduledId: 1,
-                    result: "{}",
-                })
-            );
-            history.push(
-                new TaskScheduledEvent({
-                    eventId: 2,
-                    timestamp: secondIteration,
-                    isPlayed: iteration > 2,
-                    name: "TaskB",
-                })
-            );
-            history.push(
-                new OrchestratorCompletedEvent({
-                    eventId: -1,
-                    timestamp: firstTimestamp,
-                    isPlayed: iteration > 2,
-                })
-            );
-        }
-
-        if (iteration >= 3) {
-            history.push(
-                new OrchestratorStartedEvent({
-                    eventId: -1,
-                    timestamp: thirdIteration,
-                    isPlayed: iteration > 3,
-                })
-            );
-            history.push(
-                new TimerFiredEvent({
-                    eventId: -1,
-                    timestamp: firstTimestamp,
-                    fireAt,
-                    isPlayed: iteration > 3,
-                    timerId: 0,
-                })
-            );
-            history.push(
-                new OrchestratorCompletedEvent({
-                    eventId: -1,
-                    timestamp: thirdIteration,
-                    isPlayed: iteration > 3,
-                })
-            );
-        }
-
-        if (iteration === 4) {
-            history.push(
-                new OrchestratorStartedEvent({
-                    eventId: -1,
-                    timestamp: finalIteration,
-                    isPlayed: false,
-                })
-            );
-            history.push(
-                new TaskCompletedEvent({
-                    eventId: -1,
-                    timestamp: thirdIteration,
-                    isPlayed: false,
-                    taskScheduledId: 2,
-                    result: "{}",
-                })
-            );
-            history.push(
-                new OrchestratorCompletedEvent({
-                    eventId: -1,
-                    timestamp: finalIteration,
-                    isPlayed: false,
-                })
-            );
-        }
-
-        return history;
-    }
-
-    public static GetTimerActivityRaceTimerWinsHistory(
-        firstTimestamp: Date,
-        iteration: number
-    ): HistoryEvent[] {
-        const firstIteration = moment(firstTimestamp);
-        const fireAt = firstIteration.add(1, "s").toDate();
-        const secondIteration = firstIteration.add(1100, "ms").toDate();
-
-        const history = [];
-        if (iteration >= 1) {
-            history.push(
-                new OrchestratorStartedEvent({
-                    eventId: -1,
-                    timestamp: firstTimestamp,
-                    isPlayed: false,
-                })
-            );
-            history.push(
-                new ExecutionStartedEvent({
-                    eventId: -1,
-                    timestamp: firstTimestamp,
-                    isPlayed: true,
-                    name: "TimerActivityRace",
-                })
-            );
-            history.push(
-                new TimerCreatedEvent({
-                    eventId: 0,
-                    timestamp: firstTimestamp,
-                    isPlayed: false,
-                    fireAt,
-                })
-            );
-            history.push(
-                new TaskScheduledEvent({
-                    eventId: 1,
-                    timestamp: firstTimestamp,
-                    isPlayed: iteration > 1,
-                    name: "TaskA",
-                })
-            );
-            history.push(
-                new OrchestratorCompletedEvent({
-                    eventId: -1,
-                    timestamp: firstTimestamp,
-                    isPlayed: iteration > 1,
-                })
-            );
-        }
-
-        if (iteration >= 2) {
-            history.push(
-                new OrchestratorStartedEvent({
-                    eventId: -1,
-                    timestamp: secondIteration,
-                    isPlayed: iteration > 2,
-                })
-            );
-            history.push(
-                new TimerFiredEvent({
-                    eventId: -1,
-                    timestamp: firstTimestamp,
-                    fireAt,
-                    isPlayed: iteration > 2,
-                    timerId: 0,
-                })
-            );
-        }
-
-        return history;
-    }
-
-    public static GetAnyWithTaskSet(
-        firstTimestamp: Date,
-        iteration: number,
-        eventsBeatTimer: boolean
-    ): HistoryEvent[] {
-        const firstIteration = moment(firstTimestamp);
-        const fireAt = firstIteration.add(300, "s").toDate();
-
-        const history = [];
-
-        if (iteration >= 1) {
-            history.push(
-                new OrchestratorStartedEvent({
-                    eventId: -1,
-                    timestamp: firstTimestamp,
-                    isPlayed: false,
-                })
-            );
-            history.push(
-                new ExecutionStartedEvent({
-                    eventId: -1,
-                    timestamp: firstTimestamp,
-                    isPlayed: true,
-                    name: "AnyWithTaskSet",
-                })
-            );
-            history.push(
-                new TimerCreatedEvent({
-                    eventId: 0,
-                    timestamp: firstTimestamp,
-                    isPlayed: false,
-                    fireAt,
-                })
-            );
-            history.push(
-                new OrchestratorCompletedEvent({
-                    eventId: -1,
-                    timestamp: firstTimestamp,
-                    isPlayed: iteration > 1,
-                })
-            );
-        }
-
-        if (iteration >= 2) {
-            const secondIteration: Date = eventsBeatTimer
-                ? firstIteration.add(2500, "ms").toDate()
-                : firstIteration.add(31500, "ms").toDate();
-
-            history.push(
-                new OrchestratorStartedEvent({
-                    eventId: -1,
-                    timestamp: secondIteration,
-                    isPlayed: iteration > 2,
-                })
-            );
-            history.push(
-                new EventRaisedEvent({
-                    eventId: -1,
-                    timestamp: firstIteration.add(2, "s").toDate(),
-                    isPlayed: false,
-                    name: "firstRequiredEvent",
-                })
-            );
-            if (eventsBeatTimer) {
-                history.push(
-                    new EventRaisedEvent({
-                        eventId: -1,
-                        timestamp: firstIteration.add(2, "s").toDate(),
-                        isPlayed: false,
-                        name: "secondRequiredEvent",
-                    })
-                );
-                history.push(
-                    new TimerFiredEvent({
-                        eventId: -1,
-                        timestamp: firstTimestamp,
-                        fireAt,
-                        isPlayed: false,
-                        timerId: 0,
-                    })
-                );
-            } else {
-                history.push(
-                    new TimerFiredEvent({
-                        eventId: -1,
-                        timestamp: firstTimestamp,
-                        fireAt,
-                        isPlayed: false,
-                        timerId: 0,
-                    })
-                );
-                history.push(
-                    new EventRaisedEvent({
-                        eventId: -1,
-                        timestamp: firstIteration.add(3, "s").toDate(),
-                        isPlayed: false,
-                        name: "secondRequiredEvent",
-                    })
-                );
-            }
-        }
-
-        return history;
-    }
-
-    public static GetCallEntitySet(firstTimestamp: Date, entityId: EntityId): HistoryEvent[] {
-        const firstMoment = moment(firstTimestamp);
-        const orchestratorId = uuidv1();
-        const messageId = uuidv1();
-
-        return [
-            new OrchestratorStartedEvent({
-                eventId: -1,
-                timestamp: firstTimestamp,
-                isPlayed: false,
-            }),
-            new ExecutionStartedEvent({
-                eventId: -1,
-                timestamp: firstMoment.add(1, "s").toDate(),
-                isPlayed: true,
-                name: orchestratorId,
-                input: JSON.stringify(entityId),
-            }),
-            new EventSentEvent({
-                eventId: 0,
-                timestamp: firstMoment.add(1, "s").toDate(),
-                isPlayed: true,
-                name: "op",
-                input: JSON.stringify({
-                    id: messageId,
-                    op: "set",
-                    parent: orchestratorId,
-                    timestamp: firstMoment.add(1, "s").toDate(),
-                }),
-                instanceId: EntityId.getSchedulerIdFromEntityId(entityId),
-            }),
-            new OrchestratorCompletedEvent({
-                eventId: -1,
-                timestamp: firstMoment.add(1, "s").toDate(),
-                isPlayed: true,
-            }),
-            new OrchestratorStartedEvent({
-                eventId: -1,
-                timestamp: firstMoment.add(2, "s").toDate(),
-                isPlayed: false,
-            }),
-            new EventRaisedEvent({
-                eventId: -1,
-                timestamp: firstMoment.add(2, "s").toDate(),
-                isPlayed: false,
-                name: messageId,
-                input: JSON.stringify({
-                    result: null,
-                }),
-            }),
-        ];
-    }
-
-    public static GetFanOutFanInDiskUsageComplete(
-        firstTimestamp: Date,
-        files: string[]
-    ): HistoryEvent[] {
-        const firstMoment = moment(firstTimestamp);
-
-        return [
-            new OrchestratorStartedEvent({
-                eventId: -1,
-                timestamp: firstTimestamp,
-                isPlayed: false,
-            }),
-            new ExecutionStartedEvent({
-                eventId: -1,
-                timestamp: firstTimestamp,
-                isPlayed: true,
-                name: "FanOutFanInDiskUsage",
-                input: undefined,
-            }),
-            new TaskScheduledEvent({
-                eventId: 0,
-                timestamp: firstTimestamp,
-                isPlayed: false,
-                name: "GetFileList",
-                input: "C:\\Dev",
-            }),
-            new OrchestratorCompletedEvent({
-                eventId: -1,
-                timestamp: firstTimestamp,
-                isPlayed: false,
-            }),
-            new OrchestratorStartedEvent({
-                eventId: -1,
-                timestamp: firstMoment.add(1, "s").toDate(),
-                isPlayed: false,
-            }),
-            new TaskCompletedEvent({
-                eventId: -1,
-                timestamp: firstMoment.add(1, "s").toDate(),
-                isPlayed: false,
-                result: JSON.stringify(files),
-                taskScheduledId: 0,
-            }),
-            new OrchestratorCompletedEvent({
-                eventId: -1,
-                timestamp: firstTimestamp,
-                isPlayed: false,
-            }),
-            new OrchestratorStartedEvent({
-                eventId: -1,
-                timestamp: firstMoment.add(2, "s").toDate(),
-                isPlayed: false,
-            }),
-        ]
-            .concat(
-                files.map(
-                    (file, index) =>
-                        new TaskScheduledEvent({
-                            eventId: index + 1,
-                            timestamp: firstMoment.add(2, "s").toDate(),
-                            isPlayed: false,
-                            name: "GetFileSize",
-                            input: file,
-                        })
-                )
-            )
-            .concat([
-                new OrchestratorCompletedEvent({
-                    eventId: -1,
-                    timestamp: firstTimestamp,
-                    isPlayed: false,
-                }),
-                new OrchestratorStartedEvent({
-                    eventId: -1,
-                    timestamp: firstMoment.add(2, "s").toDate(),
-                    isPlayed: false,
-                }),
-                new TaskCompletedEvent({
-                    eventId: -1,
-                    timestamp: firstMoment.add(3, "s").toDate(),
-                    isPlayed: false,
-                    result: JSON.stringify(1),
-                    taskScheduledId: 1,
-                }),
-                new TaskCompletedEvent({
-                    eventId: -1,
-                    timestamp: firstMoment.add(3, "s").toDate(),
-                    isPlayed: false,
-                    result: JSON.stringify(2),
-                    taskScheduledId: 2,
-                }),
-                new OrchestratorCompletedEvent({
-                    eventId: -1,
-                    timestamp: firstTimestamp,
-                    isPlayed: false,
-                }),
-                new OrchestratorStartedEvent({
-                    eventId: -1,
-                    timestamp: firstMoment.add(4, "s").toDate(),
-                    isPlayed: false,
-                }),
-                new TaskCompletedEvent({
-                    eventId: -1,
-                    timestamp: firstMoment.add(4, "s").toDate(),
-                    isPlayed: false,
-                    result: JSON.stringify(3),
-                    taskScheduledId: 3,
-                }),
-            ]);
-    }
-
-    public static GetFanOutFanInDiskUsageFaulted(
-        firstTimestamp: Date,
-        files: string[]
-    ): HistoryEvent[] {
-        const firstMoment = moment(firstTimestamp);
-
-        return [
-            new OrchestratorStartedEvent({
-                eventId: -1,
-                timestamp: firstTimestamp,
-                isPlayed: false,
-            }),
-            new ExecutionStartedEvent({
-                eventId: -1,
-                timestamp: firstTimestamp,
-                isPlayed: true,
-                name: "FanOutFanInDiskUsage",
-                input: undefined,
-            }),
-            new TaskScheduledEvent({
-                eventId: 0,
-                timestamp: firstTimestamp,
-                isPlayed: false,
-                name: "GetFileList",
-                input: "C:\\Dev",
-            }),
-            new OrchestratorCompletedEvent({
-                eventId: -1,
-                timestamp: firstTimestamp,
-                isPlayed: false,
-            }),
-            new OrchestratorStartedEvent({
-                eventId: -1,
-                timestamp: firstMoment.add(1, "s").toDate(),
-                isPlayed: false,
-            }),
-            new TaskCompletedEvent({
-                eventId: -1,
-                timestamp: firstMoment.add(1, "s").toDate(),
-                isPlayed: false,
-                result: JSON.stringify(files),
-                taskScheduledId: 0,
-            }),
-            new OrchestratorCompletedEvent({
-                eventId: -1,
-                timestamp: firstTimestamp,
-                isPlayed: false,
-            }),
-            new OrchestratorStartedEvent({
-                eventId: -1,
-                timestamp: firstMoment.add(2, "s").toDate(),
-                isPlayed: false,
-            }),
-        ]
-            .concat(
-                files.map(
-                    (file, index) =>
-                        new TaskScheduledEvent({
-                            eventId: index + 1,
-                            timestamp: firstMoment.add(2, "s").toDate(),
-                            isPlayed: false,
-                            name: "GetFileSize",
-                            input: file,
-                        })
-                )
-            )
-            .concat([
-                new OrchestratorCompletedEvent({
-                    eventId: -1,
-                    timestamp: firstTimestamp,
-                    isPlayed: false,
-                }),
-                new OrchestratorStartedEvent({
-                    eventId: -1,
-                    timestamp: firstMoment.add(4, "s").toDate(),
-                    isPlayed: false,
-                }),
-                new TaskCompletedEvent({
-                    eventId: -1,
-                    timestamp: firstMoment.add(3, "s").toDate(),
-                    isPlayed: false,
-                    result: JSON.stringify(1),
-                    taskScheduledId: 1,
-                }),
-                new TaskFailedEvent({
-                    eventId: -1,
-                    timestamp: firstMoment.add(3, "s").toDate(),
-                    isPlayed: false,
-                    result: JSON.stringify(2),
-                    taskScheduledId: 2,
-                    reason: `Activity function 'GetFileSize' failed: Could not find file ${files[1]}`,
-                    details: "Serialized System.Exception here",
-                }),
-                new TaskFailedEvent({
-                    eventId: -1,
-                    timestamp: firstMoment.add(4, "s").toDate(),
-                    isPlayed: false,
-                    taskScheduledId: 3,
-                    reason: `Activity function 'GetFileSize' failed: Could not find file ${files[2]}`,
-                    details: "Serialized System.Exception here",
-                }),
-            ]);
-    }
-
-    public static GetFanOutFanInDiskUsagePartComplete(
-        firstTimestamp: Date,
-        files: string[]
-    ): HistoryEvent[] {
-        const firstMoment = moment(firstTimestamp);
-
-        return [
-            new OrchestratorStartedEvent({
-                eventId: -1,
-                timestamp: firstTimestamp,
-                isPlayed: false,
-            }),
-            new ExecutionStartedEvent({
-                eventId: -1,
-                timestamp: firstTimestamp,
-                isPlayed: true,
-                name: "FanOutFanInDiskUsage",
-                input: undefined,
-            }),
-            new TaskScheduledEvent({
-                eventId: 0,
-                timestamp: firstTimestamp,
-                isPlayed: false,
-                name: "GetFileList",
-                input: "C:\\Dev",
-            }),
-            new OrchestratorCompletedEvent({
-                eventId: -1,
-                timestamp: firstTimestamp,
-                isPlayed: false,
-            }),
-            new OrchestratorStartedEvent({
-                eventId: -1,
-                timestamp: firstMoment.add(1, "s").toDate(),
-                isPlayed: false,
-            }),
-            new TaskCompletedEvent({
-                eventId: -1,
-                timestamp: firstMoment.add(1, "s").toDate(),
-                isPlayed: false,
-                result: JSON.stringify(files),
-                taskScheduledId: 0,
-            }),
-            new OrchestratorCompletedEvent({
-                eventId: -1,
-                timestamp: firstTimestamp,
-                isPlayed: false,
-            }),
-            new OrchestratorStartedEvent({
-                eventId: -1,
-                timestamp: firstMoment.add(2, "s").toDate(),
-                isPlayed: false,
-            }),
-        ]
-            .concat(
-                files.map(
-                    (file, index) =>
-                        new TaskScheduledEvent({
-                            eventId: index + 1,
-                            timestamp: firstMoment.add(2, "s").toDate(),
-                            isPlayed: false,
-                            name: "GetFileSize",
-                            input: file,
-                        })
-                )
-            )
-            .concat([
-                new OrchestratorCompletedEvent({
-                    eventId: -1,
-                    timestamp: firstTimestamp,
-                    isPlayed: false,
-                }),
-                new OrchestratorStartedEvent({
-                    eventId: -1,
-                    timestamp: firstMoment.add(3, "s").toDate(),
-                    isPlayed: false,
-                }),
-                new TaskCompletedEvent({
-                    eventId: -1,
-                    timestamp: firstMoment.add(3, "s").toDate(),
-                    isPlayed: false,
-                    result: JSON.stringify(2),
-                    taskScheduledId: 2,
-                }),
-            ]);
-    }
-
-    public static GetFanOutFanInDiskUsageReplayOne(
-        firstTimestamp: Date,
-        files: string[]
-    ): HistoryEvent[] {
-        const firstMoment = moment(firstTimestamp);
-
-        return [
-            new OrchestratorStartedEvent({
-                eventId: -1,
-                timestamp: firstTimestamp,
-                isPlayed: false,
-            }),
-            new ExecutionStartedEvent({
-                eventId: -1,
-                timestamp: firstTimestamp,
-                isPlayed: true,
-                name: "FanOutFanInDiskUsage",
-                input: undefined,
-            }),
-            new TaskScheduledEvent({
-                eventId: 0,
-                timestamp: firstTimestamp,
-                isPlayed: false,
-                name: "GetFileList",
-                input: "C:\\Dev",
-            }),
-            new OrchestratorCompletedEvent({
-                eventId: -1,
-                timestamp: firstTimestamp,
-                isPlayed: false,
-            }),
-            new OrchestratorStartedEvent({
-                eventId: -1,
-                timestamp: firstMoment.add(1, "s").toDate(),
-                isPlayed: false,
-            }),
-            new TaskCompletedEvent({
-                eventId: -1,
-                timestamp: firstMoment.add(1, "s").toDate(),
-                isPlayed: false,
-                result: JSON.stringify(files),
-                taskScheduledId: 0,
-            }),
-        ];
-    }
-
-    public static GetHelloSequenceReplayFinal(name: string, firstTimestamp: Date): HistoryEvent[] {
-        const firstMoment = moment(firstTimestamp);
-
-        return [
-            new OrchestratorStartedEvent({
-                eventId: -1,
-                timestamp: firstTimestamp,
-                isPlayed: false,
-            }),
-            new ExecutionStartedEvent({
-                eventId: -1,
-                timestamp: firstTimestamp,
-                isPlayed: true,
-                name,
-                input: undefined,
-            }),
-            new TaskScheduledEvent({
-                eventId: 0,
-                timestamp: firstTimestamp,
-                isPlayed: false,
-                name: "Hello",
-            }),
-            new OrchestratorCompletedEvent({
-                eventId: -1,
-                timestamp: firstTimestamp,
-                isPlayed: false,
-            }),
-            new OrchestratorStartedEvent({
-                eventId: -1,
-                timestamp: firstMoment.add(1, "s").toDate(),
-                isPlayed: false,
-            }),
-            new TaskCompletedEvent({
-                eventId: -1,
-                timestamp: firstMoment.add(1, "s").toDate(),
-                isPlayed: true,
-                result: JSON.stringify("Hello, Tokyo!"),
-                taskScheduledId: 0,
-            }),
-            new TaskScheduledEvent({
-                eventId: 1,
-                timestamp: firstMoment.add(1, "s").toDate(),
-                isPlayed: false,
-                name: "Hello",
-            }),
-            new OrchestratorCompletedEvent({
-                eventId: -1,
-                timestamp: firstMoment.add(1, "s").toDate(),
-                isPlayed: false,
-            }),
-            new OrchestratorStartedEvent({
-                eventId: -1,
-                timestamp: firstMoment.add(2, "s").toDate(),
-                isPlayed: false,
-            }),
-            new TaskCompletedEvent({
-                eventId: -1,
-                timestamp: firstMoment.add(2, "s").toDate(),
-                isPlayed: true,
-                result: JSON.stringify("Hello, Seattle!"),
-                taskScheduledId: 1,
-            }),
-            new TaskScheduledEvent({
-                eventId: 2,
-                timestamp: firstMoment.add(2, "s").toDate(),
-                isPlayed: false,
-                name: "Hello",
-            }),
-            new OrchestratorCompletedEvent({
-                eventId: -1,
-                timestamp: firstMoment.add(2, "s").toDate(),
-                isPlayed: false,
-            }),
-            new OrchestratorStartedEvent({
-                eventId: -1,
-                timestamp: firstMoment.add(1, "s").toDate(),
-                isPlayed: false,
-            }),
-            new TaskCompletedEvent({
-                eventId: -1,
-                timestamp: firstMoment.add(3, "s").toDate(),
-                isPlayed: true,
-                result: JSON.stringify("Hello, London!"),
-                taskScheduledId: 2,
-            }),
-        ];
-    }
-
-    public static GetOrchestratorStart(
-        name: string,
-        firstTimestamp: Date,
-        input?: unknown
-    ): HistoryEvent[] {
-        return [
-            new OrchestratorStartedEvent({
-                eventId: -1,
-                timestamp: firstTimestamp,
-                isPlayed: false,
-            }),
-            new ExecutionStartedEvent({
-                eventId: -1,
-<<<<<<< HEAD
-                timestamp: moment(firstTimestamp)
-                    .add(5, "ms")
-                    .toDate(),
-=======
-                timestamp: moment(firstTimestamp).add(5, "ms").toDate(),
->>>>>>> f8cff871
-                isPlayed: false,
-                name,
-                input: JSON.stringify(input),
-            }),
-        ];
-    }
-
-    /**
-     * This history and its corresponding orchestrator replicate conditions under
-     * which there are not sufficient OrchestratorStartedEvents in the history
-     * array to satisfy the currentUtcDateTime advancement logic.
-     */
-    public static GetTimestampExhaustion(firstTimestamp: Date): HistoryEvent[] {
-        const firstTime = firstTimestamp.getTime();
-        const timestamps: Date[] = [];
-        for (let i = 0; i < 9; i++) {
-            timestamps[i] = new Date(firstTime + 1000 * i);
-        }
-
-        return [
-            new OrchestratorStartedEvent({
-                eventId: -1,
-                timestamp: timestamps[0],
-                isPlayed: false,
-            }),
-            new ExecutionStartedEvent({
-                eventId: -1,
-                timestamp: timestamps[0],
-                isPlayed: true,
-                name: "TimestampExhaustion",
-                input: JSON.stringify({ delayMergeUntilSecs: 1 }),
-            }),
-            new EventRaisedEvent({
-                eventId: -1,
-                timestamp: timestamps[0],
-                isPlayed: true,
-                name: "CheckPrForMerge",
-                input: JSON.stringify({ value: 0 }),
-            }),
-            new TaskScheduledEvent({
-                eventId: 0,
-                timestamp: timestamps[0],
-                isPlayed: false,
-                name: "Merge",
-            }),
-            new OrchestratorCompletedEvent({
-                eventId: -1,
-                timestamp: timestamps[0],
-                isPlayed: false,
-            }),
-            new OrchestratorStartedEvent({
-                eventId: -1,
-                timestamp: timestamps[1],
-                isPlayed: false,
-            }),
-            new EventRaisedEvent({
-                eventId: -1,
-                timestamp: timestamps[1],
-                isPlayed: true,
-                name: "CheckPrForMerge",
-                input: JSON.stringify({ value: 1 }),
-            }),
-            new OrchestratorCompletedEvent({
-                eventId: -1,
-                timestamp: timestamps[1],
-                isPlayed: false,
-            }),
-            new OrchestratorStartedEvent({
-                eventId: -1,
-                timestamp: timestamps[2],
-                isPlayed: false,
-            }),
-            new TaskCompletedEvent({
-                eventId: -1,
-                timestamp: timestamps[2],
-                isPlayed: true,
-                taskScheduledId: 0,
-                result: JSON.stringify(""),
-            }),
-            new TimerCreatedEvent({
-                eventId: 1,
-                timestamp: timestamps[2],
-                isPlayed: false,
-                fireAt: timestamps[2],
-            }),
-            new OrchestratorCompletedEvent({
-                eventId: -1,
-                timestamp: timestamps[2],
-                isPlayed: false,
-            }),
-            new OrchestratorStartedEvent({
-                eventId: -1,
-                timestamp: timestamps[3],
-                isPlayed: false,
-            }),
-            new TimerFiredEvent({
-                eventId: -1,
-                timestamp: timestamps[3],
-                isPlayed: true,
-                fireAt: timestamps[2],
-                timerId: 1,
-            }),
-            new TimerFiredEvent({
-                eventId: -1,
-                timestamp: timestamps[3],
-                isPlayed: true,
-                fireAt: timestamps[2],
-                timerId: 1,
-            }),
-            new TaskScheduledEvent({
-                eventId: 2,
-                timestamp: timestamps[3],
-                isPlayed: false,
-                name: "CheckIfMerged",
-            }),
-            new OrchestratorCompletedEvent({
-                eventId: -1,
-                timestamp: timestamps[3],
-                isPlayed: false,
-            }),
-            new OrchestratorStartedEvent({
-                eventId: -1,
-                timestamp: timestamps[4],
-                isPlayed: false,
-            }),
-            new TaskCompletedEvent({
-                eventId: -1,
-                timestamp: timestamps[4],
-                isPlayed: true,
-                taskScheduledId: 2,
-                result: JSON.stringify({ output: false }),
-            }),
-            new TaskScheduledEvent({
-                eventId: 3,
-                timestamp: timestamps[4],
-                isPlayed: false,
-                name: "CheckIfMerged",
-            }),
-            new OrchestratorCompletedEvent({
-                eventId: -1,
-                timestamp: timestamps[4],
-                isPlayed: false,
-            }),
-            new OrchestratorStartedEvent({
-                eventId: -1,
-                timestamp: timestamps[5],
-                isPlayed: false,
-            }),
-            new TaskCompletedEvent({
-                eventId: -1,
-                timestamp: timestamps[5],
-                isPlayed: true,
-                taskScheduledId: 3,
-                result: JSON.stringify({ output: false }),
-            }),
-            new TaskScheduledEvent({
-                eventId: 4,
-                timestamp: timestamps[5],
-                isPlayed: false,
-                name: "CheckIfMerged",
-            }),
-            new OrchestratorCompletedEvent({
-                eventId: -1,
-                timestamp: timestamps[5],
-                isPlayed: false,
-            }),
-            new OrchestratorStartedEvent({
-                eventId: -1,
-                timestamp: timestamps[6],
-                isPlayed: false,
-            }),
-            new TaskCompletedEvent({
-                eventId: -1,
-                timestamp: timestamps[6],
-                isPlayed: true,
-                taskScheduledId: 4,
-                result: JSON.stringify({ output: false }),
-            }),
-            new OrchestratorCompletedEvent({
-                eventId: -1,
-                timestamp: timestamps[6],
-                isPlayed: false,
-            }),
-            new OrchestratorStartedEvent({
-                eventId: -1,
-                timestamp: timestamps[7],
-                isPlayed: false,
-            }),
-            new EventRaisedEvent({
-                eventId: -1,
-                timestamp: timestamps[7],
-                isPlayed: true,
-                name: "CheckPrForMerge",
-                input: JSON.stringify({ value: 2 }),
-            }),
-            new EventRaisedEvent({
-                eventId: -1,
-                timestamp: timestamps[7],
-                isPlayed: true,
-                name: "CheckPrForMerge",
-                input: JSON.stringify({ value: 3 }),
-            }),
-            new EventRaisedEvent({
-                eventId: -1,
-                timestamp: timestamps[7],
-                isPlayed: true,
-                name: "CheckPrForMerge",
-                input: JSON.stringify({ value: 4 }),
-            }),
-            new TaskScheduledEvent({
-                eventId: 5,
-                timestamp: timestamps[7],
-                isPlayed: false,
-                name: "CheckIfMerged",
-            }),
-            new OrchestratorCompletedEvent({
-                eventId: -1,
-                timestamp: timestamps[7],
-                isPlayed: false,
-            }),
-            new OrchestratorStartedEvent({
-                eventId: -1,
-                timestamp: timestamps[8],
-                isPlayed: false,
-            }),
-            new TaskCompletedEvent({
-                eventId: -1,
-                timestamp: timestamps[8],
-                isPlayed: false,
-                taskScheduledId: 5,
-                result: JSON.stringify({ output: false }),
-            }),
-        ];
-    }
-
-    public static GetSayHelloWithActivityReplayOne(
-        name: string,
-        firstTimestamp: Date,
-        input: unknown
-    ): HistoryEvent[] {
-        const firstMoment = moment(firstTimestamp);
-
-        return [
-            new OrchestratorStartedEvent({
-                eventId: -1,
-                timestamp: firstTimestamp,
-                isPlayed: false,
-            }),
-            new ExecutionStartedEvent({
-                eventId: -1,
-                timestamp: firstTimestamp,
-                isPlayed: true,
-                name,
-                input: JSON.stringify(input),
-            }),
-            new TaskScheduledEvent({
-                eventId: 0,
-                timestamp: firstTimestamp,
-                isPlayed: false,
-                name: "Hello",
-                input: JSON.stringify(input),
-            }),
-            new OrchestratorCompletedEvent({
-                eventId: -1,
-                timestamp: firstTimestamp,
-                isPlayed: false,
-            }),
-            new OrchestratorStartedEvent({
-                eventId: -1,
-                timestamp: firstMoment.add(1, "s").toDate(),
-                isPlayed: false,
-            }),
-            new TaskCompletedEvent({
-                eventId: -1,
-                timestamp: firstMoment.add(1, "s").toDate(),
-                isPlayed: false,
-                result: JSON.stringify(`Hello, ${input}!`),
-                taskScheduledId: 0,
-            }),
-        ];
-    }
-
-    public static GetSayHelloWithActivityRetryFailOne(
-        firstTimestamp: Date,
-        input: unknown
-    ): HistoryEvent[] {
-        return [
-            new OrchestratorStartedEvent({
-                eventId: -1,
-                timestamp: firstTimestamp,
-                isPlayed: false,
-            }),
-            new ExecutionStartedEvent({
-                eventId: -1,
-                timestamp: firstTimestamp,
-                isPlayed: true,
-                name: "SayHelloWithActivityRetry",
-                input: JSON.stringify(input),
-            }),
-            new TaskScheduledEvent({
-                eventId: 0,
-                timestamp: firstTimestamp,
-                isPlayed: false,
-                name: "Hello",
-                input: undefined,
-            }),
-            new OrchestratorCompletedEvent({
-                eventId: -1,
-                timestamp: firstTimestamp,
-                isPlayed: false,
-            }),
-            new OrchestratorStartedEvent({
-                eventId: -1,
-<<<<<<< HEAD
-                timestamp: moment(firstTimestamp)
-                    .add(1, "s")
-                    .toDate(),
-=======
-                timestamp: moment(firstTimestamp).add(1, "s").toDate(),
->>>>>>> f8cff871
-                isPlayed: false,
-            }),
-            new TaskFailedEvent({
-                eventId: -1,
-<<<<<<< HEAD
-                timestamp: moment(firstTimestamp)
-                    .add(1, "s")
-                    .toDate(),
-=======
-                timestamp: moment(firstTimestamp).add(1, "s").toDate(),
->>>>>>> f8cff871
-                isPlayed: false,
-                taskScheduledId: 0,
-                details: "Big stack trace here",
-                reason: "Activity function 'Hello' failed: Result: Failure",
-            }),
-        ];
-    }
-
-    public static GetSayHelloWithActivityRetryRetryOne(
-        firstTimestamp: Date,
-        input: unknown,
-        retryInterval: number
-    ): HistoryEvent[] {
-        const firstMoment = moment(firstTimestamp);
-
-        return [
-            new OrchestratorStartedEvent({
-                eventId: -1,
-                timestamp: firstTimestamp,
-                isPlayed: false,
-            }),
-            new ExecutionStartedEvent({
-                eventId: -1,
-                timestamp: firstTimestamp,
-                isPlayed: true,
-                name: "SayHelloWithActivityRetry",
-                input: JSON.stringify(input),
-            }),
-            new TaskScheduledEvent({
-                eventId: 0,
-                timestamp: firstTimestamp,
-                isPlayed: false,
-                name: "Hello",
-                input: undefined,
-            }),
-            new OrchestratorCompletedEvent({
-                eventId: -1,
-                timestamp: firstTimestamp,
-                isPlayed: false,
-            }),
-            new OrchestratorStartedEvent({
-                eventId: -1,
-                timestamp: firstMoment.add(1, "s").toDate(),
-                isPlayed: false,
-            }),
-            new TaskFailedEvent({
-                eventId: -1,
-                timestamp: firstMoment.add(1, "s").toDate(),
-                isPlayed: false,
-                taskScheduledId: 0,
-                details: "Big stack trace here",
-                reason: "Activity function 'Hello' failed: Result: Failure",
-            }),
-            new TimerCreatedEvent({
-                eventId: 1,
-                timestamp: firstMoment.add(1, "s").toDate(),
-                isPlayed: false,
-<<<<<<< HEAD
-                fireAt: firstMoment
-                    .add(1, "s")
-                    .add(retryInterval, "ms")
-                    .toDate(),
-=======
-                fireAt: firstMoment.add(1, "s").add(retryInterval, "ms").toDate(),
->>>>>>> f8cff871
-            }),
-            new OrchestratorCompletedEvent({
-                eventId: -1,
-                timestamp: firstMoment.add(1, "s").toDate(),
-                isPlayed: false,
-            }),
-            new OrchestratorStartedEvent({
-                eventId: -1,
-<<<<<<< HEAD
-                timestamp: firstMoment
-                    .add(1, "s")
-                    .add(retryInterval, "ms")
-                    .toDate(),
-=======
-                timestamp: firstMoment.add(1, "s").add(retryInterval, "ms").toDate(),
->>>>>>> f8cff871
-                isPlayed: false,
-            }),
-            new TimerFiredEvent({
-                eventId: -1,
-<<<<<<< HEAD
-                timestamp: firstMoment
-                    .add(1, "s")
-                    .add(retryInterval, "ms")
-                    .toDate(),
-                isPlayed: false,
-                fireAt: firstMoment
-                    .add(1, "s")
-                    .add(retryInterval, "ms")
-                    .toDate(),
-=======
-                timestamp: firstMoment.add(1, "s").add(retryInterval, "ms").toDate(),
-                isPlayed: false,
-                fireAt: firstMoment.add(1, "s").add(retryInterval, "ms").toDate(),
->>>>>>> f8cff871
-                timerId: 1,
-            }),
-        ];
-    }
-
-    public static GetSayHelloWithActivityRetryRetryTwo(
-        firstTimestamp: Date,
-        input: unknown,
-        retryInterval: number
-    ): HistoryEvent[] {
-        const firstMoment = moment(firstTimestamp);
-
-        return [
-            new OrchestratorStartedEvent({
-                eventId: -1,
-                timestamp: firstTimestamp,
-                isPlayed: false,
-            }),
-            new ExecutionStartedEvent({
-                eventId: -1,
-                timestamp: firstTimestamp,
-                isPlayed: true,
-                name: "SayHelloWithActivityRetry",
-                input: JSON.stringify(input),
-            }),
-            new TaskScheduledEvent({
-                eventId: 0,
-                timestamp: firstTimestamp,
-                isPlayed: false,
-                name: "Hello",
-                input: undefined,
-            }),
-            new OrchestratorCompletedEvent({
-                eventId: -1,
-                timestamp: firstTimestamp,
-                isPlayed: false,
-            }),
-            new OrchestratorStartedEvent({
-                eventId: -1,
-                timestamp: firstMoment.add(1, "s").toDate(),
-                isPlayed: false,
-            }),
-            new TaskFailedEvent({
-                eventId: -1,
-                timestamp: firstMoment.add(1, "s").toDate(),
-                isPlayed: false,
-                taskScheduledId: 0,
-                details: "Big stack trace here",
-                reason: "Activity function 'Hello' failed: Result: Failure",
-            }),
-            new TimerCreatedEvent({
-                eventId: 1,
-                timestamp: firstMoment.add(1, "s").toDate(),
-                isPlayed: false,
-<<<<<<< HEAD
-                fireAt: firstMoment
-                    .add(1, "s")
-                    .add(retryInterval, "ms")
-                    .toDate(),
-=======
-                fireAt: firstMoment.add(1, "s").add(retryInterval, "ms").toDate(),
->>>>>>> f8cff871
-            }),
-            new OrchestratorCompletedEvent({
-                eventId: -1,
-                timestamp: firstMoment.add(1, "s").toDate(),
-                isPlayed: false,
-            }),
-            new OrchestratorStartedEvent({
-                eventId: -1,
-<<<<<<< HEAD
-                timestamp: firstMoment
-                    .add(2, "s")
-                    .add(retryInterval, "ms")
-                    .toDate(),
-=======
-                timestamp: firstMoment.add(2, "s").add(retryInterval, "ms").toDate(),
->>>>>>> f8cff871
-                isPlayed: false,
-            }),
-            new TimerFiredEvent({
-                eventId: -1,
-<<<<<<< HEAD
-                timestamp: firstMoment
-                    .add(2, "s")
-                    .add(retryInterval, "ms")
-                    .toDate(),
-                isPlayed: false,
-                fireAt: firstMoment
-                    .add(2, "s")
-                    .add(retryInterval, "ms")
-                    .toDate(),
-=======
-                timestamp: firstMoment.add(2, "s").add(retryInterval, "ms").toDate(),
-                isPlayed: false,
-                fireAt: firstMoment.add(2, "s").add(retryInterval, "ms").toDate(),
->>>>>>> f8cff871
-                timerId: 1,
-            }),
-            new TaskScheduledEvent({
-                eventId: 2,
-                timestamp: firstTimestamp,
-                isPlayed: false,
-                name: "Hello",
-                input: undefined,
-            }),
-            new OrchestratorCompletedEvent({
-                eventId: -1,
-                timestamp: firstTimestamp,
-                isPlayed: false,
-            }),
-            new OrchestratorStartedEvent({
-                eventId: -1,
-                timestamp: firstMoment.add(3, "s").toDate(),
-                isPlayed: false,
-            }),
-            new TaskFailedEvent({
-                eventId: -1,
-                timestamp: firstMoment.add(3, "s").toDate(),
-                isPlayed: false,
-                taskScheduledId: 2,
-                details: "Big stack trace here",
-                reason: "Activity function 'Hello' failed: Result: Failure",
-            }),
-            new TimerCreatedEvent({
-                eventId: 3,
-                timestamp: firstMoment.add(3, "s").toDate(),
-                isPlayed: false,
-<<<<<<< HEAD
-                fireAt: firstMoment
-                    .add(3, "s")
-                    .add(retryInterval, "ms")
-                    .toDate(),
-=======
-                fireAt: firstMoment.add(3, "s").add(retryInterval, "ms").toDate(),
->>>>>>> f8cff871
-            }),
-            new OrchestratorCompletedEvent({
-                eventId: -1,
-                timestamp: firstMoment.add(3, "s").toDate(),
-                isPlayed: false,
-            }),
-            new OrchestratorStartedEvent({
-                eventId: -1,
-<<<<<<< HEAD
-                timestamp: firstMoment
-                    .add(4, "s")
-                    .add(retryInterval, "ms")
-                    .toDate(),
-=======
-                timestamp: firstMoment.add(4, "s").add(retryInterval, "ms").toDate(),
->>>>>>> f8cff871
-                isPlayed: false,
-            }),
-            new TimerFiredEvent({
-                eventId: -1,
-<<<<<<< HEAD
-                timestamp: firstMoment
-                    .add(4, "s")
-                    .add(retryInterval, "ms")
-                    .toDate(),
-                isPlayed: false,
-                fireAt: firstMoment
-                    .add(4, "s")
-                    .add(retryInterval, "ms")
-                    .toDate(),
-=======
-                timestamp: firstMoment.add(4, "s").add(retryInterval, "ms").toDate(),
-                isPlayed: false,
-                fireAt: firstMoment.add(4, "s").add(retryInterval, "ms").toDate(),
->>>>>>> f8cff871
-                timerId: 3,
-            }),
-        ];
-    }
-
-    public static GetSendHttpRequestReplayOne(
-        name: string,
-        firstTimestamp: Date,
-        request: DurableHttpRequest,
-        response: DurableHttpResponse
-    ): HistoryEvent[] {
-        const firstMoment = moment(firstTimestamp);
-
-        return [
-            new OrchestratorStartedEvent({
-                eventId: -1,
-                timestamp: firstTimestamp,
-                isPlayed: false,
-            }),
-            new ExecutionStartedEvent({
-                eventId: -1,
-                timestamp: firstTimestamp,
-                isPlayed: true,
-                name,
-                input: JSON.stringify(request),
-            }),
-            new TaskScheduledEvent({
-                eventId: 0,
-                timestamp: firstTimestamp,
-                isPlayed: false,
-                name: "BuiltIn::HttpActivity",
-                input: JSON.stringify(request),
-            }),
-            new OrchestratorCompletedEvent({
-                eventId: -1,
-                timestamp: firstTimestamp,
-                isPlayed: false,
-            }),
-            new OrchestratorStartedEvent({
-                eventId: -1,
-                timestamp: firstMoment.add(1, "s").toDate(),
-                isPlayed: false,
-            }),
-            new TaskCompletedEvent({
-                eventId: -1,
-                timestamp: firstMoment.add(1, "s").toDate(),
-                isPlayed: false,
-                result: JSON.stringify(response),
-                taskScheduledId: 0,
-            }),
-        ];
-    }
-
-    public static GetSayHelloWithSubOrchestratorReplayOne(
-        firstTimestamp: Date,
-        orchestratorName: string,
-        subOrchestratorName: string,
-        subInstanceId: string,
-        input?: string
-    ): HistoryEvent[] {
-        const firstMoment = moment(firstTimestamp);
-
-        return [
-            new OrchestratorStartedEvent({
-                eventId: -1,
-                timestamp: firstTimestamp,
-                isPlayed: false,
-            }),
-            new ExecutionStartedEvent({
-                eventId: -1,
-                timestamp: firstTimestamp,
-                isPlayed: true,
-                name: orchestratorName,
-                input,
-            }),
-            new SubOrchestrationInstanceCreatedEvent({
-                eventId: 0,
-                timestamp: firstTimestamp,
-                isPlayed: false,
-                name: subOrchestratorName,
-                input,
-                instanceId: subInstanceId,
-            }),
-            new OrchestratorCompletedEvent({
-                eventId: -1,
-                timestamp: firstTimestamp,
-                isPlayed: false,
-            }),
-            new OrchestratorStartedEvent({
-                eventId: -1,
-                timestamp: firstMoment.add(1, "s").toDate(),
-                isPlayed: false,
-            }),
-            new SubOrchestrationInstanceCompletedEvent({
-                eventId: -1,
-                timestamp: firstMoment.add(1, "s").toDate(),
-                isPlayed: false,
-                result: JSON.stringify(`Hello, ${input}!`),
-                taskScheduledId: 0,
-            }),
-        ];
-    }
-
-    // Covers the scenario for TestOrchestrations.MultipleSubOrchestratorNoSubId in which
-    // all of the scheduled sub orchestrations are completed around the same time and processed
-    // in the same orchestration replay.
-    public static GetMultipleSubOrchestratorNoIdsSubOrchestrationsFinished(
-        firstTimestamp: Date,
-        orchestratorName: string,
-        subOrchestratorNames: string[],
-        input: string
-    ): HistoryEvent[] {
-        const firstMoment = moment(firstTimestamp);
-
-        const baseSubInstanceId = "dummy-unique-id";
-        const historyEvents = [
-            new OrchestratorStartedEvent({
-                eventId: -1,
-                timestamp: firstTimestamp,
-                isPlayed: false,
-            }),
-            new ExecutionStartedEvent({
-                eventId: -1,
-                timestamp: firstTimestamp,
-                isPlayed: true,
-                name: orchestratorName,
-                input,
-            }),
-        ];
-        for (let i = 0; i < subOrchestratorNames.length; i++) {
-            historyEvents.push(
-                new SubOrchestrationInstanceCreatedEvent({
-                    eventId: i,
-                    timestamp: firstTimestamp,
-                    isPlayed: false,
-                    name: subOrchestratorNames[i],
-                    input: `${input}_${subOrchestratorNames[i]}_${i}`,
-                    instanceId: `${baseSubInstanceId}_${i}`,
-                })
-            );
-        }
-        historyEvents.push(
-            new OrchestratorCompletedEvent({
-                eventId: -1,
-                timestamp: firstTimestamp,
-                isPlayed: false,
-            }),
-            new OrchestratorStartedEvent({
-                eventId: -1,
-                timestamp: firstMoment.add(1, "s").toDate(),
-                isPlayed: false,
-            })
-        );
-
-        for (let i = 0; i < subOrchestratorNames.length; i++) {
-            historyEvents.push(
-                new SubOrchestrationInstanceCompletedEvent({
-                    eventId: -1,
-                    timestamp: firstMoment.add(1, "s").toDate(),
-                    isPlayed: false,
-                    result: JSON.stringify(`Hello, ${input}_${subOrchestratorNames[i]}_${i}!`),
-                    taskScheduledId: i,
-                })
-            );
-        }
-
-        return historyEvents;
-    }
-
-    public static GetSayHelloWithSubOrchestratorFail(
-        firstTimestamp: Date,
-        orchestratorName: string,
-        subOrchestratorName: string,
-        subInstanceId: string,
-        input?: string
-    ): HistoryEvent[] {
-        const firstMoment = moment(firstTimestamp);
-
-        return [
-            new OrchestratorStartedEvent({
-                eventId: -1,
-                timestamp: firstTimestamp,
-                isPlayed: false,
-            }),
-            new ExecutionStartedEvent({
-                eventId: -1,
-                timestamp: firstTimestamp,
-                isPlayed: true,
-                name: orchestratorName,
-                input,
-            }),
-            new SubOrchestrationInstanceCreatedEvent({
-                eventId: 0,
-                timestamp: firstTimestamp,
-                isPlayed: false,
-                name: subOrchestratorName,
-                input,
-                instanceId: subInstanceId,
-            }),
-            new OrchestratorCompletedEvent({
-                eventId: -1,
-                timestamp: firstTimestamp,
-                isPlayed: false,
-            }),
-            new OrchestratorStartedEvent({
-                eventId: -1,
-                timestamp: firstMoment.add(1, "s").toDate(),
-                isPlayed: false,
-            }),
-            new SubOrchestrationInstanceFailedEvent({
-                eventId: -1,
-                timestamp: firstMoment.add(1, "s").toDate(),
-                isPlayed: false,
-                details: "Big stack trace here",
-                reason: "Sub orchestrator function 'SayHelloInline' failed: Result: Failure",
-                taskScheduledId: 0,
-            }),
-        ];
-    }
-
-    public static GetSayHelloWithSubOrchestratorRetryFailOne(
-        firstTimestamp: Date,
-        subInstanceId: string,
-        input: unknown
-    ): HistoryEvent[] {
-        return [
-            new OrchestratorStartedEvent({
-                eventId: -1,
-                timestamp: firstTimestamp,
-                isPlayed: false,
-            }),
-            new ExecutionStartedEvent({
-                eventId: -1,
-                timestamp: firstTimestamp,
-                isPlayed: true,
-                name: "SayHelloWithSubOrchestratorRetry",
-                input: JSON.stringify(input),
-            }),
-            new SubOrchestrationInstanceCreatedEvent({
-                eventId: 0,
-                timestamp: firstTimestamp,
-                isPlayed: false,
-                name: "SayHelloInline",
-                input: JSON.stringify(input),
-                instanceId: subInstanceId,
-            }),
-            new OrchestratorCompletedEvent({
-                eventId: -1,
-                timestamp: firstTimestamp,
-                isPlayed: false,
-            }),
-            new OrchestratorStartedEvent({
-                eventId: -1,
-<<<<<<< HEAD
-                timestamp: moment(firstTimestamp)
-                    .add(1, "s")
-                    .toDate(),
-=======
-                timestamp: moment(firstTimestamp).add(1, "s").toDate(),
->>>>>>> f8cff871
-                isPlayed: false,
-            }),
-            new SubOrchestrationInstanceFailedEvent({
-                eventId: -1,
-<<<<<<< HEAD
-                timestamp: moment(firstTimestamp)
-                    .add(1, "s")
-                    .toDate(),
-=======
-                timestamp: moment(firstTimestamp).add(1, "s").toDate(),
->>>>>>> f8cff871
-                isPlayed: false,
-                details: "Big stack trace here",
-                reason: "Sub orchestrator function 'SayHelloInline' failed: Result: Failure",
-                taskScheduledId: 0,
-            }),
-        ];
-    }
-
-    public static GetSayHelloWithSubOrchestratorRetryRetryOne(
-        firstTimestamp: Date,
-        subInstanceId: string,
-        input: string,
-        retryInterval: number
-    ): HistoryEvent[] {
-        const firstMoment = moment(firstTimestamp);
-
-        return [
-            new OrchestratorStartedEvent({
-                eventId: -1,
-                timestamp: firstTimestamp,
-                isPlayed: false,
-            }),
-            new ExecutionStartedEvent({
-                eventId: -1,
-                timestamp: firstTimestamp,
-                isPlayed: true,
-                name: "SayHelloWithSubOrchestratorRetry",
-                input,
-            }),
-            new SubOrchestrationInstanceCreatedEvent({
-                eventId: 0,
-                timestamp: firstTimestamp,
-                isPlayed: false,
-                name: "SayHelloInline",
-                input,
-                instanceId: subInstanceId,
-            }),
-            new OrchestratorCompletedEvent({
-                eventId: -1,
-                timestamp: firstTimestamp,
-                isPlayed: false,
-            }),
-            new OrchestratorStartedEvent({
-                eventId: -1,
-<<<<<<< HEAD
-                timestamp: moment(firstTimestamp)
-                    .add(1, "s")
-                    .toDate(),
-=======
-                timestamp: moment(firstTimestamp).add(1, "s").toDate(),
->>>>>>> f8cff871
-                isPlayed: false,
-            }),
-            new SubOrchestrationInstanceFailedEvent({
-                eventId: -1,
-<<<<<<< HEAD
-                timestamp: moment(firstTimestamp)
-                    .add(1, "s")
-                    .toDate(),
-=======
-                timestamp: moment(firstTimestamp).add(1, "s").toDate(),
->>>>>>> f8cff871
-                isPlayed: false,
-                details: "Big stack trace here",
-                reason: "Sub orchestrator function 'SayHelloInline' failed: Result: Failure",
-                taskScheduledId: 0,
-            }),
-            new TimerCreatedEvent({
-                eventId: 1,
-                timestamp: firstMoment.add(1, "s").toDate(),
-                isPlayed: false,
-<<<<<<< HEAD
-                fireAt: firstMoment
-                    .add(1, "s")
-                    .add(retryInterval, "ms")
-                    .toDate(),
-=======
-                fireAt: firstMoment.add(1, "s").add(retryInterval, "ms").toDate(),
->>>>>>> f8cff871
-            }),
-            new OrchestratorCompletedEvent({
-                eventId: -1,
-                timestamp: firstMoment.add(1, "s").toDate(),
-                isPlayed: false,
-            }),
-            new OrchestratorStartedEvent({
-                eventId: -1,
-<<<<<<< HEAD
-                timestamp: firstMoment
-                    .add(1, "s")
-                    .add(retryInterval, "ms")
-                    .toDate(),
-=======
-                timestamp: firstMoment.add(1, "s").add(retryInterval, "ms").toDate(),
->>>>>>> f8cff871
-                isPlayed: false,
-            }),
-            new TimerFiredEvent({
-                eventId: -1,
-<<<<<<< HEAD
-                timestamp: firstMoment
-                    .add(1, "s")
-                    .add(retryInterval, "ms")
-                    .toDate(),
-                isPlayed: false,
-                fireAt: firstMoment
-                    .add(1, "s")
-                    .add(retryInterval, "ms")
-                    .toDate(),
-=======
-                timestamp: firstMoment.add(1, "s").add(retryInterval, "ms").toDate(),
-                isPlayed: false,
-                fireAt: firstMoment.add(1, "s").add(retryInterval, "ms").toDate(),
->>>>>>> f8cff871
-                timerId: 1,
-            }),
-        ];
-    }
-
-    public static GetSayHelloWithSubOrchestratorRetryRetryTwo(
-        firstTimestamp: Date,
-        subInstanceId: string,
-        input: string,
-        retryInterval: number
-    ): HistoryEvent[] {
-        const firstMoment = moment(firstTimestamp);
-
-        return [
-            new OrchestratorStartedEvent({
-                eventId: -1,
-                timestamp: firstTimestamp,
-                isPlayed: false,
-            }),
-            new ExecutionStartedEvent({
-                eventId: -1,
-                timestamp: firstTimestamp,
-                isPlayed: true,
-                name: "SayHelloWithSubOrchestratorRetry",
-                input,
-            }),
-            new SubOrchestrationInstanceCreatedEvent({
-                eventId: 0,
-                timestamp: firstTimestamp,
-                isPlayed: false,
-                name: "SayHelloInline",
-                input,
-                instanceId: subInstanceId,
-            }),
-            new OrchestratorCompletedEvent({
-                eventId: -1,
-                timestamp: firstTimestamp,
-                isPlayed: false,
-            }),
-            new OrchestratorStartedEvent({
-                eventId: -1,
-<<<<<<< HEAD
-                timestamp: moment(firstTimestamp)
-                    .add(1, "s")
-                    .toDate(),
-=======
-                timestamp: moment(firstTimestamp).add(1, "s").toDate(),
->>>>>>> f8cff871
-                isPlayed: false,
-            }),
-            new SubOrchestrationInstanceFailedEvent({
-                eventId: -1,
-<<<<<<< HEAD
-                timestamp: moment(firstTimestamp)
-                    .add(1, "s")
-                    .toDate(),
-=======
-                timestamp: moment(firstTimestamp).add(1, "s").toDate(),
->>>>>>> f8cff871
-                isPlayed: false,
-                details: "Big stack trace here",
-                reason: "Sub orchestrator function 'SayHelloInline' failed: Result: Failure",
-                taskScheduledId: 0,
-            }),
-            new TimerCreatedEvent({
-                eventId: 1,
-                timestamp: firstMoment.add(1, "s").toDate(),
-                isPlayed: false,
-<<<<<<< HEAD
-                fireAt: firstMoment
-                    .add(1, "s")
-                    .add(retryInterval, "ms")
-                    .toDate(),
-=======
-                fireAt: firstMoment.add(1, "s").add(retryInterval, "ms").toDate(),
->>>>>>> f8cff871
-            }),
-            new OrchestratorCompletedEvent({
-                eventId: -1,
-                timestamp: firstMoment.add(1, "s").toDate(),
-                isPlayed: false,
-            }),
-            new OrchestratorStartedEvent({
-                eventId: -1,
-<<<<<<< HEAD
-                timestamp: firstMoment
-                    .add(2, "s")
-                    .add(retryInterval, "ms")
-                    .toDate(),
-=======
-                timestamp: firstMoment.add(2, "s").add(retryInterval, "ms").toDate(),
->>>>>>> f8cff871
-                isPlayed: false,
-            }),
-            new TimerFiredEvent({
-                eventId: -1,
-<<<<<<< HEAD
-                timestamp: firstMoment
-                    .add(2, "s")
-                    .add(retryInterval, "ms")
-                    .toDate(),
-                isPlayed: false,
-                fireAt: firstMoment
-                    .add(2, "s")
-                    .add(retryInterval, "ms")
-                    .toDate(),
-=======
-                timestamp: firstMoment.add(2, "s").add(retryInterval, "ms").toDate(),
-                isPlayed: false,
-                fireAt: firstMoment.add(2, "s").add(retryInterval, "ms").toDate(),
->>>>>>> f8cff871
-                timerId: 1,
-            }),
-            new SubOrchestrationInstanceCreatedEvent({
-                eventId: 2,
-                timestamp: firstTimestamp,
-                isPlayed: false,
-                name: "SayHelloInline",
-                input,
-                instanceId: subInstanceId,
-            }),
-            new OrchestratorCompletedEvent({
-                eventId: -1,
-                timestamp: firstTimestamp,
-                isPlayed: false,
-            }),
-            new OrchestratorStartedEvent({
-                eventId: -1,
-<<<<<<< HEAD
-                timestamp: moment(firstTimestamp)
-                    .add(3, "s")
-                    .toDate(),
-=======
-                timestamp: moment(firstTimestamp).add(3, "s").toDate(),
->>>>>>> f8cff871
-                isPlayed: false,
-            }),
-            new SubOrchestrationInstanceFailedEvent({
-                eventId: -1,
-<<<<<<< HEAD
-                timestamp: moment(firstTimestamp)
-                    .add(3, "s")
-                    .toDate(),
-=======
-                timestamp: moment(firstTimestamp).add(3, "s").toDate(),
->>>>>>> f8cff871
-                isPlayed: false,
-                details: "Big stack trace here",
-                reason: "Sub orchestrator function 'SayHelloInline' failed: Result: Failure",
-                taskScheduledId: 2,
-            }),
-            new TimerCreatedEvent({
-                eventId: 3,
-                timestamp: firstMoment.add(3, "s").toDate(),
-                isPlayed: false,
-<<<<<<< HEAD
-                fireAt: firstMoment
-                    .add(3, "s")
-                    .add(retryInterval, "ms")
-                    .toDate(),
-=======
-                fireAt: firstMoment.add(3, "s").add(retryInterval, "ms").toDate(),
->>>>>>> f8cff871
-            }),
-            new OrchestratorCompletedEvent({
-                eventId: -1,
-                timestamp: firstMoment.add(3, "s").toDate(),
-                isPlayed: false,
-            }),
-            new OrchestratorStartedEvent({
-                eventId: -1,
-<<<<<<< HEAD
-                timestamp: firstMoment
-                    .add(4, "s")
-                    .add(retryInterval, "ms")
-                    .toDate(),
-=======
-                timestamp: firstMoment.add(4, "s").add(retryInterval, "ms").toDate(),
->>>>>>> f8cff871
-                isPlayed: false,
-            }),
-            new TimerFiredEvent({
-                eventId: -1,
-<<<<<<< HEAD
-                timestamp: firstMoment
-                    .add(4, "s")
-                    .add(retryInterval, "ms")
-                    .toDate(),
-                isPlayed: false,
-                fireAt: firstMoment
-                    .add(4, "s")
-                    .add(retryInterval, "ms")
-                    .toDate(),
-=======
-                timestamp: firstMoment.add(4, "s").add(retryInterval, "ms").toDate(),
-                isPlayed: false,
-                fireAt: firstMoment.add(4, "s").add(retryInterval, "ms").toDate(),
->>>>>>> f8cff871
-                timerId: 3,
-            }),
-        ];
-    }
-
-    public static GetThrowsExceptionFromActivityReplayOne(firstTimestamp: Date): HistoryEvent[] {
-        return [
-            new OrchestratorStartedEvent({
-                eventId: -1,
-                timestamp: firstTimestamp,
-                isPlayed: false,
-            }),
-            new ExecutionStartedEvent({
-                eventId: -1,
-                timestamp: firstTimestamp,
-                isPlayed: true,
-                name: "DoesntHandleExceptionFromActivity",
-                input: undefined,
-            }),
-            new TaskScheduledEvent({
-                eventId: 0,
-                timestamp: firstTimestamp,
-                isPlayed: false,
-                name: "ThrowsErrorActivity",
-                input: undefined,
-            }),
-            new OrchestratorCompletedEvent({
-                eventId: -1,
-                timestamp: firstTimestamp,
-                isPlayed: false,
-            }),
-            new OrchestratorStartedEvent({
-                eventId: -1,
-<<<<<<< HEAD
-                timestamp: moment(firstTimestamp)
-                    .add(1, "s")
-                    .toDate(),
-=======
-                timestamp: moment(firstTimestamp).add(1, "s").toDate(),
->>>>>>> f8cff871
-                isPlayed: false,
-            }),
-            new TaskFailedEvent({
-                eventId: -1,
-<<<<<<< HEAD
-                timestamp: moment(firstTimestamp)
-                    .add(1, "s")
-                    .toDate(),
-=======
-                timestamp: moment(firstTimestamp).add(1, "s").toDate(),
->>>>>>> f8cff871
-                isPlayed: false,
-                taskScheduledId: 0,
-                details: "Big stack trace here",
-                reason: "Activity function 'ThrowsErrorActivity' failed.",
-            }),
-        ];
-    }
-
-    public static GetWaitForExternalEventEventReceived(
-        firstTimestamp: Date,
-        eventName: string,
-        input?: unknown
-    ): HistoryEvent[] {
-        const firstMoment = moment(firstTimestamp);
-
-        return [
-            new OrchestratorStartedEvent({
-                eventId: -1,
-                timestamp: firstTimestamp,
-                isPlayed: false,
-            }),
-            new ExecutionStartedEvent({
-                eventId: -1,
-                timestamp: firstTimestamp,
-                isPlayed: true,
-                name: "WaitForExternalEvent",
-                input: JSON.stringify(input),
-            }),
-            new OrchestratorCompletedEvent({
-                eventId: -1,
-                timestamp: firstTimestamp,
-                isPlayed: false,
-            }),
-            new OrchestratorStartedEvent({
-                eventId: -1,
-                timestamp: firstMoment.add(1, "s").toDate(),
-                isPlayed: false,
-            }),
-            new EventRaisedEvent({
-                eventId: -1,
-                timestamp: firstMoment.add(1, "s").toDate(),
-                isPlayed: false,
-                input: JSON.stringify(input),
-                name: eventName,
-            }),
-        ];
-    }
-
-    public static GetWaitOnTimerFired(firstTimestamp: Date, fireAt: Date): HistoryEvent[] {
-        return [
-            new OrchestratorStartedEvent({
-                eventId: -1,
-                timestamp: firstTimestamp,
-                isPlayed: false,
-            }),
-            new ExecutionStartedEvent({
-                eventId: -1,
-                timestamp: firstTimestamp,
-                isPlayed: true,
-                name: "WaitOnTimer",
-                input: JSON.stringify(fireAt),
-            }),
-            new TimerCreatedEvent({
-                eventId: 0,
-                timestamp: firstTimestamp,
-                isPlayed: false,
-                fireAt,
-            }),
-            new OrchestratorCompletedEvent({
-                eventId: -1,
-                timestamp: firstTimestamp,
-                isPlayed: false,
-            }),
-            new OrchestratorStartedEvent({
-                eventId: -1,
-                timestamp: fireAt,
-                isPlayed: false,
-            }),
-            new TimerFiredEvent({
-                eventId: -1,
-                timestamp: fireAt,
-                isPlayed: false,
-                fireAt,
-                timerId: 0,
-            }),
-        ];
-    }
-}
+import * as moment from "moment";
+import * as uuidv1 from "uuid/v1";
+import {
+    DurableHttpRequest,
+    DurableHttpResponse,
+    EntityId,
+    EventRaisedEvent,
+    EventSentEvent,
+    ExecutionStartedEvent,
+    HistoryEvent,
+    OrchestratorCompletedEvent,
+    OrchestratorStartedEvent,
+    SubOrchestrationInstanceCompletedEvent,
+    SubOrchestrationInstanceCreatedEvent,
+    SubOrchestrationInstanceFailedEvent,
+    TaskCompletedEvent,
+    TaskFailedEvent,
+    TaskScheduledEvent,
+    TimerCreatedEvent,
+    TimerFiredEvent,
+} from "../../src/classes";
+
+export class TestHistories {
+    public static GetAnyAOrB(firstTimestamp: Date, completeInOrder: boolean): HistoryEvent[] {
+        const firstMoment = moment(firstTimestamp);
+
+        return [
+            new OrchestratorStartedEvent({
+                eventId: -1,
+                timestamp: firstTimestamp,
+                isPlayed: false,
+            }),
+            new ExecutionStartedEvent({
+                eventId: -1,
+                timestamp: firstTimestamp,
+                isPlayed: true,
+                name: "AnyAOrB",
+                input: JSON.stringify(completeInOrder),
+            }),
+            new TaskScheduledEvent({
+                eventId: 0,
+                timestamp: firstTimestamp,
+                isPlayed: false,
+                name: "TaskA",
+                input: JSON.stringify(completeInOrder),
+            }),
+            new TaskScheduledEvent({
+                eventId: 1,
+                timestamp: firstTimestamp,
+                isPlayed: false,
+                name: "TaskB",
+                input: JSON.stringify(completeInOrder),
+            }),
+            new OrchestratorCompletedEvent({
+                eventId: -1,
+                timestamp: firstTimestamp,
+                isPlayed: false,
+            }),
+            new OrchestratorStartedEvent({
+                eventId: -1,
+                timestamp: firstMoment.add(1, "s").toDate(),
+                isPlayed: false,
+            }),
+            new TaskCompletedEvent({
+                eventId: -1,
+                timestamp: firstMoment.add(1, "s").toDate(),
+                isPlayed: false,
+                result: JSON.stringify(completeInOrder ? "A" : "B"),
+                taskScheduledId: completeInOrder ? 0 : 1,
+            }),
+        ];
+    }
+
+    public static GetTimerActivityRaceActivityWinsHistory(
+        firstTimestamp: Date,
+        iteration: number
+    ): HistoryEvent[] {
+        const firstIteration = moment(firstTimestamp);
+        const fireAt = firstIteration.add(1, "s").toDate();
+        const secondIteration = firstIteration.add(500, "ms").toDate();
+        const thirdIteration = firstIteration.add(1100, "ms").toDate();
+        const finalIteration = firstIteration.add(2, "s").toDate();
+
+        const history = [];
+
+        if (iteration >= 1) {
+            history.push(
+                new OrchestratorStartedEvent({
+                    eventId: -1,
+                    timestamp: firstTimestamp,
+                    isPlayed: false,
+                })
+            );
+            history.push(
+                new ExecutionStartedEvent({
+                    eventId: -1,
+                    timestamp: firstTimestamp,
+                    isPlayed: true,
+                    name: "TimerActivityRace",
+                })
+            );
+            history.push(
+                new TimerCreatedEvent({
+                    eventId: 0,
+                    timestamp: firstTimestamp,
+                    isPlayed: false,
+                    fireAt,
+                })
+            );
+            history.push(
+                new TaskScheduledEvent({
+                    eventId: 1,
+                    timestamp: firstTimestamp,
+                    isPlayed: iteration > 1,
+                    name: "TaskA",
+                })
+            );
+            history.push(
+                new OrchestratorCompletedEvent({
+                    eventId: -1,
+                    timestamp: firstTimestamp,
+                    isPlayed: iteration > 1,
+                })
+            );
+        }
+
+        if (iteration >= 2) {
+            history.push(
+                new OrchestratorStartedEvent({
+                    eventId: -1,
+                    timestamp: secondIteration,
+                    isPlayed: iteration > 2,
+                })
+            );
+            history.push(
+                new TaskCompletedEvent({
+                    eventId: -1,
+                    timestamp: secondIteration,
+                    isPlayed: iteration > 2,
+                    taskScheduledId: 1,
+                    result: "{}",
+                })
+            );
+            history.push(
+                new TaskScheduledEvent({
+                    eventId: 2,
+                    timestamp: secondIteration,
+                    isPlayed: iteration > 2,
+                    name: "TaskB",
+                })
+            );
+            history.push(
+                new OrchestratorCompletedEvent({
+                    eventId: -1,
+                    timestamp: firstTimestamp,
+                    isPlayed: iteration > 2,
+                })
+            );
+        }
+
+        if (iteration >= 3) {
+            history.push(
+                new OrchestratorStartedEvent({
+                    eventId: -1,
+                    timestamp: thirdIteration,
+                    isPlayed: iteration > 3,
+                })
+            );
+            history.push(
+                new TimerFiredEvent({
+                    eventId: -1,
+                    timestamp: firstTimestamp,
+                    fireAt,
+                    isPlayed: iteration > 3,
+                    timerId: 0,
+                })
+            );
+            history.push(
+                new OrchestratorCompletedEvent({
+                    eventId: -1,
+                    timestamp: thirdIteration,
+                    isPlayed: iteration > 3,
+                })
+            );
+        }
+
+        if (iteration === 4) {
+            history.push(
+                new OrchestratorStartedEvent({
+                    eventId: -1,
+                    timestamp: finalIteration,
+                    isPlayed: false,
+                })
+            );
+            history.push(
+                new TaskCompletedEvent({
+                    eventId: -1,
+                    timestamp: thirdIteration,
+                    isPlayed: false,
+                    taskScheduledId: 2,
+                    result: "{}",
+                })
+            );
+            history.push(
+                new OrchestratorCompletedEvent({
+                    eventId: -1,
+                    timestamp: finalIteration,
+                    isPlayed: false,
+                })
+            );
+        }
+
+        return history;
+    }
+
+    public static GetTimerActivityRaceTimerWinsHistory(
+        firstTimestamp: Date,
+        iteration: number
+    ): HistoryEvent[] {
+        const firstIteration = moment(firstTimestamp);
+        const fireAt = firstIteration.add(1, "s").toDate();
+        const secondIteration = firstIteration.add(1100, "ms").toDate();
+
+        const history = [];
+        if (iteration >= 1) {
+            history.push(
+                new OrchestratorStartedEvent({
+                    eventId: -1,
+                    timestamp: firstTimestamp,
+                    isPlayed: false,
+                })
+            );
+            history.push(
+                new ExecutionStartedEvent({
+                    eventId: -1,
+                    timestamp: firstTimestamp,
+                    isPlayed: true,
+                    name: "TimerActivityRace",
+                })
+            );
+            history.push(
+                new TimerCreatedEvent({
+                    eventId: 0,
+                    timestamp: firstTimestamp,
+                    isPlayed: false,
+                    fireAt,
+                })
+            );
+            history.push(
+                new TaskScheduledEvent({
+                    eventId: 1,
+                    timestamp: firstTimestamp,
+                    isPlayed: iteration > 1,
+                    name: "TaskA",
+                })
+            );
+            history.push(
+                new OrchestratorCompletedEvent({
+                    eventId: -1,
+                    timestamp: firstTimestamp,
+                    isPlayed: iteration > 1,
+                })
+            );
+        }
+
+        if (iteration >= 2) {
+            history.push(
+                new OrchestratorStartedEvent({
+                    eventId: -1,
+                    timestamp: secondIteration,
+                    isPlayed: iteration > 2,
+                })
+            );
+            history.push(
+                new TimerFiredEvent({
+                    eventId: -1,
+                    timestamp: firstTimestamp,
+                    fireAt,
+                    isPlayed: iteration > 2,
+                    timerId: 0,
+                })
+            );
+        }
+
+        return history;
+    }
+
+    public static GetAnyWithTaskSet(
+        firstTimestamp: Date,
+        iteration: number,
+        eventsBeatTimer: boolean
+    ): HistoryEvent[] {
+        const firstIteration = moment(firstTimestamp);
+        const fireAt = firstIteration.add(300, "s").toDate();
+
+        const history = [];
+
+        if (iteration >= 1) {
+            history.push(
+                new OrchestratorStartedEvent({
+                    eventId: -1,
+                    timestamp: firstTimestamp,
+                    isPlayed: false,
+                })
+            );
+            history.push(
+                new ExecutionStartedEvent({
+                    eventId: -1,
+                    timestamp: firstTimestamp,
+                    isPlayed: true,
+                    name: "AnyWithTaskSet",
+                })
+            );
+            history.push(
+                new TimerCreatedEvent({
+                    eventId: 0,
+                    timestamp: firstTimestamp,
+                    isPlayed: false,
+                    fireAt,
+                })
+            );
+            history.push(
+                new OrchestratorCompletedEvent({
+                    eventId: -1,
+                    timestamp: firstTimestamp,
+                    isPlayed: iteration > 1,
+                })
+            );
+        }
+
+        if (iteration >= 2) {
+            const secondIteration: Date = eventsBeatTimer
+                ? firstIteration.add(2500, "ms").toDate()
+                : firstIteration.add(31500, "ms").toDate();
+
+            history.push(
+                new OrchestratorStartedEvent({
+                    eventId: -1,
+                    timestamp: secondIteration,
+                    isPlayed: iteration > 2,
+                })
+            );
+            history.push(
+                new EventRaisedEvent({
+                    eventId: -1,
+                    timestamp: firstIteration.add(2, "s").toDate(),
+                    isPlayed: false,
+                    name: "firstRequiredEvent",
+                })
+            );
+            if (eventsBeatTimer) {
+                history.push(
+                    new EventRaisedEvent({
+                        eventId: -1,
+                        timestamp: firstIteration.add(2, "s").toDate(),
+                        isPlayed: false,
+                        name: "secondRequiredEvent",
+                    })
+                );
+                history.push(
+                    new TimerFiredEvent({
+                        eventId: -1,
+                        timestamp: firstTimestamp,
+                        fireAt,
+                        isPlayed: false,
+                        timerId: 0,
+                    })
+                );
+            } else {
+                history.push(
+                    new TimerFiredEvent({
+                        eventId: -1,
+                        timestamp: firstTimestamp,
+                        fireAt,
+                        isPlayed: false,
+                        timerId: 0,
+                    })
+                );
+                history.push(
+                    new EventRaisedEvent({
+                        eventId: -1,
+                        timestamp: firstIteration.add(3, "s").toDate(),
+                        isPlayed: false,
+                        name: "secondRequiredEvent",
+                    })
+                );
+            }
+        }
+
+        return history;
+    }
+
+    public static GetCallEntitySet(firstTimestamp: Date, entityId: EntityId): HistoryEvent[] {
+        const firstMoment = moment(firstTimestamp);
+        const orchestratorId = uuidv1();
+        const messageId = uuidv1();
+
+        return [
+            new OrchestratorStartedEvent({
+                eventId: -1,
+                timestamp: firstTimestamp,
+                isPlayed: false,
+            }),
+            new ExecutionStartedEvent({
+                eventId: -1,
+                timestamp: firstMoment.add(1, "s").toDate(),
+                isPlayed: true,
+                name: orchestratorId,
+                input: JSON.stringify(entityId),
+            }),
+            new EventSentEvent({
+                eventId: 0,
+                timestamp: firstMoment.add(1, "s").toDate(),
+                isPlayed: true,
+                name: "op",
+                input: JSON.stringify({
+                    id: messageId,
+                    op: "set",
+                    parent: orchestratorId,
+                    timestamp: firstMoment.add(1, "s").toDate(),
+                }),
+                instanceId: EntityId.getSchedulerIdFromEntityId(entityId),
+            }),
+            new OrchestratorCompletedEvent({
+                eventId: -1,
+                timestamp: firstMoment.add(1, "s").toDate(),
+                isPlayed: true,
+            }),
+            new OrchestratorStartedEvent({
+                eventId: -1,
+                timestamp: firstMoment.add(2, "s").toDate(),
+                isPlayed: false,
+            }),
+            new EventRaisedEvent({
+                eventId: -1,
+                timestamp: firstMoment.add(2, "s").toDate(),
+                isPlayed: false,
+                name: messageId,
+                input: JSON.stringify({
+                    result: null,
+                }),
+            }),
+        ];
+    }
+
+    public static GetFanOutFanInDiskUsageComplete(
+        firstTimestamp: Date,
+        files: string[]
+    ): HistoryEvent[] {
+        const firstMoment = moment(firstTimestamp);
+
+        return [
+            new OrchestratorStartedEvent({
+                eventId: -1,
+                timestamp: firstTimestamp,
+                isPlayed: false,
+            }),
+            new ExecutionStartedEvent({
+                eventId: -1,
+                timestamp: firstTimestamp,
+                isPlayed: true,
+                name: "FanOutFanInDiskUsage",
+                input: undefined,
+            }),
+            new TaskScheduledEvent({
+                eventId: 0,
+                timestamp: firstTimestamp,
+                isPlayed: false,
+                name: "GetFileList",
+                input: "C:\\Dev",
+            }),
+            new OrchestratorCompletedEvent({
+                eventId: -1,
+                timestamp: firstTimestamp,
+                isPlayed: false,
+            }),
+            new OrchestratorStartedEvent({
+                eventId: -1,
+                timestamp: firstMoment.add(1, "s").toDate(),
+                isPlayed: false,
+            }),
+            new TaskCompletedEvent({
+                eventId: -1,
+                timestamp: firstMoment.add(1, "s").toDate(),
+                isPlayed: false,
+                result: JSON.stringify(files),
+                taskScheduledId: 0,
+            }),
+            new OrchestratorCompletedEvent({
+                eventId: -1,
+                timestamp: firstTimestamp,
+                isPlayed: false,
+            }),
+            new OrchestratorStartedEvent({
+                eventId: -1,
+                timestamp: firstMoment.add(2, "s").toDate(),
+                isPlayed: false,
+            }),
+        ]
+            .concat(
+                files.map(
+                    (file, index) =>
+                        new TaskScheduledEvent({
+                            eventId: index + 1,
+                            timestamp: firstMoment.add(2, "s").toDate(),
+                            isPlayed: false,
+                            name: "GetFileSize",
+                            input: file,
+                        })
+                )
+            )
+            .concat([
+                new OrchestratorCompletedEvent({
+                    eventId: -1,
+                    timestamp: firstTimestamp,
+                    isPlayed: false,
+                }),
+                new OrchestratorStartedEvent({
+                    eventId: -1,
+                    timestamp: firstMoment.add(2, "s").toDate(),
+                    isPlayed: false,
+                }),
+                new TaskCompletedEvent({
+                    eventId: -1,
+                    timestamp: firstMoment.add(3, "s").toDate(),
+                    isPlayed: false,
+                    result: JSON.stringify(1),
+                    taskScheduledId: 1,
+                }),
+                new TaskCompletedEvent({
+                    eventId: -1,
+                    timestamp: firstMoment.add(3, "s").toDate(),
+                    isPlayed: false,
+                    result: JSON.stringify(2),
+                    taskScheduledId: 2,
+                }),
+                new OrchestratorCompletedEvent({
+                    eventId: -1,
+                    timestamp: firstTimestamp,
+                    isPlayed: false,
+                }),
+                new OrchestratorStartedEvent({
+                    eventId: -1,
+                    timestamp: firstMoment.add(4, "s").toDate(),
+                    isPlayed: false,
+                }),
+                new TaskCompletedEvent({
+                    eventId: -1,
+                    timestamp: firstMoment.add(4, "s").toDate(),
+                    isPlayed: false,
+                    result: JSON.stringify(3),
+                    taskScheduledId: 3,
+                }),
+            ]);
+    }
+
+    public static GetFanOutFanInDiskUsageFaulted(
+        firstTimestamp: Date,
+        files: string[]
+    ): HistoryEvent[] {
+        const firstMoment = moment(firstTimestamp);
+
+        return [
+            new OrchestratorStartedEvent({
+                eventId: -1,
+                timestamp: firstTimestamp,
+                isPlayed: false,
+            }),
+            new ExecutionStartedEvent({
+                eventId: -1,
+                timestamp: firstTimestamp,
+                isPlayed: true,
+                name: "FanOutFanInDiskUsage",
+                input: undefined,
+            }),
+            new TaskScheduledEvent({
+                eventId: 0,
+                timestamp: firstTimestamp,
+                isPlayed: false,
+                name: "GetFileList",
+                input: "C:\\Dev",
+            }),
+            new OrchestratorCompletedEvent({
+                eventId: -1,
+                timestamp: firstTimestamp,
+                isPlayed: false,
+            }),
+            new OrchestratorStartedEvent({
+                eventId: -1,
+                timestamp: firstMoment.add(1, "s").toDate(),
+                isPlayed: false,
+            }),
+            new TaskCompletedEvent({
+                eventId: -1,
+                timestamp: firstMoment.add(1, "s").toDate(),
+                isPlayed: false,
+                result: JSON.stringify(files),
+                taskScheduledId: 0,
+            }),
+            new OrchestratorCompletedEvent({
+                eventId: -1,
+                timestamp: firstTimestamp,
+                isPlayed: false,
+            }),
+            new OrchestratorStartedEvent({
+                eventId: -1,
+                timestamp: firstMoment.add(2, "s").toDate(),
+                isPlayed: false,
+            }),
+        ]
+            .concat(
+                files.map(
+                    (file, index) =>
+                        new TaskScheduledEvent({
+                            eventId: index + 1,
+                            timestamp: firstMoment.add(2, "s").toDate(),
+                            isPlayed: false,
+                            name: "GetFileSize",
+                            input: file,
+                        })
+                )
+            )
+            .concat([
+                new OrchestratorCompletedEvent({
+                    eventId: -1,
+                    timestamp: firstTimestamp,
+                    isPlayed: false,
+                }),
+                new OrchestratorStartedEvent({
+                    eventId: -1,
+                    timestamp: firstMoment.add(4, "s").toDate(),
+                    isPlayed: false,
+                }),
+                new TaskCompletedEvent({
+                    eventId: -1,
+                    timestamp: firstMoment.add(3, "s").toDate(),
+                    isPlayed: false,
+                    result: JSON.stringify(1),
+                    taskScheduledId: 1,
+                }),
+                new TaskFailedEvent({
+                    eventId: -1,
+                    timestamp: firstMoment.add(3, "s").toDate(),
+                    isPlayed: false,
+                    result: JSON.stringify(2),
+                    taskScheduledId: 2,
+                    reason: `Activity function 'GetFileSize' failed: Could not find file ${files[1]}`,
+                    details: "Serialized System.Exception here",
+                }),
+                new TaskFailedEvent({
+                    eventId: -1,
+                    timestamp: firstMoment.add(4, "s").toDate(),
+                    isPlayed: false,
+                    taskScheduledId: 3,
+                    reason: `Activity function 'GetFileSize' failed: Could not find file ${files[2]}`,
+                    details: "Serialized System.Exception here",
+                }),
+            ]);
+    }
+
+    public static GetFanOutFanInDiskUsagePartComplete(
+        firstTimestamp: Date,
+        files: string[]
+    ): HistoryEvent[] {
+        const firstMoment = moment(firstTimestamp);
+
+        return [
+            new OrchestratorStartedEvent({
+                eventId: -1,
+                timestamp: firstTimestamp,
+                isPlayed: false,
+            }),
+            new ExecutionStartedEvent({
+                eventId: -1,
+                timestamp: firstTimestamp,
+                isPlayed: true,
+                name: "FanOutFanInDiskUsage",
+                input: undefined,
+            }),
+            new TaskScheduledEvent({
+                eventId: 0,
+                timestamp: firstTimestamp,
+                isPlayed: false,
+                name: "GetFileList",
+                input: "C:\\Dev",
+            }),
+            new OrchestratorCompletedEvent({
+                eventId: -1,
+                timestamp: firstTimestamp,
+                isPlayed: false,
+            }),
+            new OrchestratorStartedEvent({
+                eventId: -1,
+                timestamp: firstMoment.add(1, "s").toDate(),
+                isPlayed: false,
+            }),
+            new TaskCompletedEvent({
+                eventId: -1,
+                timestamp: firstMoment.add(1, "s").toDate(),
+                isPlayed: false,
+                result: JSON.stringify(files),
+                taskScheduledId: 0,
+            }),
+            new OrchestratorCompletedEvent({
+                eventId: -1,
+                timestamp: firstTimestamp,
+                isPlayed: false,
+            }),
+            new OrchestratorStartedEvent({
+                eventId: -1,
+                timestamp: firstMoment.add(2, "s").toDate(),
+                isPlayed: false,
+            }),
+        ]
+            .concat(
+                files.map(
+                    (file, index) =>
+                        new TaskScheduledEvent({
+                            eventId: index + 1,
+                            timestamp: firstMoment.add(2, "s").toDate(),
+                            isPlayed: false,
+                            name: "GetFileSize",
+                            input: file,
+                        })
+                )
+            )
+            .concat([
+                new OrchestratorCompletedEvent({
+                    eventId: -1,
+                    timestamp: firstTimestamp,
+                    isPlayed: false,
+                }),
+                new OrchestratorStartedEvent({
+                    eventId: -1,
+                    timestamp: firstMoment.add(3, "s").toDate(),
+                    isPlayed: false,
+                }),
+                new TaskCompletedEvent({
+                    eventId: -1,
+                    timestamp: firstMoment.add(3, "s").toDate(),
+                    isPlayed: false,
+                    result: JSON.stringify(2),
+                    taskScheduledId: 2,
+                }),
+            ]);
+    }
+
+    public static GetFanOutFanInDiskUsageReplayOne(
+        firstTimestamp: Date,
+        files: string[]
+    ): HistoryEvent[] {
+        const firstMoment = moment(firstTimestamp);
+
+        return [
+            new OrchestratorStartedEvent({
+                eventId: -1,
+                timestamp: firstTimestamp,
+                isPlayed: false,
+            }),
+            new ExecutionStartedEvent({
+                eventId: -1,
+                timestamp: firstTimestamp,
+                isPlayed: true,
+                name: "FanOutFanInDiskUsage",
+                input: undefined,
+            }),
+            new TaskScheduledEvent({
+                eventId: 0,
+                timestamp: firstTimestamp,
+                isPlayed: false,
+                name: "GetFileList",
+                input: "C:\\Dev",
+            }),
+            new OrchestratorCompletedEvent({
+                eventId: -1,
+                timestamp: firstTimestamp,
+                isPlayed: false,
+            }),
+            new OrchestratorStartedEvent({
+                eventId: -1,
+                timestamp: firstMoment.add(1, "s").toDate(),
+                isPlayed: false,
+            }),
+            new TaskCompletedEvent({
+                eventId: -1,
+                timestamp: firstMoment.add(1, "s").toDate(),
+                isPlayed: false,
+                result: JSON.stringify(files),
+                taskScheduledId: 0,
+            }),
+        ];
+    }
+
+    public static GetHelloSequenceReplayFinal(name: string, firstTimestamp: Date): HistoryEvent[] {
+        const firstMoment = moment(firstTimestamp);
+
+        return [
+            new OrchestratorStartedEvent({
+                eventId: -1,
+                timestamp: firstTimestamp,
+                isPlayed: false,
+            }),
+            new ExecutionStartedEvent({
+                eventId: -1,
+                timestamp: firstTimestamp,
+                isPlayed: true,
+                name,
+                input: undefined,
+            }),
+            new TaskScheduledEvent({
+                eventId: 0,
+                timestamp: firstTimestamp,
+                isPlayed: false,
+                name: "Hello",
+            }),
+            new OrchestratorCompletedEvent({
+                eventId: -1,
+                timestamp: firstTimestamp,
+                isPlayed: false,
+            }),
+            new OrchestratorStartedEvent({
+                eventId: -1,
+                timestamp: firstMoment.add(1, "s").toDate(),
+                isPlayed: false,
+            }),
+            new TaskCompletedEvent({
+                eventId: -1,
+                timestamp: firstMoment.add(1, "s").toDate(),
+                isPlayed: true,
+                result: JSON.stringify("Hello, Tokyo!"),
+                taskScheduledId: 0,
+            }),
+            new TaskScheduledEvent({
+                eventId: 1,
+                timestamp: firstMoment.add(1, "s").toDate(),
+                isPlayed: false,
+                name: "Hello",
+            }),
+            new OrchestratorCompletedEvent({
+                eventId: -1,
+                timestamp: firstMoment.add(1, "s").toDate(),
+                isPlayed: false,
+            }),
+            new OrchestratorStartedEvent({
+                eventId: -1,
+                timestamp: firstMoment.add(2, "s").toDate(),
+                isPlayed: false,
+            }),
+            new TaskCompletedEvent({
+                eventId: -1,
+                timestamp: firstMoment.add(2, "s").toDate(),
+                isPlayed: true,
+                result: JSON.stringify("Hello, Seattle!"),
+                taskScheduledId: 1,
+            }),
+            new TaskScheduledEvent({
+                eventId: 2,
+                timestamp: firstMoment.add(2, "s").toDate(),
+                isPlayed: false,
+                name: "Hello",
+            }),
+            new OrchestratorCompletedEvent({
+                eventId: -1,
+                timestamp: firstMoment.add(2, "s").toDate(),
+                isPlayed: false,
+            }),
+            new OrchestratorStartedEvent({
+                eventId: -1,
+                timestamp: firstMoment.add(1, "s").toDate(),
+                isPlayed: false,
+            }),
+            new TaskCompletedEvent({
+                eventId: -1,
+                timestamp: firstMoment.add(3, "s").toDate(),
+                isPlayed: true,
+                result: JSON.stringify("Hello, London!"),
+                taskScheduledId: 2,
+            }),
+        ];
+    }
+
+    public static GetOrchestratorStart(
+        name: string,
+        firstTimestamp: Date,
+        input?: unknown
+    ): HistoryEvent[] {
+        return [
+            new OrchestratorStartedEvent({
+                eventId: -1,
+                timestamp: firstTimestamp,
+                isPlayed: false,
+            }),
+            new ExecutionStartedEvent({
+                eventId: -1,
+                timestamp: moment(firstTimestamp).add(5, "ms").toDate(),
+                isPlayed: false,
+                name,
+                input: JSON.stringify(input),
+            }),
+        ];
+    }
+
+    /**
+     * This history and its corresponding orchestrator replicate conditions under
+     * which there are not sufficient OrchestratorStartedEvents in the history
+     * array to satisfy the currentUtcDateTime advancement logic.
+     */
+    public static GetTimestampExhaustion(firstTimestamp: Date): HistoryEvent[] {
+        const firstTime = firstTimestamp.getTime();
+        const timestamps: Date[] = [];
+        for (let i = 0; i < 9; i++) {
+            timestamps[i] = new Date(firstTime + 1000 * i);
+        }
+
+        return [
+            new OrchestratorStartedEvent({
+                eventId: -1,
+                timestamp: timestamps[0],
+                isPlayed: false,
+            }),
+            new ExecutionStartedEvent({
+                eventId: -1,
+                timestamp: timestamps[0],
+                isPlayed: true,
+                name: "TimestampExhaustion",
+                input: JSON.stringify({ delayMergeUntilSecs: 1 }),
+            }),
+            new EventRaisedEvent({
+                eventId: -1,
+                timestamp: timestamps[0],
+                isPlayed: true,
+                name: "CheckPrForMerge",
+                input: JSON.stringify({ value: 0 }),
+            }),
+            new TaskScheduledEvent({
+                eventId: 0,
+                timestamp: timestamps[0],
+                isPlayed: false,
+                name: "Merge",
+            }),
+            new OrchestratorCompletedEvent({
+                eventId: -1,
+                timestamp: timestamps[0],
+                isPlayed: false,
+            }),
+            new OrchestratorStartedEvent({
+                eventId: -1,
+                timestamp: timestamps[1],
+                isPlayed: false,
+            }),
+            new EventRaisedEvent({
+                eventId: -1,
+                timestamp: timestamps[1],
+                isPlayed: true,
+                name: "CheckPrForMerge",
+                input: JSON.stringify({ value: 1 }),
+            }),
+            new OrchestratorCompletedEvent({
+                eventId: -1,
+                timestamp: timestamps[1],
+                isPlayed: false,
+            }),
+            new OrchestratorStartedEvent({
+                eventId: -1,
+                timestamp: timestamps[2],
+                isPlayed: false,
+            }),
+            new TaskCompletedEvent({
+                eventId: -1,
+                timestamp: timestamps[2],
+                isPlayed: true,
+                taskScheduledId: 0,
+                result: JSON.stringify(""),
+            }),
+            new TimerCreatedEvent({
+                eventId: 1,
+                timestamp: timestamps[2],
+                isPlayed: false,
+                fireAt: timestamps[2],
+            }),
+            new OrchestratorCompletedEvent({
+                eventId: -1,
+                timestamp: timestamps[2],
+                isPlayed: false,
+            }),
+            new OrchestratorStartedEvent({
+                eventId: -1,
+                timestamp: timestamps[3],
+                isPlayed: false,
+            }),
+            new TimerFiredEvent({
+                eventId: -1,
+                timestamp: timestamps[3],
+                isPlayed: true,
+                fireAt: timestamps[2],
+                timerId: 1,
+            }),
+            new TimerFiredEvent({
+                eventId: -1,
+                timestamp: timestamps[3],
+                isPlayed: true,
+                fireAt: timestamps[2],
+                timerId: 1,
+            }),
+            new TaskScheduledEvent({
+                eventId: 2,
+                timestamp: timestamps[3],
+                isPlayed: false,
+                name: "CheckIfMerged",
+            }),
+            new OrchestratorCompletedEvent({
+                eventId: -1,
+                timestamp: timestamps[3],
+                isPlayed: false,
+            }),
+            new OrchestratorStartedEvent({
+                eventId: -1,
+                timestamp: timestamps[4],
+                isPlayed: false,
+            }),
+            new TaskCompletedEvent({
+                eventId: -1,
+                timestamp: timestamps[4],
+                isPlayed: true,
+                taskScheduledId: 2,
+                result: JSON.stringify({ output: false }),
+            }),
+            new TaskScheduledEvent({
+                eventId: 3,
+                timestamp: timestamps[4],
+                isPlayed: false,
+                name: "CheckIfMerged",
+            }),
+            new OrchestratorCompletedEvent({
+                eventId: -1,
+                timestamp: timestamps[4],
+                isPlayed: false,
+            }),
+            new OrchestratorStartedEvent({
+                eventId: -1,
+                timestamp: timestamps[5],
+                isPlayed: false,
+            }),
+            new TaskCompletedEvent({
+                eventId: -1,
+                timestamp: timestamps[5],
+                isPlayed: true,
+                taskScheduledId: 3,
+                result: JSON.stringify({ output: false }),
+            }),
+            new TaskScheduledEvent({
+                eventId: 4,
+                timestamp: timestamps[5],
+                isPlayed: false,
+                name: "CheckIfMerged",
+            }),
+            new OrchestratorCompletedEvent({
+                eventId: -1,
+                timestamp: timestamps[5],
+                isPlayed: false,
+            }),
+            new OrchestratorStartedEvent({
+                eventId: -1,
+                timestamp: timestamps[6],
+                isPlayed: false,
+            }),
+            new TaskCompletedEvent({
+                eventId: -1,
+                timestamp: timestamps[6],
+                isPlayed: true,
+                taskScheduledId: 4,
+                result: JSON.stringify({ output: false }),
+            }),
+            new OrchestratorCompletedEvent({
+                eventId: -1,
+                timestamp: timestamps[6],
+                isPlayed: false,
+            }),
+            new OrchestratorStartedEvent({
+                eventId: -1,
+                timestamp: timestamps[7],
+                isPlayed: false,
+            }),
+            new EventRaisedEvent({
+                eventId: -1,
+                timestamp: timestamps[7],
+                isPlayed: true,
+                name: "CheckPrForMerge",
+                input: JSON.stringify({ value: 2 }),
+            }),
+            new EventRaisedEvent({
+                eventId: -1,
+                timestamp: timestamps[7],
+                isPlayed: true,
+                name: "CheckPrForMerge",
+                input: JSON.stringify({ value: 3 }),
+            }),
+            new EventRaisedEvent({
+                eventId: -1,
+                timestamp: timestamps[7],
+                isPlayed: true,
+                name: "CheckPrForMerge",
+                input: JSON.stringify({ value: 4 }),
+            }),
+            new TaskScheduledEvent({
+                eventId: 5,
+                timestamp: timestamps[7],
+                isPlayed: false,
+                name: "CheckIfMerged",
+            }),
+            new OrchestratorCompletedEvent({
+                eventId: -1,
+                timestamp: timestamps[7],
+                isPlayed: false,
+            }),
+            new OrchestratorStartedEvent({
+                eventId: -1,
+                timestamp: timestamps[8],
+                isPlayed: false,
+            }),
+            new TaskCompletedEvent({
+                eventId: -1,
+                timestamp: timestamps[8],
+                isPlayed: false,
+                taskScheduledId: 5,
+                result: JSON.stringify({ output: false }),
+            }),
+        ];
+    }
+
+    public static GetSayHelloWithActivityReplayOne(
+        name: string,
+        firstTimestamp: Date,
+        input: unknown
+    ): HistoryEvent[] {
+        const firstMoment = moment(firstTimestamp);
+
+        return [
+            new OrchestratorStartedEvent({
+                eventId: -1,
+                timestamp: firstTimestamp,
+                isPlayed: false,
+            }),
+            new ExecutionStartedEvent({
+                eventId: -1,
+                timestamp: firstTimestamp,
+                isPlayed: true,
+                name,
+                input: JSON.stringify(input),
+            }),
+            new TaskScheduledEvent({
+                eventId: 0,
+                timestamp: firstTimestamp,
+                isPlayed: false,
+                name: "Hello",
+                input: JSON.stringify(input),
+            }),
+            new OrchestratorCompletedEvent({
+                eventId: -1,
+                timestamp: firstTimestamp,
+                isPlayed: false,
+            }),
+            new OrchestratorStartedEvent({
+                eventId: -1,
+                timestamp: firstMoment.add(1, "s").toDate(),
+                isPlayed: false,
+            }),
+            new TaskCompletedEvent({
+                eventId: -1,
+                timestamp: firstMoment.add(1, "s").toDate(),
+                isPlayed: false,
+                result: JSON.stringify(`Hello, ${input}!`),
+                taskScheduledId: 0,
+            }),
+        ];
+    }
+
+    public static GetSayHelloWithActivityRetryFailOne(
+        firstTimestamp: Date,
+        input: unknown
+    ): HistoryEvent[] {
+        return [
+            new OrchestratorStartedEvent({
+                eventId: -1,
+                timestamp: firstTimestamp,
+                isPlayed: false,
+            }),
+            new ExecutionStartedEvent({
+                eventId: -1,
+                timestamp: firstTimestamp,
+                isPlayed: true,
+                name: "SayHelloWithActivityRetry",
+                input: JSON.stringify(input),
+            }),
+            new TaskScheduledEvent({
+                eventId: 0,
+                timestamp: firstTimestamp,
+                isPlayed: false,
+                name: "Hello",
+                input: undefined,
+            }),
+            new OrchestratorCompletedEvent({
+                eventId: -1,
+                timestamp: firstTimestamp,
+                isPlayed: false,
+            }),
+            new OrchestratorStartedEvent({
+                eventId: -1,
+                timestamp: moment(firstTimestamp).add(1, "s").toDate(),
+                isPlayed: false,
+            }),
+            new TaskFailedEvent({
+                eventId: -1,
+                timestamp: moment(firstTimestamp).add(1, "s").toDate(),
+                isPlayed: false,
+                taskScheduledId: 0,
+                details: "Big stack trace here",
+                reason: "Activity function 'Hello' failed: Result: Failure",
+            }),
+        ];
+    }
+
+    public static GetSayHelloWithActivityRetryRetryOne(
+        firstTimestamp: Date,
+        input: unknown,
+        retryInterval: number
+    ): HistoryEvent[] {
+        const firstMoment = moment(firstTimestamp);
+
+        return [
+            new OrchestratorStartedEvent({
+                eventId: -1,
+                timestamp: firstTimestamp,
+                isPlayed: false,
+            }),
+            new ExecutionStartedEvent({
+                eventId: -1,
+                timestamp: firstTimestamp,
+                isPlayed: true,
+                name: "SayHelloWithActivityRetry",
+                input: JSON.stringify(input),
+            }),
+            new TaskScheduledEvent({
+                eventId: 0,
+                timestamp: firstTimestamp,
+                isPlayed: false,
+                name: "Hello",
+                input: undefined,
+            }),
+            new OrchestratorCompletedEvent({
+                eventId: -1,
+                timestamp: firstTimestamp,
+                isPlayed: false,
+            }),
+            new OrchestratorStartedEvent({
+                eventId: -1,
+                timestamp: firstMoment.add(1, "s").toDate(),
+                isPlayed: false,
+            }),
+            new TaskFailedEvent({
+                eventId: -1,
+                timestamp: firstMoment.add(1, "s").toDate(),
+                isPlayed: false,
+                taskScheduledId: 0,
+                details: "Big stack trace here",
+                reason: "Activity function 'Hello' failed: Result: Failure",
+            }),
+            new TimerCreatedEvent({
+                eventId: 1,
+                timestamp: firstMoment.add(1, "s").toDate(),
+                isPlayed: false,
+                fireAt: firstMoment.add(1, "s").add(retryInterval, "ms").toDate(),
+            }),
+            new OrchestratorCompletedEvent({
+                eventId: -1,
+                timestamp: firstMoment.add(1, "s").toDate(),
+                isPlayed: false,
+            }),
+            new OrchestratorStartedEvent({
+                eventId: -1,
+                timestamp: firstMoment.add(1, "s").add(retryInterval, "ms").toDate(),
+                isPlayed: false,
+            }),
+            new TimerFiredEvent({
+                eventId: -1,
+                timestamp: firstMoment.add(1, "s").add(retryInterval, "ms").toDate(),
+                isPlayed: false,
+                fireAt: firstMoment.add(1, "s").add(retryInterval, "ms").toDate(),
+                timerId: 1,
+            }),
+        ];
+    }
+
+    public static GetSayHelloWithActivityRetryRetryTwo(
+        firstTimestamp: Date,
+        input: unknown,
+        retryInterval: number
+    ): HistoryEvent[] {
+        const firstMoment = moment(firstTimestamp);
+
+        return [
+            new OrchestratorStartedEvent({
+                eventId: -1,
+                timestamp: firstTimestamp,
+                isPlayed: false,
+            }),
+            new ExecutionStartedEvent({
+                eventId: -1,
+                timestamp: firstTimestamp,
+                isPlayed: true,
+                name: "SayHelloWithActivityRetry",
+                input: JSON.stringify(input),
+            }),
+            new TaskScheduledEvent({
+                eventId: 0,
+                timestamp: firstTimestamp,
+                isPlayed: false,
+                name: "Hello",
+                input: undefined,
+            }),
+            new OrchestratorCompletedEvent({
+                eventId: -1,
+                timestamp: firstTimestamp,
+                isPlayed: false,
+            }),
+            new OrchestratorStartedEvent({
+                eventId: -1,
+                timestamp: firstMoment.add(1, "s").toDate(),
+                isPlayed: false,
+            }),
+            new TaskFailedEvent({
+                eventId: -1,
+                timestamp: firstMoment.add(1, "s").toDate(),
+                isPlayed: false,
+                taskScheduledId: 0,
+                details: "Big stack trace here",
+                reason: "Activity function 'Hello' failed: Result: Failure",
+            }),
+            new TimerCreatedEvent({
+                eventId: 1,
+                timestamp: firstMoment.add(1, "s").toDate(),
+                isPlayed: false,
+                fireAt: firstMoment.add(1, "s").add(retryInterval, "ms").toDate(),
+            }),
+            new OrchestratorCompletedEvent({
+                eventId: -1,
+                timestamp: firstMoment.add(1, "s").toDate(),
+                isPlayed: false,
+            }),
+            new OrchestratorStartedEvent({
+                eventId: -1,
+                timestamp: firstMoment.add(2, "s").add(retryInterval, "ms").toDate(),
+                isPlayed: false,
+            }),
+            new TimerFiredEvent({
+                eventId: -1,
+                timestamp: firstMoment.add(2, "s").add(retryInterval, "ms").toDate(),
+                isPlayed: false,
+                fireAt: firstMoment.add(2, "s").add(retryInterval, "ms").toDate(),
+                timerId: 1,
+            }),
+            new TaskScheduledEvent({
+                eventId: 2,
+                timestamp: firstTimestamp,
+                isPlayed: false,
+                name: "Hello",
+                input: undefined,
+            }),
+            new OrchestratorCompletedEvent({
+                eventId: -1,
+                timestamp: firstTimestamp,
+                isPlayed: false,
+            }),
+            new OrchestratorStartedEvent({
+                eventId: -1,
+                timestamp: firstMoment.add(3, "s").toDate(),
+                isPlayed: false,
+            }),
+            new TaskFailedEvent({
+                eventId: -1,
+                timestamp: firstMoment.add(3, "s").toDate(),
+                isPlayed: false,
+                taskScheduledId: 2,
+                details: "Big stack trace here",
+                reason: "Activity function 'Hello' failed: Result: Failure",
+            }),
+            new TimerCreatedEvent({
+                eventId: 3,
+                timestamp: firstMoment.add(3, "s").toDate(),
+                isPlayed: false,
+                fireAt: firstMoment.add(3, "s").add(retryInterval, "ms").toDate(),
+            }),
+            new OrchestratorCompletedEvent({
+                eventId: -1,
+                timestamp: firstMoment.add(3, "s").toDate(),
+                isPlayed: false,
+            }),
+            new OrchestratorStartedEvent({
+                eventId: -1,
+                timestamp: firstMoment.add(4, "s").add(retryInterval, "ms").toDate(),
+                isPlayed: false,
+            }),
+            new TimerFiredEvent({
+                eventId: -1,
+                timestamp: firstMoment.add(4, "s").add(retryInterval, "ms").toDate(),
+                isPlayed: false,
+                fireAt: firstMoment.add(4, "s").add(retryInterval, "ms").toDate(),
+                timerId: 3,
+            }),
+        ];
+    }
+
+    public static GetSendHttpRequestReplayOne(
+        name: string,
+        firstTimestamp: Date,
+        request: DurableHttpRequest,
+        response: DurableHttpResponse
+    ): HistoryEvent[] {
+        const firstMoment = moment(firstTimestamp);
+
+        return [
+            new OrchestratorStartedEvent({
+                eventId: -1,
+                timestamp: firstTimestamp,
+                isPlayed: false,
+            }),
+            new ExecutionStartedEvent({
+                eventId: -1,
+                timestamp: firstTimestamp,
+                isPlayed: true,
+                name,
+                input: JSON.stringify(request),
+            }),
+            new TaskScheduledEvent({
+                eventId: 0,
+                timestamp: firstTimestamp,
+                isPlayed: false,
+                name: "BuiltIn::HttpActivity",
+                input: JSON.stringify(request),
+            }),
+            new OrchestratorCompletedEvent({
+                eventId: -1,
+                timestamp: firstTimestamp,
+                isPlayed: false,
+            }),
+            new OrchestratorStartedEvent({
+                eventId: -1,
+                timestamp: firstMoment.add(1, "s").toDate(),
+                isPlayed: false,
+            }),
+            new TaskCompletedEvent({
+                eventId: -1,
+                timestamp: firstMoment.add(1, "s").toDate(),
+                isPlayed: false,
+                result: JSON.stringify(response),
+                taskScheduledId: 0,
+            }),
+        ];
+    }
+
+    public static GetSayHelloWithSubOrchestratorReplayOne(
+        firstTimestamp: Date,
+        orchestratorName: string,
+        subOrchestratorName: string,
+        subInstanceId: string,
+        input?: string
+    ): HistoryEvent[] {
+        const firstMoment = moment(firstTimestamp);
+
+        return [
+            new OrchestratorStartedEvent({
+                eventId: -1,
+                timestamp: firstTimestamp,
+                isPlayed: false,
+            }),
+            new ExecutionStartedEvent({
+                eventId: -1,
+                timestamp: firstTimestamp,
+                isPlayed: true,
+                name: orchestratorName,
+                input,
+            }),
+            new SubOrchestrationInstanceCreatedEvent({
+                eventId: 0,
+                timestamp: firstTimestamp,
+                isPlayed: false,
+                name: subOrchestratorName,
+                input,
+                instanceId: subInstanceId,
+            }),
+            new OrchestratorCompletedEvent({
+                eventId: -1,
+                timestamp: firstTimestamp,
+                isPlayed: false,
+            }),
+            new OrchestratorStartedEvent({
+                eventId: -1,
+                timestamp: firstMoment.add(1, "s").toDate(),
+                isPlayed: false,
+            }),
+            new SubOrchestrationInstanceCompletedEvent({
+                eventId: -1,
+                timestamp: firstMoment.add(1, "s").toDate(),
+                isPlayed: false,
+                result: JSON.stringify(`Hello, ${input}!`),
+                taskScheduledId: 0,
+            }),
+        ];
+    }
+
+    // Covers the scenario for TestOrchestrations.MultipleSubOrchestratorNoSubId in which
+    // all of the scheduled sub orchestrations are completed around the same time and processed
+    // in the same orchestration replay.
+    public static GetMultipleSubOrchestratorNoIdsSubOrchestrationsFinished(
+        firstTimestamp: Date,
+        orchestratorName: string,
+        subOrchestratorNames: string[],
+        input: string
+    ): HistoryEvent[] {
+        const firstMoment = moment(firstTimestamp);
+
+        const baseSubInstanceId = "dummy-unique-id";
+        const historyEvents = [
+            new OrchestratorStartedEvent({
+                eventId: -1,
+                timestamp: firstTimestamp,
+                isPlayed: false,
+            }),
+            new ExecutionStartedEvent({
+                eventId: -1,
+                timestamp: firstTimestamp,
+                isPlayed: true,
+                name: orchestratorName,
+                input,
+            }),
+        ];
+        for (let i = 0; i < subOrchestratorNames.length; i++) {
+            historyEvents.push(
+                new SubOrchestrationInstanceCreatedEvent({
+                    eventId: i,
+                    timestamp: firstTimestamp,
+                    isPlayed: false,
+                    name: subOrchestratorNames[i],
+                    input: `${input}_${subOrchestratorNames[i]}_${i}`,
+                    instanceId: `${baseSubInstanceId}_${i}`,
+                })
+            );
+        }
+        historyEvents.push(
+            new OrchestratorCompletedEvent({
+                eventId: -1,
+                timestamp: firstTimestamp,
+                isPlayed: false,
+            }),
+            new OrchestratorStartedEvent({
+                eventId: -1,
+                timestamp: firstMoment.add(1, "s").toDate(),
+                isPlayed: false,
+            })
+        );
+
+        for (let i = 0; i < subOrchestratorNames.length; i++) {
+            historyEvents.push(
+                new SubOrchestrationInstanceCompletedEvent({
+                    eventId: -1,
+                    timestamp: firstMoment.add(1, "s").toDate(),
+                    isPlayed: false,
+                    result: JSON.stringify(`Hello, ${input}_${subOrchestratorNames[i]}_${i}!`),
+                    taskScheduledId: i,
+                })
+            );
+        }
+
+        return historyEvents;
+    }
+
+    public static GetSayHelloWithSubOrchestratorFail(
+        firstTimestamp: Date,
+        orchestratorName: string,
+        subOrchestratorName: string,
+        subInstanceId: string,
+        input?: string
+    ): HistoryEvent[] {
+        const firstMoment = moment(firstTimestamp);
+
+        return [
+            new OrchestratorStartedEvent({
+                eventId: -1,
+                timestamp: firstTimestamp,
+                isPlayed: false,
+            }),
+            new ExecutionStartedEvent({
+                eventId: -1,
+                timestamp: firstTimestamp,
+                isPlayed: true,
+                name: orchestratorName,
+                input,
+            }),
+            new SubOrchestrationInstanceCreatedEvent({
+                eventId: 0,
+                timestamp: firstTimestamp,
+                isPlayed: false,
+                name: subOrchestratorName,
+                input,
+                instanceId: subInstanceId,
+            }),
+            new OrchestratorCompletedEvent({
+                eventId: -1,
+                timestamp: firstTimestamp,
+                isPlayed: false,
+            }),
+            new OrchestratorStartedEvent({
+                eventId: -1,
+                timestamp: firstMoment.add(1, "s").toDate(),
+                isPlayed: false,
+            }),
+            new SubOrchestrationInstanceFailedEvent({
+                eventId: -1,
+                timestamp: firstMoment.add(1, "s").toDate(),
+                isPlayed: false,
+                details: "Big stack trace here",
+                reason: "Sub orchestrator function 'SayHelloInline' failed: Result: Failure",
+                taskScheduledId: 0,
+            }),
+        ];
+    }
+
+    public static GetSayHelloWithSubOrchestratorRetryFailOne(
+        firstTimestamp: Date,
+        subInstanceId: string,
+        input: unknown
+    ): HistoryEvent[] {
+        return [
+            new OrchestratorStartedEvent({
+                eventId: -1,
+                timestamp: firstTimestamp,
+                isPlayed: false,
+            }),
+            new ExecutionStartedEvent({
+                eventId: -1,
+                timestamp: firstTimestamp,
+                isPlayed: true,
+                name: "SayHelloWithSubOrchestratorRetry",
+                input: JSON.stringify(input),
+            }),
+            new SubOrchestrationInstanceCreatedEvent({
+                eventId: 0,
+                timestamp: firstTimestamp,
+                isPlayed: false,
+                name: "SayHelloInline",
+                input: JSON.stringify(input),
+                instanceId: subInstanceId,
+            }),
+            new OrchestratorCompletedEvent({
+                eventId: -1,
+                timestamp: firstTimestamp,
+                isPlayed: false,
+            }),
+            new OrchestratorStartedEvent({
+                eventId: -1,
+                timestamp: moment(firstTimestamp).add(1, "s").toDate(),
+                isPlayed: false,
+            }),
+            new SubOrchestrationInstanceFailedEvent({
+                eventId: -1,
+                timestamp: moment(firstTimestamp).add(1, "s").toDate(),
+                isPlayed: false,
+                details: "Big stack trace here",
+                reason: "Sub orchestrator function 'SayHelloInline' failed: Result: Failure",
+                taskScheduledId: 0,
+            }),
+        ];
+    }
+
+    public static GetSayHelloWithSubOrchestratorRetryRetryOne(
+        firstTimestamp: Date,
+        subInstanceId: string,
+        input: string,
+        retryInterval: number
+    ): HistoryEvent[] {
+        const firstMoment = moment(firstTimestamp);
+
+        return [
+            new OrchestratorStartedEvent({
+                eventId: -1,
+                timestamp: firstTimestamp,
+                isPlayed: false,
+            }),
+            new ExecutionStartedEvent({
+                eventId: -1,
+                timestamp: firstTimestamp,
+                isPlayed: true,
+                name: "SayHelloWithSubOrchestratorRetry",
+                input,
+            }),
+            new SubOrchestrationInstanceCreatedEvent({
+                eventId: 0,
+                timestamp: firstTimestamp,
+                isPlayed: false,
+                name: "SayHelloInline",
+                input,
+                instanceId: subInstanceId,
+            }),
+            new OrchestratorCompletedEvent({
+                eventId: -1,
+                timestamp: firstTimestamp,
+                isPlayed: false,
+            }),
+            new OrchestratorStartedEvent({
+                eventId: -1,
+                timestamp: moment(firstTimestamp).add(1, "s").toDate(),
+                isPlayed: false,
+            }),
+            new SubOrchestrationInstanceFailedEvent({
+                eventId: -1,
+                timestamp: moment(firstTimestamp).add(1, "s").toDate(),
+                isPlayed: false,
+                details: "Big stack trace here",
+                reason: "Sub orchestrator function 'SayHelloInline' failed: Result: Failure",
+                taskScheduledId: 0,
+            }),
+            new TimerCreatedEvent({
+                eventId: 1,
+                timestamp: firstMoment.add(1, "s").toDate(),
+                isPlayed: false,
+                fireAt: firstMoment.add(1, "s").add(retryInterval, "ms").toDate(),
+            }),
+            new OrchestratorCompletedEvent({
+                eventId: -1,
+                timestamp: firstMoment.add(1, "s").toDate(),
+                isPlayed: false,
+            }),
+            new OrchestratorStartedEvent({
+                eventId: -1,
+                timestamp: firstMoment.add(1, "s").add(retryInterval, "ms").toDate(),
+                isPlayed: false,
+            }),
+            new TimerFiredEvent({
+                eventId: -1,
+                timestamp: firstMoment.add(1, "s").add(retryInterval, "ms").toDate(),
+                isPlayed: false,
+                fireAt: firstMoment.add(1, "s").add(retryInterval, "ms").toDate(),
+                timerId: 1,
+            }),
+        ];
+    }
+
+    public static GetSayHelloWithSubOrchestratorRetryRetryTwo(
+        firstTimestamp: Date,
+        subInstanceId: string,
+        input: string,
+        retryInterval: number
+    ): HistoryEvent[] {
+        const firstMoment = moment(firstTimestamp);
+
+        return [
+            new OrchestratorStartedEvent({
+                eventId: -1,
+                timestamp: firstTimestamp,
+                isPlayed: false,
+            }),
+            new ExecutionStartedEvent({
+                eventId: -1,
+                timestamp: firstTimestamp,
+                isPlayed: true,
+                name: "SayHelloWithSubOrchestratorRetry",
+                input,
+            }),
+            new SubOrchestrationInstanceCreatedEvent({
+                eventId: 0,
+                timestamp: firstTimestamp,
+                isPlayed: false,
+                name: "SayHelloInline",
+                input,
+                instanceId: subInstanceId,
+            }),
+            new OrchestratorCompletedEvent({
+                eventId: -1,
+                timestamp: firstTimestamp,
+                isPlayed: false,
+            }),
+            new OrchestratorStartedEvent({
+                eventId: -1,
+                timestamp: moment(firstTimestamp).add(1, "s").toDate(),
+                isPlayed: false,
+            }),
+            new SubOrchestrationInstanceFailedEvent({
+                eventId: -1,
+                timestamp: moment(firstTimestamp).add(1, "s").toDate(),
+                isPlayed: false,
+                details: "Big stack trace here",
+                reason: "Sub orchestrator function 'SayHelloInline' failed: Result: Failure",
+                taskScheduledId: 0,
+            }),
+            new TimerCreatedEvent({
+                eventId: 1,
+                timestamp: firstMoment.add(1, "s").toDate(),
+                isPlayed: false,
+                fireAt: firstMoment.add(1, "s").add(retryInterval, "ms").toDate(),
+            }),
+            new OrchestratorCompletedEvent({
+                eventId: -1,
+                timestamp: firstMoment.add(1, "s").toDate(),
+                isPlayed: false,
+            }),
+            new OrchestratorStartedEvent({
+                eventId: -1,
+                timestamp: firstMoment.add(2, "s").add(retryInterval, "ms").toDate(),
+                isPlayed: false,
+            }),
+            new TimerFiredEvent({
+                eventId: -1,
+                timestamp: firstMoment.add(2, "s").add(retryInterval, "ms").toDate(),
+                isPlayed: false,
+                fireAt: firstMoment.add(2, "s").add(retryInterval, "ms").toDate(),
+                timerId: 1,
+            }),
+            new SubOrchestrationInstanceCreatedEvent({
+                eventId: 2,
+                timestamp: firstTimestamp,
+                isPlayed: false,
+                name: "SayHelloInline",
+                input,
+                instanceId: subInstanceId,
+            }),
+            new OrchestratorCompletedEvent({
+                eventId: -1,
+                timestamp: firstTimestamp,
+                isPlayed: false,
+            }),
+            new OrchestratorStartedEvent({
+                eventId: -1,
+                timestamp: moment(firstTimestamp).add(3, "s").toDate(),
+                isPlayed: false,
+            }),
+            new SubOrchestrationInstanceFailedEvent({
+                eventId: -1,
+                timestamp: moment(firstTimestamp).add(3, "s").toDate(),
+                isPlayed: false,
+                details: "Big stack trace here",
+                reason: "Sub orchestrator function 'SayHelloInline' failed: Result: Failure",
+                taskScheduledId: 2,
+            }),
+            new TimerCreatedEvent({
+                eventId: 3,
+                timestamp: firstMoment.add(3, "s").toDate(),
+                isPlayed: false,
+                fireAt: firstMoment.add(3, "s").add(retryInterval, "ms").toDate(),
+            }),
+            new OrchestratorCompletedEvent({
+                eventId: -1,
+                timestamp: firstMoment.add(3, "s").toDate(),
+                isPlayed: false,
+            }),
+            new OrchestratorStartedEvent({
+                eventId: -1,
+                timestamp: firstMoment.add(4, "s").add(retryInterval, "ms").toDate(),
+                isPlayed: false,
+            }),
+            new TimerFiredEvent({
+                eventId: -1,
+                timestamp: firstMoment.add(4, "s").add(retryInterval, "ms").toDate(),
+                isPlayed: false,
+                fireAt: firstMoment.add(4, "s").add(retryInterval, "ms").toDate(),
+                timerId: 3,
+            }),
+        ];
+    }
+
+    public static GetThrowsExceptionFromActivityReplayOne(firstTimestamp: Date): HistoryEvent[] {
+        return [
+            new OrchestratorStartedEvent({
+                eventId: -1,
+                timestamp: firstTimestamp,
+                isPlayed: false,
+            }),
+            new ExecutionStartedEvent({
+                eventId: -1,
+                timestamp: firstTimestamp,
+                isPlayed: true,
+                name: "DoesntHandleExceptionFromActivity",
+                input: undefined,
+            }),
+            new TaskScheduledEvent({
+                eventId: 0,
+                timestamp: firstTimestamp,
+                isPlayed: false,
+                name: "ThrowsErrorActivity",
+                input: undefined,
+            }),
+            new OrchestratorCompletedEvent({
+                eventId: -1,
+                timestamp: firstTimestamp,
+                isPlayed: false,
+            }),
+            new OrchestratorStartedEvent({
+                eventId: -1,
+                timestamp: moment(firstTimestamp).add(1, "s").toDate(),
+                isPlayed: false,
+            }),
+            new TaskFailedEvent({
+                eventId: -1,
+                timestamp: moment(firstTimestamp).add(1, "s").toDate(),
+                isPlayed: false,
+                taskScheduledId: 0,
+                details: "Big stack trace here",
+                reason: "Activity function 'ThrowsErrorActivity' failed.",
+            }),
+        ];
+    }
+
+    public static GetWaitForExternalEventEventReceived(
+        firstTimestamp: Date,
+        eventName: string,
+        input?: unknown
+    ): HistoryEvent[] {
+        const firstMoment = moment(firstTimestamp);
+
+        return [
+            new OrchestratorStartedEvent({
+                eventId: -1,
+                timestamp: firstTimestamp,
+                isPlayed: false,
+            }),
+            new ExecutionStartedEvent({
+                eventId: -1,
+                timestamp: firstTimestamp,
+                isPlayed: true,
+                name: "WaitForExternalEvent",
+                input: JSON.stringify(input),
+            }),
+            new OrchestratorCompletedEvent({
+                eventId: -1,
+                timestamp: firstTimestamp,
+                isPlayed: false,
+            }),
+            new OrchestratorStartedEvent({
+                eventId: -1,
+                timestamp: firstMoment.add(1, "s").toDate(),
+                isPlayed: false,
+            }),
+            new EventRaisedEvent({
+                eventId: -1,
+                timestamp: firstMoment.add(1, "s").toDate(),
+                isPlayed: false,
+                input: JSON.stringify(input),
+                name: eventName,
+            }),
+        ];
+    }
+
+    public static GetWaitOnTimerFired(firstTimestamp: Date, fireAt: Date): HistoryEvent[] {
+        return [
+            new OrchestratorStartedEvent({
+                eventId: -1,
+                timestamp: firstTimestamp,
+                isPlayed: false,
+            }),
+            new ExecutionStartedEvent({
+                eventId: -1,
+                timestamp: firstTimestamp,
+                isPlayed: true,
+                name: "WaitOnTimer",
+                input: JSON.stringify(fireAt),
+            }),
+            new TimerCreatedEvent({
+                eventId: 0,
+                timestamp: firstTimestamp,
+                isPlayed: false,
+                fireAt,
+            }),
+            new OrchestratorCompletedEvent({
+                eventId: -1,
+                timestamp: firstTimestamp,
+                isPlayed: false,
+            }),
+            new OrchestratorStartedEvent({
+                eventId: -1,
+                timestamp: fireAt,
+                isPlayed: false,
+            }),
+            new TimerFiredEvent({
+                eventId: -1,
+                timestamp: fireAt,
+                isPlayed: false,
+                fireAt,
+                timerId: 0,
+            }),
+        ];
+    }
+}