--- conflicted
+++ resolved
@@ -1,511 +1,351 @@
-import * as df from "../../src";
-import { IOrchestrationFunctionContext } from "../../src/classes";
-
-export class TestOrchestrations {
-<<<<<<< HEAD
-    public static AnyAOrB: any = df.orchestrator(function*(context: any) {
-=======
-    public static AnyAOrB: any = df.orchestrator(function* (context: any) {
->>>>>>> f8cff871
-        const completeInOrder = context.df.getInput();
-
-        const tasks = [];
-        tasks.push(context.df.callActivity("TaskA", completeInOrder));
-        tasks.push(context.df.callActivity("TaskB", completeInOrder));
-
-<<<<<<< HEAD
-        const output = yield context.df.Task.any(tasks);
-        return output.result;
-    });
-
-    public static AnyAOrBYieldATwice: any = df.orchestrator(function*(context: any) {
-=======
-        const output: any = yield context.df.Task.any(tasks);
-        return output.result;
-    });
-
-    public static AnyAOrBYieldATwice: any = df.orchestrator(function* (context: any) {
->>>>>>> f8cff871
-        const completeInOrder = context.df.getInput();
-
-        const tasks = [];
-        tasks.push(context.df.callActivity("TaskA", completeInOrder));
-        tasks.push(context.df.callActivity("TaskB", completeInOrder));
-<<<<<<< HEAD
-        const output = yield context.df.Task.any(tasks);
-=======
-        const output: any = yield context.df.Task.any(tasks);
->>>>>>> f8cff871
-
-        yield tasks[0];
-        return output.result;
-    });
-
-<<<<<<< HEAD
-    public static TimerActivityRace: any = df.orchestrator(function*(context: any) {
-=======
-    public static TimerActivityRace: any = df.orchestrator(function* (context: any) {
->>>>>>> f8cff871
-        const tasks = [];
-        const now = new Date(context.df.currentUtcDateTime).getTime();
-        const fireAt = new Date(now + 1000);
-        tasks.push(context.df.createTimer(fireAt));
-        tasks.push(context.df.callActivity("TaskA"));
-
-<<<<<<< HEAD
-        const output = yield context.df.Task.any(tasks);
-=======
-        const output: any = yield context.df.Task.any(tasks);
->>>>>>> f8cff871
-
-        if (output === tasks[1]) {
-            yield context.df.callActivity("TaskB");
-        } else if (output === tasks[0]) {
-            return "Timer finished";
-        } else {
-            throw new Error("context.df.Task.any() didn't return a task");
-        }
-
-        return output.result;
-    });
-
-<<<<<<< HEAD
-    public static AnyWithTaskSet: any = df.orchestrator(function*(context: any) {
-=======
-    public static AnyWithTaskSet: any = df.orchestrator(function* (context: any) {
->>>>>>> f8cff871
-        const now = new Date(context.df.currentUtcDateTime).getTime();
-        const deadline = new Date(now + 300000);
-        const timeoutTask = context.df.createTimer(deadline);
-
-        const firstRequiredTask = context.df.waitForExternalEvent("firstRequiredEvent");
-        const secondRequiredTask = context.df.waitForExternalEvent("secondRequiredEvent");
-
-        const allRequiredEvents = context.df.Task.all([firstRequiredTask, secondRequiredTask]);
-
-        const winner = yield context.df.Task.any([allRequiredEvents, timeoutTask]);
-        const outputs = [];
-
-        if (winner === timeoutTask) {
-            // timeout case
-            outputs.push("timeout");
-        } else {
-            // success case
-            const okaction = yield context.df.callActivity("Hello", "Tokyo");
-            timeoutTask.cancel();
-            outputs.push(okaction);
-        }
-        return outputs;
-    });
-
-<<<<<<< HEAD
-    public static CallActivityNoInput: any = df.orchestrator(function*(context: any) {
-=======
-    public static CallActivityNoInput: any = df.orchestrator(function* (context: any) {
->>>>>>> f8cff871
-        const returnValue = yield context.df.callActivity("ReturnsFour");
-        return returnValue;
-    });
-
-<<<<<<< HEAD
-    public static CallEntitySet: any = df.orchestrator(function*(context: any) {
-=======
-    public static CallEntitySet: any = df.orchestrator(function* (context: any) {
->>>>>>> f8cff871
-        const entity = context.df.getInput() as df.EntityId;
-        yield context.df.callEntity(entity, "set", "testString");
-
-        return "OK";
-    });
-
-<<<<<<< HEAD
-    public static CheckForLocksNone: any = df.orchestrator(function*(context: any) {
-        return context.df.isLocked();
-    });
-
-    public static ContinueAsNewCounter: any = df.orchestrator(function*(context: any) {
-=======
-    public static CheckForLocksNone: any = df.orchestrator(function* (context: any) {
-        return context.df.isLocked();
-    });
-
-    public static ContinueAsNewCounter: any = df.orchestrator(function* (context: any) {
->>>>>>> f8cff871
-        const currentValueObject = context.df.getInput();
-        let currentValue = currentValueObject
-            ? currentValueObject.value
-                ? currentValueObject.value
-                : 0
-            : 0;
-        currentValue++;
-
-        yield context.df.continueAsNew({ value: currentValue });
-
-        return currentValue;
-    });
-
-<<<<<<< HEAD
-    public static FanOutFanInDiskUsage: any = df.orchestrator(function*(context: any) {
-        const directory = context.df.getInput();
-        const files = yield context.df.callActivity("GetFileList", directory);
-=======
-    public static FanOutFanInDiskUsage: any = df.orchestrator(function* (context: any) {
-        const directory = context.df.getInput();
-        const files: any = yield context.df.callActivity("GetFileList", directory);
->>>>>>> f8cff871
-
-        const tasks = [];
-        for (const file of files) {
-            tasks.push(context.df.callActivity("GetFileSize", file));
-        }
-
-<<<<<<< HEAD
-        const results = yield context.df.Task.all(tasks);
-=======
-        const results: any = yield context.df.Task.all(tasks);
->>>>>>> f8cff871
-        const totalBytes = results.reduce((prev: any, curr: any) => prev + curr, 0);
-
-        return totalBytes;
-    });
-
-<<<<<<< HEAD
-    public static GetAndReleaseLock: any = df.orchestrator(function*(context: any) {
-=======
-    public static GetAndReleaseLock: any = df.orchestrator(function* (context: any) {
->>>>>>> f8cff871
-        const entities = context.df.getInput();
-
-        yield context.df.lock(entities);
-
-        return "ok";
-    });
-
-<<<<<<< HEAD
-    public static GetLockBadly: any = df.orchestrator(function*(context: any) {
-=======
-    public static GetLockBadly: any = df.orchestrator(function* (context: any) {
->>>>>>> f8cff871
-        const locksToGet = context.df.getInput();
-
-        yield context.df.lock(locksToGet);
-
-        return "ok";
-    });
-
-<<<<<<< HEAD
-    public static GuidGenerator: any = df.orchestrator(function*(context: any) {
-=======
-    public static GuidGenerator: any = df.orchestrator(function* (context: any) {
->>>>>>> f8cff871
-        const outputs: string[] = [];
-
-        for (let i = 0; i < 3; i++) {
-            outputs.push(context.df.newGuid());
-        }
-
-        return outputs;
-    });
-
-<<<<<<< HEAD
-    public static PassThrough: any = df.orchestrator(function*(context: any) {
-=======
-    public static PassThrough: any = df.orchestrator(function* (context: any) {
->>>>>>> f8cff871
-        const input = context.df.getInput();
-        return input;
-    });
-
-<<<<<<< HEAD
-    public static SayHelloInline: any = df.orchestrator(function*(context: any) {
-=======
-    public static SayHelloInline: any = df.orchestrator(function* (context: any) {
->>>>>>> f8cff871
-        const input = context.df.getInput();
-        return `Hello, ${input}!`;
-    });
-
-<<<<<<< HEAD
-    public static SayHelloInlineInproperYield: any = df.orchestrator(function*(context: any) {
-=======
-    public static SayHelloInlineInproperYield: any = df.orchestrator(function* (context: any) {
->>>>>>> f8cff871
-        const input = yield context.df.getInput();
-        return `Hello, ${input}!`;
-    });
-
-<<<<<<< HEAD
-    public static SayHelloWithActivity: any = df.orchestrator(function*(context: any) {
-=======
-    public static SayHelloWithActivity: any = df.orchestrator(function* (context: any) {
->>>>>>> f8cff871
-        const input = context.df.getInput();
-        const output = yield context.df.callActivity("Hello", input);
-        return output;
-    });
-
-<<<<<<< HEAD
-    public static SayHelloWithActivityYieldTwice: any = df.orchestrator(function*(context: any) {
-=======
-    public static SayHelloWithActivityYieldTwice: any = df.orchestrator(function* (context: any) {
->>>>>>> f8cff871
-        const input = context.df.getInput();
-        const task = context.df.callActivity("Hello", input);
-        yield task;
-        return yield task;
-    });
-
-<<<<<<< HEAD
-    public static SayHelloWithActivityDirectReturn: any = df.orchestrator(function*(context: any) {
-=======
-    public static SayHelloWithActivityDirectReturn: any = df.orchestrator(function* (context: any) {
->>>>>>> f8cff871
-        const input = context.df.getInput();
-        return context.df.callActivity("Hello", input);
-    });
-
-<<<<<<< HEAD
-    public static SayHelloWithActivityRetry: any = df.orchestrator(function*(context: any) {
-=======
-    public static SayHelloWithActivityRetry: any = df.orchestrator(function* (context: any) {
->>>>>>> f8cff871
-        const input = context.df.getInput();
-        const retryOptions = new df.RetryOptions(10000, 2);
-        const output = yield context.df.callActivityWithRetry("Hello", retryOptions, input);
-        return output;
-    });
-
-<<<<<<< HEAD
-    public static SayHelloWithActivityRetryNoOptions: any = df.orchestrator(function*(
-=======
-    public static SayHelloWithActivityRetryNoOptions: any = df.orchestrator(function* (
->>>>>>> f8cff871
-        context: any
-    ) {
-        const output = yield context.df.callActivityWithRetry("Hello", undefined, "World");
-        return output;
-    });
-
-<<<<<<< HEAD
-    public static SayHelloWithCustomStatus: any = df.orchestrator(function*(context: any) {
-=======
-    public static SayHelloWithCustomStatus: any = df.orchestrator(function* (context: any) {
->>>>>>> f8cff871
-        const output = [];
-
-        output.push(yield context.df.callActivity("Hello", "Tokyo"));
-        context.df.setCustomStatus("Tokyo");
-        output.push(yield context.df.callActivity("Hello", "Seattle"));
-        context.df.setCustomStatus("Seattle");
-        output.push(yield context.df.callActivity("Hello", "London"));
-        context.df.setCustomStatus("London");
-
-        return output;
-    });
-
-<<<<<<< HEAD
-    public static SayHelloWithSubOrchestrator: any = df.orchestrator(function*(context: any) {
-=======
-    public static SayHelloWithSubOrchestrator: any = df.orchestrator(function* (context: any) {
->>>>>>> f8cff871
-        const input = context.df.getInput();
-        const childId = context.df.instanceId + ":0";
-        const output = yield context.df.callSubOrchestrator("SayHelloWithActivity", input, childId);
-        return output;
-    });
-
-<<<<<<< HEAD
-    public static SayHelloWithSubOrchestratorNoSubId: any = df.orchestrator(function*(
-=======
-    public static SayHelloWithSubOrchestratorNoSubId: any = df.orchestrator(function* (
->>>>>>> f8cff871
-        context: any
-    ) {
-        const input = context.df.getInput();
-        const output = yield context.df.callSubOrchestrator("SayHelloWithActivity", input);
-        return output;
-    });
-
-<<<<<<< HEAD
-    public static MultipleSubOrchestratorNoSubId: any = df.orchestrator(function*(context: any) {
-=======
-    public static MultipleSubOrchestratorNoSubId: any = df.orchestrator(function* (context: any) {
->>>>>>> f8cff871
-        const input = context.df.getInput();
-        const subOrchName1 = "SayHelloWithActivity";
-        const subOrchName2 = "SayHelloInline";
-        const output = context.df.callSubOrchestrator(subOrchName1, `${input}_${subOrchName1}_0`);
-        const output2 = context.df.callSubOrchestrator(subOrchName2, `${input}_${subOrchName2}_1`);
-        const output3 = context.df.callSubOrchestrator(subOrchName1, `${input}_${subOrchName1}_2`);
-        const output4 = context.df.callSubOrchestrator(subOrchName2, `${input}_${subOrchName2}_3`);
-        return yield context.df.Task.all([output, output2, output3, output4]);
-    });
-
-<<<<<<< HEAD
-    public static SayHelloWithSubOrchestratorRetry: any = df.orchestrator(function*(context: any) {
-=======
-    public static SayHelloWithSubOrchestratorRetry: any = df.orchestrator(function* (context: any) {
->>>>>>> f8cff871
-        const input = context.df.getInput();
-        const childId = context.df.instanceId + ":0";
-        const retryOptions = new df.RetryOptions(10000, 2);
-        const output = yield context.df.callSubOrchestratorWithRetry(
-            "SayHelloInline",
-            retryOptions,
-            input,
-            childId
-        );
-        return output;
-    });
-
-<<<<<<< HEAD
-    public static SayHelloWithSubOrchestratorRetryNoOptions: any = df.orchestrator(function*(
-=======
-    public static SayHelloWithSubOrchestratorRetryNoOptions: any = df.orchestrator(function* (
->>>>>>> f8cff871
-        context: any
-    ) {
-        const childId = context.df.instanceId + ":0";
-        const output = yield context.df.callSubOrchestratorWithRetry(
-            "SayHelloInline",
-            undefined,
-            "World",
-            childId
-        );
-        return output;
-    });
-
-<<<<<<< HEAD
-    public static SayHelloSequence: any = df.orchestrator(function*(context: any) {
-=======
-    public static SayHelloSequence: any = df.orchestrator(function* (context: any) {
->>>>>>> f8cff871
-        const output = [];
-
-        output.push(yield context.df.callActivity("Hello", "Tokyo"));
-        output.push(yield context.df.callActivity("Hello", "Seattle"));
-        output.push(yield context.df.callActivity("Hello", "London"));
-
-        return output;
-    });
-
-<<<<<<< HEAD
-    public static SendHttpRequest: any = df.orchestrator(function*(
-=======
-    public static SendHttpRequest: any = df.orchestrator(function* (
->>>>>>> f8cff871
-        context: IOrchestrationFunctionContext
-    ) {
-        const input = context.df.getInput() as df.DurableHttpRequest;
-        const output = yield context.df.callHttp(
-            input.method,
-            input.uri,
-            input.content,
-            input.headers,
-            input.tokenSource
-        );
-        return output;
-    });
-
-    /**
-     * This orchestrator and its corresponding history replicate conditions under
-     * which there are not sufficient OrchestratorStartedEvents in the history
-     * array to satisfy the currentUtcDateTime advancement logic.
-     */
-<<<<<<< HEAD
-    public static TimestampExhaustion: any = df.orchestrator(function*(context: any) {
-=======
-    public static TimestampExhaustion: any = df.orchestrator(function* (context: any) {
->>>>>>> f8cff871
-        const payload = context.df.getInput();
-
-        yield context.df.callActivity("Merge");
-
-        if (payload.delayMergeUntilSecs) {
-            const now = new Date(context.df.currentUtcDateTime).getTime();
-            const fireAt = new Date(now + payload.delayMergeUntilSecs * 1000);
-            yield context.df.createTimer(fireAt);
-        }
-
-        let x = 0;
-        do {
-<<<<<<< HEAD
-            const result = yield context.df.callActivity("CheckIfMerged");
-=======
-            const result: any = yield context.df.callActivity("CheckIfMerged");
->>>>>>> f8cff871
-            const hasMerged = result.output;
-
-            if (hasMerged) {
-                return "Merge successful";
-            } else {
-                yield context.df.waitForExternalEvent("CheckPrForMerge");
-            }
-
-            x++;
-        } while (x < 10);
-    });
-
-<<<<<<< HEAD
-    public static WaitForExternalEvent: any = df.orchestrator(function*(context: any) {
-=======
-    public static WaitForExternalEvent: any = df.orchestrator(function* (context: any) {
->>>>>>> f8cff871
-        const name = yield context.df.waitForExternalEvent("start");
-
-        const returnValue = yield context.df.callActivity("Hello", name);
-
-        return returnValue;
-    });
-
-<<<<<<< HEAD
-    public static WaitOnTimer: any = df.orchestrator(function*(context: any) {
-=======
-    public static WaitOnTimer: any = df.orchestrator(function* (context: any) {
->>>>>>> f8cff871
-        const fireAt = context.df.getInput();
-
-        yield context.df.createTimer(fireAt);
-
-        return "Timer fired!";
-    });
-
-<<<<<<< HEAD
-    public static ThrowsExceptionFromActivity: any = df.orchestrator(function*(
-        context: any
-    ): IterableIterator<unknown> {
-        yield context.df.callActivity("ThrowsErrorActivity");
-    });
-
-    public static ThrowsExceptionFromActivityWithCatch: any = df.orchestrator(function*(
-        context: any
-    ): IterableIterator<unknown> {
-=======
-    public static ThrowsExceptionFromActivity: any = df.orchestrator(function* (context: any) {
-        yield context.df.callActivity("ThrowsErrorActivity");
-    });
-
-    public static ThrowsExceptionFromActivityWithCatch: any = df.orchestrator(function* (
-        context: any
-    ) {
->>>>>>> f8cff871
-        try {
-            yield context.df.callActivity("ThrowsErrorActivity");
-        } catch (e) {
-            const input = context.df.getInput();
-            const output = yield context.df.callActivity("Hello", input);
-
-            return output;
-        }
-    });
-
-<<<<<<< HEAD
-    public static ThrowsExceptionInline: any = df.orchestrator(function*(): IterableIterator<
-        unknown
-    > {
-=======
-    public static ThrowsExceptionInline: any = df.orchestrator(function* () {
->>>>>>> f8cff871
-        throw Error("Exception from Orchestrator");
-    });
-}
+import * as df from "../../src";
+import { IOrchestrationFunctionContext } from "../../src/classes";
+
+export class TestOrchestrations {
+    public static AnyAOrB: any = df.orchestrator(function* (context: any) {
+        const completeInOrder = context.df.getInput();
+
+        const tasks = [];
+        tasks.push(context.df.callActivity("TaskA", completeInOrder));
+        tasks.push(context.df.callActivity("TaskB", completeInOrder));
+
+        const output = yield context.df.Task.any(tasks);
+        return output.result;
+    });
+
+    public static AnyAOrBYieldATwice: any = df.orchestrator(function* (context: any) {
+        const completeInOrder = context.df.getInput();
+
+        const tasks = [];
+        tasks.push(context.df.callActivity("TaskA", completeInOrder));
+        tasks.push(context.df.callActivity("TaskB", completeInOrder));
+        const output = yield context.df.Task.any(tasks);
+
+        yield tasks[0];
+        return output.result;
+    });
+
+    public static TimerActivityRace: any = df.orchestrator(function* (context: any) {
+        const tasks = [];
+        const now = new Date(context.df.currentUtcDateTime).getTime();
+        const fireAt = new Date(now + 1000);
+        tasks.push(context.df.createTimer(fireAt));
+        tasks.push(context.df.callActivity("TaskA"));
+
+        const output = yield context.df.Task.any(tasks);
+
+        if (output === tasks[1]) {
+            yield context.df.callActivity("TaskB");
+        } else if (output === tasks[0]) {
+            return "Timer finished";
+        } else {
+            throw new Error("context.df.Task.any() didn't return a task");
+        }
+
+        return output.result;
+    });
+
+    public static AnyWithTaskSet: any = df.orchestrator(function* (context: any) {
+        const now = new Date(context.df.currentUtcDateTime).getTime();
+        const deadline = new Date(now + 300000);
+        const timeoutTask = context.df.createTimer(deadline);
+
+        const firstRequiredTask = context.df.waitForExternalEvent("firstRequiredEvent");
+        const secondRequiredTask = context.df.waitForExternalEvent("secondRequiredEvent");
+
+        const allRequiredEvents = context.df.Task.all([firstRequiredTask, secondRequiredTask]);
+
+        const winner = yield context.df.Task.any([allRequiredEvents, timeoutTask]);
+        const outputs = [];
+
+        if (winner === timeoutTask) {
+            // timeout case
+            outputs.push("timeout");
+        } else {
+            // success case
+            const okaction = yield context.df.callActivity("Hello", "Tokyo");
+            timeoutTask.cancel();
+            outputs.push(okaction);
+        }
+        return outputs;
+    });
+
+    public static CallActivityNoInput: any = df.orchestrator(function* (context: any) {
+        const returnValue = yield context.df.callActivity("ReturnsFour");
+        return returnValue;
+    });
+
+    public static CallEntitySet: any = df.orchestrator(function* (context: any) {
+        const entity = context.df.getInput() as df.EntityId;
+        yield context.df.callEntity(entity, "set", "testString");
+
+        return "OK";
+    });
+
+    public static CheckForLocksNone: any = df.orchestrator(function* (context: any) {
+        return context.df.isLocked();
+    });
+
+    public static ContinueAsNewCounter: any = df.orchestrator(function* (context: any) {
+        const currentValueObject = context.df.getInput();
+        let currentValue = currentValueObject
+            ? currentValueObject.value
+                ? currentValueObject.value
+                : 0
+            : 0;
+        currentValue++;
+
+        yield context.df.continueAsNew({ value: currentValue });
+
+        return currentValue;
+    });
+
+    public static FanOutFanInDiskUsage: any = df.orchestrator(function* (context: any) {
+        const directory = context.df.getInput();
+        const files = yield context.df.callActivity("GetFileList", directory);
+
+        const tasks = [];
+        for (const file of files) {
+            tasks.push(context.df.callActivity("GetFileSize", file));
+        }
+
+        const results = yield context.df.Task.all(tasks);
+        const totalBytes = results.reduce((prev: any, curr: any) => prev + curr, 0);
+
+        return totalBytes;
+    });
+
+    public static GetAndReleaseLock: any = df.orchestrator(function* (context: any) {
+        const entities = context.df.getInput();
+
+        yield context.df.lock(entities);
+
+        return "ok";
+    });
+
+    public static GetLockBadly: any = df.orchestrator(function* (context: any) {
+        const locksToGet = context.df.getInput();
+
+        yield context.df.lock(locksToGet);
+
+        return "ok";
+    });
+
+    public static GuidGenerator: any = df.orchestrator(function* (context: any) {
+        const outputs: string[] = [];
+
+        for (let i = 0; i < 3; i++) {
+            outputs.push(context.df.newGuid());
+        }
+
+        return outputs;
+    });
+
+    public static PassThrough: any = df.orchestrator(function* (context: any) {
+        const input = context.df.getInput();
+        return input;
+    });
+
+    public static SayHelloInline: any = df.orchestrator(function* (context: any) {
+        const input = context.df.getInput();
+        return `Hello, ${input}!`;
+    });
+
+    public static SayHelloInlineInproperYield: any = df.orchestrator(function* (context: any) {
+        const input = yield context.df.getInput();
+        return `Hello, ${input}!`;
+    });
+
+    public static SayHelloWithActivity: any = df.orchestrator(function* (context: any) {
+        const input = context.df.getInput();
+        const output = yield context.df.callActivity("Hello", input);
+        return output;
+    });
+
+    public static SayHelloWithActivityYieldTwice: any = df.orchestrator(function* (context: any) {
+        const input = context.df.getInput();
+        const task = context.df.callActivity("Hello", input);
+        yield task;
+        return yield task;
+    });
+
+    public static SayHelloWithActivityDirectReturn: any = df.orchestrator(function* (context: any) {
+        const input = context.df.getInput();
+        return context.df.callActivity("Hello", input);
+    });
+
+    public static SayHelloWithActivityRetry: any = df.orchestrator(function* (context: any) {
+        const input = context.df.getInput();
+        const retryOptions = new df.RetryOptions(10000, 2);
+        const output = yield context.df.callActivityWithRetry("Hello", retryOptions, input);
+        return output;
+    });
+
+    public static SayHelloWithActivityRetryNoOptions: any = df.orchestrator(function* (
+        context: any
+    ) {
+        const output = yield context.df.callActivityWithRetry("Hello", undefined, "World");
+        return output;
+    });
+
+    public static SayHelloWithCustomStatus: any = df.orchestrator(function* (context: any) {
+        const output = [];
+
+        output.push(yield context.df.callActivity("Hello", "Tokyo"));
+        context.df.setCustomStatus("Tokyo");
+        output.push(yield context.df.callActivity("Hello", "Seattle"));
+        context.df.setCustomStatus("Seattle");
+        output.push(yield context.df.callActivity("Hello", "London"));
+        context.df.setCustomStatus("London");
+
+        return output;
+    });
+
+    public static SayHelloWithSubOrchestrator: any = df.orchestrator(function* (context: any) {
+        const input = context.df.getInput();
+        const childId = context.df.instanceId + ":0";
+        const output = yield context.df.callSubOrchestrator("SayHelloWithActivity", input, childId);
+        return output;
+    });
+
+    public static SayHelloWithSubOrchestratorNoSubId: any = df.orchestrator(function* (
+        context: any
+    ) {
+        const input = context.df.getInput();
+        const output = yield context.df.callSubOrchestrator("SayHelloWithActivity", input);
+        return output;
+    });
+
+    public static MultipleSubOrchestratorNoSubId: any = df.orchestrator(function* (context: any) {
+        const input = context.df.getInput();
+        const subOrchName1 = "SayHelloWithActivity";
+        const subOrchName2 = "SayHelloInline";
+        const output = context.df.callSubOrchestrator(subOrchName1, `${input}_${subOrchName1}_0`);
+        const output2 = context.df.callSubOrchestrator(subOrchName2, `${input}_${subOrchName2}_1`);
+        const output3 = context.df.callSubOrchestrator(subOrchName1, `${input}_${subOrchName1}_2`);
+        const output4 = context.df.callSubOrchestrator(subOrchName2, `${input}_${subOrchName2}_3`);
+        return yield context.df.Task.all([output, output2, output3, output4]);
+    });
+
+    public static SayHelloWithSubOrchestratorRetry: any = df.orchestrator(function* (context: any) {
+        const input = context.df.getInput();
+        const childId = context.df.instanceId + ":0";
+        const retryOptions = new df.RetryOptions(10000, 2);
+        const output = yield context.df.callSubOrchestratorWithRetry(
+            "SayHelloInline",
+            retryOptions,
+            input,
+            childId
+        );
+        return output;
+    });
+
+    public static SayHelloWithSubOrchestratorRetryNoOptions: any = df.orchestrator(function* (
+        context: any
+    ) {
+        const childId = context.df.instanceId + ":0";
+        const output = yield context.df.callSubOrchestratorWithRetry(
+            "SayHelloInline",
+            undefined,
+            "World",
+            childId
+        );
+        return output;
+    });
+
+    public static SayHelloSequence: any = df.orchestrator(function* (context: any) {
+        const output = [];
+
+        output.push(yield context.df.callActivity("Hello", "Tokyo"));
+        output.push(yield context.df.callActivity("Hello", "Seattle"));
+        output.push(yield context.df.callActivity("Hello", "London"));
+
+        return output;
+    });
+
+    public static SendHttpRequest: any = df.orchestrator(function* (
+        context: IOrchestrationFunctionContext
+    ) {
+        const input = context.df.getInput() as df.DurableHttpRequest;
+        const output = yield context.df.callHttp(
+            input.method,
+            input.uri,
+            input.content,
+            input.headers,
+            input.tokenSource
+        );
+        return output;
+    });
+
+    /**
+     * This orchestrator and its corresponding history replicate conditions under
+     * which there are not sufficient OrchestratorStartedEvents in the history
+     * array to satisfy the currentUtcDateTime advancement logic.
+     */
+    public static TimestampExhaustion: any = df.orchestrator(function* (context: any) {
+        const payload = context.df.getInput();
+
+        yield context.df.callActivity("Merge");
+
+        if (payload.delayMergeUntilSecs) {
+            const now = new Date(context.df.currentUtcDateTime).getTime();
+            const fireAt = new Date(now + payload.delayMergeUntilSecs * 1000);
+            yield context.df.createTimer(fireAt);
+        }
+
+        let x = 0;
+        do {
+            const result = yield context.df.callActivity("CheckIfMerged");
+            const hasMerged = result.output;
+
+            if (hasMerged) {
+                return "Merge successful";
+            } else {
+                yield context.df.waitForExternalEvent("CheckPrForMerge");
+            }
+
+            x++;
+        } while (x < 10);
+    });
+
+    public static WaitForExternalEvent: any = df.orchestrator(function* (context: any) {
+        const name = yield context.df.waitForExternalEvent("start");
+
+        const returnValue = yield context.df.callActivity("Hello", name);
+
+        return returnValue;
+    });
+
+    public static WaitOnTimer: any = df.orchestrator(function* (context: any) {
+        const fireAt = context.df.getInput();
+
+        yield context.df.createTimer(fireAt);
+
+        return "Timer fired!";
+    });
+
+    public static ThrowsExceptionFromActivity: any = df.orchestrator(function* (
+        context: any
+    ): IterableIterator<unknown> {
+        yield context.df.callActivity("ThrowsErrorActivity");
+    });
+
+    public static ThrowsExceptionFromActivityWithCatch: any = df.orchestrator(function* (
+        context: any
+    ): IterableIterator<unknown> {
+        try {
+            yield context.df.callActivity("ThrowsErrorActivity");
+        } catch (e) {
+            const input = context.df.getInput();
+            const output = yield context.df.callActivity("Hello", input);
+
+            return output;
+        }
+    });
+
+    public static ThrowsExceptionInline: any = df.orchestrator(function* (): IterableIterator<
+        unknown
+    > {
+        throw Error("Exception from Orchestrator");
+    });
+}