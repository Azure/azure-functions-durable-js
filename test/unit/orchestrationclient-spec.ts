--- conflicted
+++ resolved
@@ -1,1457 +1,1433 @@
-// tslint:disable:member-access
-
-import { HttpRequest } from "@azure/functions";
-import chai = require("chai");
-import chaiAsPromised = require("chai-as-promised");
-import { isEqual } from "lodash";
-import "mocha";
-import nock = require("nock");
-import url = require("url");
-import uuidv1 = require("uuid/v1");
-import {
-    Constants,
-    DurableOrchestrationClient,
-    DurableOrchestrationStatus,
-    EntityId,
-    EntityStateResponse,
-    HttpManagementPayload,
-    OrchestrationRuntimeStatus,
-    PurgeHistoryResult,
-} from "../../src/classes";
-import { TestConstants } from "../testobjects/testconstants";
-import { TestUtils } from "../testobjects/testutils";
-
-const expect = chai.expect;
-chai.use(chaiAsPromised);
-
-describe("Orchestration Client", () => {
-    before(() => {
-        if (!nock.isActive()) {
-            nock.activate();
-        }
-    });
-
-    after(() => {
-        nock.restore();
-    });
-
-    const defaultOrchestrationName = "TestOrchestration";
-    const defaultRequestUrl = `${Constants.DefaultLocalOrigin}/orchestrators/${defaultOrchestrationName}`;
-    const defaultTaskHub = "TestTaskHub";
-    const defaultConnection = "Storage";
-    const defaultInstanceId = uuidv1();
-
-    const defaultEntityName = "testEntity";
-    const defaultEntityKey = "123";
-    const defaultEntityId = new EntityId(defaultEntityName, defaultEntityKey);
-    const defaultEntityOp = "get";
-
-    const defaultClientInputData = TestUtils.createOrchestrationClientInputData(
-        TestConstants.idPlaceholder,
-        Constants.DefaultLocalOrigin,
-        defaultTaskHub,
-        defaultConnection
-    );
-
-    const requiredPostHeaders = { reqheaders: { "Content-Type": "application/json" } };
-
-    describe("Properties", () => {
-        it("assigns taskHubName", async () => {
-            const client = new DurableOrchestrationClient(defaultClientInputData);
-            expect(client.taskHubName).to.be.equal(defaultClientInputData.taskHubName);
-        });
-    });
-
-    describe("createCheckStatusResponse()", () => {
-        it(`returns a proper response object from request.url`, async () => {
-            const client = new DurableOrchestrationClient(defaultClientInputData);
-            const requestObj: HttpRequest = {
-                method: "GET",
-                url: defaultRequestUrl,
-                headers: {},
-                query: {},
-                params: {},
-            };
-
-            const response = client.createCheckStatusResponse(requestObj, defaultInstanceId);
-
-            const expectedPayload = TestUtils.createHttpManagementPayload(
-                defaultInstanceId,
-                Constants.DefaultLocalOrigin,
-                defaultTaskHub,
-                defaultConnection
-            );
-            const expectedResponse = {
-                status: 202,
-                body: expectedPayload,
-                headers: {
-                    "Content-Type": "application/json",
-                    Location: expectedPayload.statusQueryGetUri,
-                    "Retry-After": 10,
-                },
-            };
-            expect(response).to.be.deep.equal(expectedResponse);
-        });
-
-        it(`returns a proper response object from request.http.url`, async () => {
-            const client = new DurableOrchestrationClient(defaultClientInputData);
-            const requestObj = {
-                http: {
-                    url: defaultRequestUrl,
-                    method: "GET",
-                },
-            };
-
-            const response = client.createCheckStatusResponse(requestObj, defaultInstanceId);
-
-            const expectedPayload = TestUtils.createHttpManagementPayload(
-                defaultInstanceId,
-                Constants.DefaultLocalOrigin,
-                defaultTaskHub,
-                defaultConnection
-            );
-            const expectedResponse = {
-                status: 202,
-                body: expectedPayload,
-                headers: {
-                    "Content-Type": "application/json",
-                    Location: expectedPayload.statusQueryGetUri,
-                    "Retry-After": 10,
-                },
-            };
-            expect(response).to.be.deep.equal(expectedResponse);
-        });
-
-        it("returns a proper response object when request is undefined", async () => {
-            const client = new DurableOrchestrationClient(defaultClientInputData);
-
-            const expectedPayload = TestUtils.createHttpManagementPayload(
-                defaultInstanceId,
-                Constants.DefaultLocalOrigin,
-                defaultTaskHub,
-                defaultConnection
-            );
-            const expectedResponse = {
-                status: 202,
-                body: expectedPayload,
-                headers: {
-                    "Content-Type": "application/json",
-                    Location: expectedPayload.statusQueryGetUri,
-                    "Retry-After": 10,
-                },
-            };
-
-            const response = client.createCheckStatusResponse(undefined, defaultInstanceId);
-            expect(response).to.be.deep.equal(expectedResponse);
-        });
-    });
-
-    describe("createHttpManagementPayload()", () => {
-        it("returns a proper payload", async () => {
-            const client = new DurableOrchestrationClient(defaultClientInputData);
-            const expectedPayload = TestUtils.createHttpManagementPayload(
-                defaultInstanceId,
-                Constants.DefaultLocalOrigin,
-                defaultTaskHub,
-                defaultConnection
-            );
-
-            const payload = client.createHttpManagementPayload(defaultInstanceId);
-            expect(payload).to.be.deep.equal(expectedPayload);
-        });
-    });
-
-    describe("getStatus()", () => {
-        beforeEach(async () => {
-            nock.cleanAll();
-        });
-
-        afterEach(async () => {
-            nock.cleanAll();
-        });
-
-        it("calls expected webhook", async () => {
-            const client = new DurableOrchestrationClient(defaultClientInputData);
-
-            const expectedStatus = new DurableOrchestrationStatus(
-                defaultOrchestrationName,
-                defaultInstanceId,
-                new Date(),
-                new Date(),
-                undefined,
-                undefined,
-                OrchestrationRuntimeStatus.Pending
-            );
-            const expectedWebhookUrl = new url.URL(
-                defaultClientInputData.managementUrls.statusQueryGetUri.replace(
-                    TestConstants.idPlaceholder,
-                    defaultInstanceId
-                )
-            );
-
-            const scope = nock(expectedWebhookUrl.origin)
-                .get(expectedWebhookUrl.pathname)
-                .query((actualQueryObject: object) =>
-                    urlQueryEqualsQueryObject(expectedWebhookUrl, actualQueryObject)
-                )
-                .reply(202, expectedStatus);
-
-            const result = await client.getStatus(defaultInstanceId);
-            expect(scope.isDone()).to.be.equal(true);
-            expect(JSON.stringify(result)).to.be.equal(JSON.stringify(expectedStatus));
-        });
-
-        it("calls expected webhook when showHistory = true", async () => {
-            const client = new DurableOrchestrationClient(defaultClientInputData);
-
-            const expectedStatus = new DurableOrchestrationStatus(
-                defaultOrchestrationName,
-                defaultInstanceId,
-                new Date(),
-                new Date(),
-                undefined,
-                undefined,
-                OrchestrationRuntimeStatus.Pending
-            );
-            const expectedWebhookUrl = new url.URL(
-                defaultClientInputData.managementUrls.statusQueryGetUri.replace(
-                    TestConstants.idPlaceholder,
-                    defaultInstanceId
-                ) + "&showHistory=true"
-            );
-
-            const scope = nock(expectedWebhookUrl.origin)
-                .get(expectedWebhookUrl.pathname)
-                .query((actualQueryObject: object) =>
-                    urlQueryEqualsQueryObject(expectedWebhookUrl, actualQueryObject)
-                )
-                .reply(202, expectedStatus);
-
-            const result = await client.getStatus(defaultInstanceId, true);
-            expect(scope.isDone()).to.be.equal(true);
-            expect(JSON.stringify(result)).to.be.equal(JSON.stringify(expectedStatus));
-        });
-
-        it("calls expected webhook when showHistoryOutput = true", async () => {
-            const client = new DurableOrchestrationClient(defaultClientInputData);
-
-            const expectedStatus = new DurableOrchestrationStatus(
-                defaultOrchestrationName,
-                defaultInstanceId,
-                new Date(),
-                new Date(),
-                undefined,
-                undefined,
-                OrchestrationRuntimeStatus.Pending
-            );
-            const expectedWebhookUrl = new url.URL(
-                defaultClientInputData.managementUrls.statusQueryGetUri.replace(
-                    TestConstants.idPlaceholder,
-                    defaultInstanceId
-                ) + "&showHistoryOutput=true"
-            );
-
-            const scope = nock(expectedWebhookUrl.origin)
-                .get(expectedWebhookUrl.pathname)
-                .query((actualQueryObject: object) =>
-                    urlQueryEqualsQueryObject(expectedWebhookUrl, actualQueryObject)
-                )
-                .reply(202, expectedStatus);
-
-            const result = await client.getStatus(defaultInstanceId, false, true);
-            expect(scope.isDone()).to.be.equal(true);
-            expect(JSON.stringify(result)).to.be.equal(JSON.stringify(expectedStatus));
-        });
-
-        it("calls expected webhook when showInput = false", async () => {
-            const client = new DurableOrchestrationClient(defaultClientInputData);
-
-            const expectedStatus = new DurableOrchestrationStatus(
-                defaultOrchestrationName,
-                defaultInstanceId,
-                new Date(),
-                new Date(),
-                undefined,
-                undefined,
-                OrchestrationRuntimeStatus.Pending
-            );
-            const expectedWebhookUrl = new url.URL(
-                defaultClientInputData.managementUrls.statusQueryGetUri.replace(
-                    TestConstants.idPlaceholder,
-                    defaultInstanceId
-                ) + "&showInput=false"
-            );
-
-            const scope = nock(expectedWebhookUrl.origin)
-                .get(expectedWebhookUrl.pathname)
-                .query((actualQueryObject: object) =>
-                    urlQueryEqualsQueryObject(expectedWebhookUrl, actualQueryObject)
-                )
-                .reply(202, expectedStatus);
-
-            const result = await client.getStatus(defaultInstanceId, false, false, false);
-            expect(scope.isDone()).to.be.equal(true);
-            expect(JSON.stringify(result)).to.be.equal(JSON.stringify(expectedStatus));
-        });
-
-        // TODO: test status codes individually
-    });
-
-    describe("getStatusAll()", () => {
-        beforeEach(async () => {
-            nock.cleanAll();
-        });
-
-        afterEach(async () => {
-            nock.cleanAll();
-        });
-
-        it("calls expected webhook", async () => {
-            const client = new DurableOrchestrationClient(defaultClientInputData);
-
-            const expectedWebhookUrl = new url.URL(
-                defaultClientInputData.managementUrls.statusQueryGetUri.replace(
-                    TestConstants.idPlaceholder,
-                    ""
-                )
-            );
-
-            const expectedStatuses: DurableOrchestrationStatus[] = [
-                new DurableOrchestrationStatus(
-                    defaultOrchestrationName,
-                    defaultInstanceId,
-                    new Date(),
-                    new Date(),
-                    undefined,
-                    undefined,
-                    OrchestrationRuntimeStatus.Pending
-                ),
-            ];
-            const scope = nock(expectedWebhookUrl.origin)
-                .get(expectedWebhookUrl.pathname)
-                .query((actualQueryObject: object) =>
-                    urlQueryEqualsQueryObject(expectedWebhookUrl, actualQueryObject)
-                )
-                .reply(200, expectedStatuses);
-
-            const result = await client.getStatusAll();
-            expect(scope.isDone()).to.be.equal(true);
-            expect(JSON.stringify(result)).to.be.equal(JSON.stringify(expectedStatuses));
-        });
-    });
-
-    describe("getStatusBy()", () => {
-        beforeEach(async () => {
-            nock.cleanAll();
-        });
-
-        afterEach(async () => {
-            nock.cleanAll();
-        });
-
-        it("calls expected webhook with all filters", async () => {
-            const client = new DurableOrchestrationClient(defaultClientInputData);
-
-            const createdTimeTo = new Date();
-            const createdTimeFrom = new Date(createdTimeTo.getTime() - 1000 * 60 * 60 * 24 * 3); // last three days
-            const runtimeStatuses = [
-                OrchestrationRuntimeStatus.Failed,
-                OrchestrationRuntimeStatus.Terminated,
-            ];
-
-            const expectedWebhookUrl = new url.URL(
-                defaultClientInputData.managementUrls.statusQueryGetUri
-                    .replace(TestConstants.idPlaceholder, "")
-                    .concat(`&createdTimeFrom=${createdTimeFrom.toISOString()}`)
-                    .concat(`&createdTimeTo=${createdTimeTo.toISOString()}`)
-                    .concat("&runtimeStatus=Failed,Terminated")
-            );
-
-            const expectedStatuses: DurableOrchestrationStatus[] = [
-                new DurableOrchestrationStatus(
-                    defaultOrchestrationName,
-                    defaultInstanceId,
-                    new Date(),
-                    new Date(),
-                    undefined,
-                    undefined,
-                    OrchestrationRuntimeStatus.Terminated,
-                    undefined,
-                    undefined
-                ),
-            ];
-            const scope = nock(expectedWebhookUrl.origin)
-                .get(expectedWebhookUrl.pathname)
-                .query((actualQueryObject: object) =>
-                    urlQueryEqualsQueryObject(expectedWebhookUrl, actualQueryObject)
-                )
-                .reply(200, expectedStatuses);
-
-            const result = await client.getStatusBy(
-                createdTimeFrom,
-                createdTimeTo,
-                runtimeStatuses
-            );
-            expect(scope.isDone()).to.be.equal(true);
-            expect(JSON.stringify(result)).to.be.equal(JSON.stringify(expectedStatuses));
-        });
-
-        it("calls expected webhook with some filters", async () => {
-            const client = new DurableOrchestrationClient(defaultClientInputData);
-
-            const runtimeStatuses = [
-                OrchestrationRuntimeStatus.Failed,
-                OrchestrationRuntimeStatus.Terminated,
-            ];
-
-            const expectedWebhookUrl = new url.URL(
-                defaultClientInputData.managementUrls.statusQueryGetUri
-                    .replace(TestConstants.idPlaceholder, "")
-                    .concat("&runtimeStatus=Failed,Terminated")
-            );
-
-            const expectedStatuses: DurableOrchestrationStatus[] = [];
-            const scope = nock(expectedWebhookUrl.origin)
-                .get(expectedWebhookUrl.pathname)
-                .query((actualQueryObject: object) =>
-                    urlQueryEqualsQueryObject(expectedWebhookUrl, actualQueryObject)
-                )
-                .reply(200, expectedStatuses);
-
-            const result = await client.getStatusBy(undefined, undefined, runtimeStatuses);
-            expect(scope.isDone()).to.be.equal(true);
-            expect(result).to.be.deep.equal(expectedStatuses);
-        });
-    });
-
-    describe("purgeInstanceHistory()", () => {
-        beforeEach(async () => {
-            nock.cleanAll();
-        });
-
-        afterEach(async () => {
-            nock.cleanAll();
-        });
-
-        it("calls expected webhook and returns expected result when instance exists", async () => {
-            const client = new DurableOrchestrationClient(defaultClientInputData);
-
-            const expectedResult = new PurgeHistoryResult(1);
-            const expectedWebhookUrl = new url.URL(
-                defaultClientInputData.managementUrls.statusQueryGetUri.replace(
-                    TestConstants.idPlaceholder,
-                    defaultInstanceId
-                )
-            );
-
-            const scope = nock(expectedWebhookUrl.origin)
-                .delete(expectedWebhookUrl.pathname)
-                .query(() => {
-                    return getQueryObjectFromSearchParams(expectedWebhookUrl);
-                })
-                .reply(200, expectedResult);
-
-            const result = await client.purgeInstanceHistory(defaultInstanceId);
-            expect(scope.isDone()).to.be.equal(true);
-            expect(result).to.be.deep.equal(expectedResult);
-        });
-
-        it("calls expected webhook and returns expected result when instance does not exist", async () => {
-            const client = new DurableOrchestrationClient(defaultClientInputData);
-
-            const expectedResult = new PurgeHistoryResult(0);
-            const expectedWebhookUrl = new url.URL(
-                defaultClientInputData.managementUrls.statusQueryGetUri.replace(
-                    TestConstants.idPlaceholder,
-                    defaultInstanceId
-                )
-            );
-
-            const scope = nock(expectedWebhookUrl.origin)
-                .delete(expectedWebhookUrl.pathname)
-                .query(() => {
-                    return getQueryObjectFromSearchParams(expectedWebhookUrl);
-                })
-                .reply(404);
-
-            const result = await client.purgeInstanceHistory(defaultInstanceId);
-            expect(scope.isDone()).to.be.equal(true);
-            expect(result).to.be.deep.equal(expectedResult);
-        });
-    });
-
-    describe("purgeInstanceHistoryBy()", () => {
-        beforeEach(async () => {
-            nock.cleanAll();
-        });
-
-        afterEach(async () => {
-            nock.cleanAll();
-        });
-
-        it("calls expected webhook with all filters and returns expected result when instance(s) found", async () => {
-            const client = new DurableOrchestrationClient(defaultClientInputData);
-
-            const createdTimeTo = new Date();
-            const createdTimeFrom = new Date(createdTimeTo.getTime() - 1000 * 60 * 60 * 24 * 3); // last three days
-            const runtimeStatuses = [
-                OrchestrationRuntimeStatus.Failed,
-                OrchestrationRuntimeStatus.Terminated,
-            ];
-
-            const expectedWebhookUrl = new url.URL(
-                defaultClientInputData.managementUrls.purgeHistoryDeleteUri
-                    .replace(TestConstants.idPlaceholder, "")
-                    .concat(`&createdTimeFrom=${createdTimeFrom.toISOString()}`)
-                    .concat(`&createdTimeTo=${createdTimeTo.toISOString()}`)
-                    .concat("&runtimeStatus=Failed,Terminated")
-            );
-
-            const expectedResult = new PurgeHistoryResult(3);
-            const scope = nock(expectedWebhookUrl.origin)
-                .delete(expectedWebhookUrl.pathname)
-                .query(() => {
-                    return getQueryObjectFromSearchParams(expectedWebhookUrl);
-                })
-                .reply(200, expectedResult);
-
-            const result = await client.purgeInstanceHistoryBy(
-                createdTimeFrom,
-                createdTimeTo,
-                runtimeStatuses
-            );
-            expect(scope.isDone()).to.be.equal(true);
-            expect(result).to.be.deep.equal(expectedResult);
-        });
-
-        it("calls expected webhook with some filters and returns expected result when no instance(s) found", async () => {
-            const client = new DurableOrchestrationClient(defaultClientInputData);
-
-            const createdTimeTo = new Date();
-            const createdTimeFrom = new Date(createdTimeTo.getTime() - 1000 * 60 * 60 * 24 * 3); // last three days
-            const runtimeStatuses = [
-                OrchestrationRuntimeStatus.Failed,
-                OrchestrationRuntimeStatus.Terminated,
-            ];
-
-            const expectedWebhookUrl = new url.URL(
-                defaultClientInputData.managementUrls.statusQueryGetUri
-                    .replace(TestConstants.idPlaceholder, "")
-                    .concat(`&createdTimeFrom=${createdTimeFrom.toISOString()}`)
-                    .concat("&runtimeStatus=Failed,Terminated")
-            );
-
-            const expectedResult = new PurgeHistoryResult(0);
-            const scope = nock(expectedWebhookUrl.origin)
-                .delete(expectedWebhookUrl.pathname)
-                .query(() => {
-                    return getQueryObjectFromSearchParams(expectedWebhookUrl);
-                })
-                .reply(404);
-
-            const result = await client.purgeInstanceHistoryBy(
-                createdTimeFrom,
-                undefined,
-                runtimeStatuses
-            );
-            expect(scope.isDone()).to.be.equal(true);
-            expect(result).to.be.deep.equal(expectedResult);
-        });
-    });
-
-    describe("raiseEvent()", () => {
-        const defaultTestEvent = "test";
-        const defaultTestData = 42;
-
-        beforeEach(async () => {
-            nock.cleanAll();
-        });
-
-        afterEach(async () => {
-            nock.cleanAll();
-        });
-
-        it("calls expected webhook and completes when event request accepted", async () => {
-            const client = new DurableOrchestrationClient(defaultClientInputData);
-
-            const expectedWebhookUrl = new url.URL(
-                defaultClientInputData.managementUrls.sendEventPostUri
-                    .replace(TestConstants.idPlaceholder, defaultInstanceId)
-                    .replace(TestConstants.eventNamePlaceholder, defaultTestEvent)
-            );
-
-            const scope = nock(expectedWebhookUrl.origin, requiredPostHeaders)
-                .post(expectedWebhookUrl.pathname, JSON.stringify(defaultTestData))
-                .query((actualQueryObject: object) =>
-                    urlQueryEqualsQueryObject(expectedWebhookUrl, actualQueryObject)
-                )
-                .reply(202);
-
-            const result = await client.raiseEvent(
-                defaultInstanceId,
-                defaultTestEvent,
-                defaultTestData
-            );
-            expect(scope.isDone()).to.be.equal(true);
-            expect(result).to.be.equal(undefined);
-        });
-
-        it("calls expected webhook when task hub specified", async () => {
-            const client = new DurableOrchestrationClient(defaultClientInputData);
-
-            const testTaskHub = "SpecialTaskHub";
-            const expectedWebhookUrl = new url.URL(
-                defaultClientInputData.managementUrls.sendEventPostUri
-                    .replace(TestConstants.idPlaceholder, defaultInstanceId)
-                    .replace(TestConstants.eventNamePlaceholder, defaultTestEvent)
-                    .replace(defaultTaskHub, testTaskHub)
-            );
-            const scope = nock(expectedWebhookUrl.origin, requiredPostHeaders)
-                .post(expectedWebhookUrl.pathname, JSON.stringify(defaultTestData))
-                .query((actualQueryObject: object) =>
-                    urlQueryEqualsQueryObject(expectedWebhookUrl, actualQueryObject)
-                )
-                .reply(202);
-
-            const result = await client.raiseEvent(
-                defaultInstanceId,
-                defaultTestEvent,
-                defaultTestData,
-                testTaskHub
-            );
-            expect(scope.isDone()).to.be.equal(true);
-            expect(result).to.be.equal(undefined);
-        });
-
-        it("calls expected webhook when connection specified", async () => {
-            const client = new DurableOrchestrationClient(defaultClientInputData);
-
-            const testConnection = "RainbowConnection";
-            const expectedWebhookUrl = new url.URL(
-                defaultClientInputData.managementUrls.sendEventPostUri
-                    .replace(TestConstants.idPlaceholder, defaultInstanceId)
-                    .replace(TestConstants.eventNamePlaceholder, defaultTestEvent)
-                    .replace(defaultConnection, testConnection)
-            );
-            const scope = nock(expectedWebhookUrl.origin, requiredPostHeaders)
-                .post(expectedWebhookUrl.pathname, JSON.stringify(defaultTestData))
-                .query((actualQueryObject: object) =>
-                    urlQueryEqualsQueryObject(expectedWebhookUrl, actualQueryObject)
-                )
-                .reply(202);
-
-            const result = await client.raiseEvent(
-                defaultInstanceId,
-                defaultTestEvent,
-                defaultTestData,
-                undefined,
-                testConnection
-            );
-            expect(scope.isDone()).to.be.equal(true);
-            expect(result).to.be.equal(undefined);
-        });
-
-        it("throws when specified instance not found", async () => {
-            const client = new DurableOrchestrationClient(defaultClientInputData);
-
-            const id = "badId";
-            const expectedWebhookUrl = new url.URL(
-                defaultClientInputData.managementUrls.sendEventPostUri
-                    .replace(TestConstants.idPlaceholder, id)
-                    .replace(TestConstants.eventNamePlaceholder, defaultTestEvent)
-            );
-            const scope = nock(expectedWebhookUrl.origin, requiredPostHeaders)
-                .post(expectedWebhookUrl.pathname, JSON.stringify(defaultTestData))
-                .query((actualQueryObject: object) =>
-                    urlQueryEqualsQueryObject(expectedWebhookUrl, actualQueryObject)
-                )
-                .reply(404, undefined);
-
-            await expect(
-                client.raiseEvent(id, defaultTestEvent, defaultTestData)
-            ).to.be.rejectedWith(`No instance with ID '${id}' found.`);
-            expect(scope.isDone()).to.be.equal(true);
-        });
-    });
-
-    describe("readEntityState", () => {
-        beforeEach(async () => {
-            // TODO: move these to the top-level
-            nock.cleanAll();
-        });
-
-        afterEach(async () => {
-            nock.cleanAll();
-        });
-
-        it("calls expected webhook", async () => {
-            const client = new DurableOrchestrationClient(defaultClientInputData);
-
-            const expectedEntityStateResponse: TestEntityState = {
-                count: 30,
-                isTrue: true,
-                names: ["Bob", "Nancy", "Geraldine"],
-            };
-            const expectedStateResponse = new EntityStateResponse<TestEntityState>(
-                true,
-                expectedEntityStateResponse
-            );
-
-            const expectedWebhookUrl = new url.URL(
-                `${defaultClientInputData.baseUrl}/entities/${defaultEntityName}/${defaultEntityKey}?${TestConstants.testCode}`
-            );
-
-            const scope = nock(expectedWebhookUrl.origin)
-                .get(expectedWebhookUrl.pathname)
-                .query((actualQueryObject: object) =>
-                    urlQueryEqualsQueryObject(expectedWebhookUrl, actualQueryObject)
-                )
-                .reply(200, expectedEntityStateResponse);
-
-            const result = await client.readEntityState<TestEntityState>(defaultEntityId);
-            expect(scope.isDone()).to.be.equal(true);
-            expect(result).to.be.deep.equal(expectedStateResponse);
-        });
-
-        it("calls expected webhook with specific task hub and connection", async () => {
-            const client = new DurableOrchestrationClient(defaultClientInputData);
-
-            const testTaskHub = "EntityHub";
-            const testConn = "EntityConnStr";
-
-            const expectedEntityStateResponse: TestEntityState = {
-                count: 30,
-                isTrue: true,
-                names: ["Bob", "Nancy", "Geraldine"],
-            };
-            const expectedStateResponse = new EntityStateResponse<TestEntityState>(
-                true,
-                expectedEntityStateResponse
-            );
-
-            const expectedWebhookUrl = new url.URL(
-                `${defaultClientInputData.baseUrl}/entities/${defaultEntityName}/${defaultEntityKey}?taskHub=${testTaskHub}&connection=${testConn}&${TestConstants.testCode}`
-            );
-
-            const scope = nock(expectedWebhookUrl.origin)
-                .get(expectedWebhookUrl.pathname)
-                .query((actualQueryObject: object) =>
-                    urlQueryEqualsQueryObject(expectedWebhookUrl, actualQueryObject)
-                )
-                .reply(200, expectedEntityStateResponse);
-
-            const result = await client.readEntityState<TestEntityState>(
-                defaultEntityId,
-                testTaskHub,
-                testConn
-            );
-            expect(scope.isDone()).to.be.equal(true);
-            expect(result).to.be.deep.equal(expectedStateResponse);
-        });
-
-        it("returns default EntityStateResponse when if entity does not exist", async () => {
-            const client = new DurableOrchestrationClient(defaultClientInputData);
-
-            const expectedResponse: EntityStateResponse<unknown> = {
-                entityExists: false,
-                entityState: undefined,
-            };
-
-            const expectedWebhookUrl = new url.URL(
-                `${defaultClientInputData.baseUrl}/entities/${defaultEntityName}/${defaultEntityKey}?${TestConstants.testCode}`
-            );
-
-            const scope = nock(expectedWebhookUrl.origin)
-                .get(expectedWebhookUrl.pathname)
-                .query((actualQueryObject: object) =>
-                    urlQueryEqualsQueryObject(expectedWebhookUrl, actualQueryObject)
-                )
-                .reply(404);
-
-            const result = await client.readEntityState<TestEntityState>(defaultEntityId);
-            expect(scope.isDone()).to.be.equal(true);
-            expect(result).to.be.be.deep.equal(expectedResponse);
-        });
-    });
-
-    describe("rewind()", () => {
-        beforeEach(async () => {
-            nock.cleanAll();
-        });
-
-        afterEach(async () => {
-            nock.cleanAll();
-        });
-
-        it("calls expected webhook and completes for valid instance", async () => {
-            const client = new DurableOrchestrationClient(defaultClientInputData);
-
-            const testReason = "test";
-            const expectedWebhookUrl = new url.URL(
-                defaultClientInputData.managementUrls.rewindPostUri
-                    .replace(TestConstants.idPlaceholder, defaultInstanceId)
-                    .replace(TestConstants.reasonPlaceholder, testReason)
-            );
-            const scope = nock(expectedWebhookUrl.origin, requiredPostHeaders)
-                .post(expectedWebhookUrl.pathname)
-                .query((actualQueryObject: object) =>
-                    urlQueryEqualsQueryObject(expectedWebhookUrl, actualQueryObject)
-                )
-                .reply(202);
-
-            const result = await client.rewind(defaultInstanceId, testReason);
-            expect(scope.isDone()).to.be.equal(true);
-            expect(result).to.be.equal(undefined);
-        });
-
-        it(`throws when webhook returns invalid status code 404`, async () => {
-            const client = new DurableOrchestrationClient(defaultClientInputData);
-
-            const testId = "badId";
-            const testReason = "test";
-            const expectedWebhookUrl = new url.URL(
-                defaultClientInputData.managementUrls.rewindPostUri
-                    .replace(TestConstants.idPlaceholder, testId)
-                    .replace(TestConstants.reasonPlaceholder, testReason)
-            );
-            const scope = nock(expectedWebhookUrl.origin, requiredPostHeaders)
-                .post(expectedWebhookUrl.pathname)
-                .query((actualQueryObject: object) =>
-                    urlQueryEqualsQueryObject(expectedWebhookUrl, actualQueryObject)
-                )
-                .reply(404);
-
-            await expect(client.rewind(testId, testReason)).to.be.rejectedWith(
-                `No instance with ID '${testId}' found.`
-            );
-            expect(scope.isDone()).to.be.equal(true);
-        });
-
-        it(`throws when webhook returns invalid status code 410`, async () => {
-            const client = new DurableOrchestrationClient(defaultClientInputData);
-
-            const testId = "badId";
-            const testReason = "test";
-            const expectedWebhookUrl = new url.URL(
-                defaultClientInputData.managementUrls.rewindPostUri
-                    .replace(TestConstants.idPlaceholder, testId)
-                    .replace(TestConstants.reasonPlaceholder, testReason)
-            );
-            const scope = nock(expectedWebhookUrl.origin, requiredPostHeaders)
-                .post(expectedWebhookUrl.pathname)
-                .query((actualQueryObject: object) =>
-                    urlQueryEqualsQueryObject(expectedWebhookUrl, actualQueryObject)
-                )
-                .reply(410);
-
-            await expect(client.rewind(testId, testReason)).to.be.rejectedWith(
-                "The rewind operation is only supported on failed orchestration instances."
-            );
-            expect(scope.isDone()).to.be.equal(true);
-        });
-
-        it(`throws when webhook returns invalid status code 500`, async () => {
-            const client = new DurableOrchestrationClient(defaultClientInputData);
-
-            const testId = "badId";
-            const testReason = "test";
-            const expectedWebhookUrl = new url.URL(
-                defaultClientInputData.managementUrls.rewindPostUri
-                    .replace(TestConstants.idPlaceholder, testId)
-                    .replace(TestConstants.reasonPlaceholder, testReason)
-            );
-            const scope = nock(expectedWebhookUrl.origin, requiredPostHeaders)
-                .post(expectedWebhookUrl.pathname)
-                .query((actualQueryObject: object) =>
-                    urlQueryEqualsQueryObject(expectedWebhookUrl, actualQueryObject)
-                )
-                .reply(500, { error: "Something blew up!" });
-
-            await expect(client.rewind(testId, testReason)).to.be.rejectedWith(
-                `The operation failed with an unexpected status code: 500. Details: {"error":"Something blew up!"}`
-            );
-            expect(scope.isDone()).to.be.equal(true);
-        });
-    });
-
-    describe("signalEntity()", () => {
-        beforeEach(async () => {
-            nock.cleanAll();
-        });
-
-        afterEach(async () => {
-            nock.cleanAll();
-        });
-
-        it("calls expected webhook", async () => {
-            const testSignalData = { data: "foo" };
-
-            const client = new DurableOrchestrationClient(defaultClientInputData);
-
-            const expectedWebhookUrl = new url.URL(
-                `${defaultClientInputData.baseUrl}/entities/${defaultEntityName}/${defaultEntityKey}?op=${defaultEntityOp}&${TestConstants.testCode}`
-            );
-
-            const scope = nock(expectedWebhookUrl.origin)
-                .post(expectedWebhookUrl.pathname, testSignalData)
-                .query((actualQueryObject: object) =>
-                    urlQueryEqualsQueryObject(expectedWebhookUrl, actualQueryObject)
-                )
-                .reply(202);
-
-            const result = await client.signalEntity(
-                defaultEntityId,
-                defaultEntityOp,
-                testSignalData
-            );
-            expect(scope.isDone()).to.be.equal(true);
-            expect(result).to.be.equal(undefined);
-        });
-
-        it("calls expected webhook with specific task hub and connection", async () => {
-            const testTaskHub = "EntityHub";
-            const testConn = "EntityConnStr";
-            const testSignalData = { data: "foo" };
-
-            const client = new DurableOrchestrationClient(defaultClientInputData);
-
-            const expectedWebhookUrl = new url.URL(
-                `${defaultClientInputData.baseUrl}/entities/${defaultEntityName}/${defaultEntityKey}?op=${defaultEntityOp}&taskHub=${testTaskHub}&connection=${testConn}&${TestConstants.testCode}`
-            );
-
-            const scope = nock(expectedWebhookUrl.origin)
-                .post(expectedWebhookUrl.pathname, testSignalData)
-                .query((actualQueryObject: object) =>
-                    urlQueryEqualsQueryObject(expectedWebhookUrl, actualQueryObject)
-                )
-                .reply(202);
-
-            const result = await client.signalEntity(
-                defaultEntityId,
-                defaultEntityOp,
-                testSignalData,
-                testTaskHub,
-                testConn
-            );
-            expect(scope.isDone()).to.be.equal(true);
-            expect(result).to.be.equal(undefined);
-        });
-
-        it("calls expected webhook with empty operation", async () => {
-            const testSignalData = { data: "foo" };
-
-            const client = new DurableOrchestrationClient(defaultClientInputData);
-
-            const expectedWebhookUrl = new url.URL(
-                `${defaultClientInputData.baseUrl}/entities/${defaultEntityName}/${defaultEntityKey}?${TestConstants.testCode}`
-            );
-
-            const scope = nock(expectedWebhookUrl.origin)
-                .post(expectedWebhookUrl.pathname, testSignalData)
-                .query((actualQueryObject: object) =>
-                    urlQueryEqualsQueryObject(expectedWebhookUrl, actualQueryObject)
-                )
-                .reply(202);
-
-            const result = await client.signalEntity(defaultEntityId, undefined, testSignalData);
-            expect(scope.isDone()).to.be.equal(true);
-            expect(result).to.be.equal(undefined);
-        });
-
-        // TODO: JS guards - throw if not string or undefined
-    });
-
-    describe("startNew()", () => {
-        beforeEach(async () => {
-            nock.cleanAll();
-        });
-
-        afterEach(async () => {
-            nock.cleanAll();
-        });
-
-        it("starts new instance with random id and no input", async () => {
-            const client = new DurableOrchestrationClient(defaultClientInputData);
-
-            const functionName = defaultOrchestrationName;
-            const expectedWebhookUrl = createInstanceWebhookUrl(
-                Constants.DefaultLocalOrigin,
-                functionName
-            );
-            const scope = nock(expectedWebhookUrl.origin, requiredPostHeaders)
-                .post(expectedWebhookUrl.pathname)
-                .query((actualQueryObject: object) =>
-                    urlQueryEqualsQueryObject(expectedWebhookUrl, actualQueryObject)
-                )
-                .reply(202, new HttpManagementPayload(defaultInstanceId, "", "", "", "", ""));
-
-            const result = await client.startNew(functionName);
-            expect(scope.isDone()).to.be.equal(true);
-            expect(result).to.equal(defaultInstanceId);
-        });
-
-        it("starts new instance with specific id and input", async () => {
-            const client = new DurableOrchestrationClient(defaultClientInputData);
-
-            const functionName = defaultOrchestrationName;
-            const testData = { key: "value" };
-
-            const expectedWebhookUrl = createInstanceWebhookUrl(
-                Constants.DefaultLocalOrigin,
-                functionName,
-                defaultInstanceId
-            );
-            const scope = nock(expectedWebhookUrl.origin, requiredPostHeaders)
-                .post(expectedWebhookUrl.pathname, JSON.stringify(testData))
-                .query((actualQueryObject: object) =>
-                    urlQueryEqualsQueryObject(expectedWebhookUrl, actualQueryObject)
-                )
-                .reply(202, new HttpManagementPayload(defaultInstanceId, "", "", "", "", ""));
-
-            const result = await client.startNew(functionName, defaultInstanceId, testData);
-            expect(scope.isDone()).to.be.equal(true);
-            expect(result).to.equal(defaultInstanceId);
-        });
-
-        it("throws if webhook client returns error", async () => {
-            const client = new DurableOrchestrationClient(defaultClientInputData);
-
-            const functionName = "BadOrchestration";
-            const functionBody = "Something went wrong!";
-            const expectedWebhookUrl = createInstanceWebhookUrl(
-                Constants.DefaultLocalOrigin,
-                functionName
-            );
-            const scope = nock(expectedWebhookUrl.origin, requiredPostHeaders)
-                .post(expectedWebhookUrl.pathname)
-                .query((actualQueryObject: object) =>
-                    urlQueryEqualsQueryObject(expectedWebhookUrl, actualQueryObject)
-                )
-                .reply(500, functionBody);
-
-            await expect(client.startNew(functionName)).to.be.rejectedWith(functionBody);
-            expect(scope.isDone()).to.be.equal(true);
-        });
-    });
-
-    describe("terminate()", () => {
-        beforeEach(async () => {
-            nock.cleanAll();
-        });
-
-        afterEach(async () => {
-            nock.cleanAll();
-        });
-
-        it("calls expected webhook and completes for valid instance", async () => {
-            const client = new DurableOrchestrationClient(defaultClientInputData);
-
-            const testReason = "test";
-            const expectedWebhookUrl = new url.URL(
-                defaultClientInputData.managementUrls.terminatePostUri
-                    .replace(TestConstants.idPlaceholder, defaultInstanceId)
-                    .replace(TestConstants.reasonPlaceholder, testReason)
-            );
-            const scope = nock(expectedWebhookUrl.origin, requiredPostHeaders)
-                .post(expectedWebhookUrl.pathname)
-                .query((actualQueryObject: object) =>
-                    urlQueryEqualsQueryObject(expectedWebhookUrl, actualQueryObject)
-                )
-                .reply(202);
-
-            const result = await client.terminate(defaultInstanceId, testReason);
-            expect(scope.isDone()).to.be.equal(true);
-            expect(result).to.be.equal(undefined);
-        });
-
-        it(`throws when webhook returns invalid status code 404`, async () => {
-            const client = new DurableOrchestrationClient(defaultClientInputData);
-
-            const id = "badId";
-            const testReason = "test";
-            const expectedWebhookUrl = new url.URL(
-                defaultClientInputData.managementUrls.terminatePostUri
-                    .replace(TestConstants.idPlaceholder, id)
-                    .replace(TestConstants.reasonPlaceholder, testReason)
-            );
-            const scope = nock(expectedWebhookUrl.origin, requiredPostHeaders)
-                .post(expectedWebhookUrl.pathname)
-                .query((actualQueryObject: object) =>
-                    urlQueryEqualsQueryObject(expectedWebhookUrl, actualQueryObject)
-                )
-                .reply(404);
-
-            await expect(client.terminate(id, testReason)).to.be.rejectedWith(
-                `No instance with ID '${id}' found.`
-            );
-            expect(scope.isDone()).to.be.equal(true);
-        });
-
-        it(`throws when webhook returns invalid status code 500`, async () => {
-            const client = new DurableOrchestrationClient(defaultClientInputData);
-
-            const id = "badId";
-            const testReason = "test";
-            const expectedWebhookUrl = new url.URL(
-                defaultClientInputData.managementUrls.terminatePostUri
-                    .replace(TestConstants.idPlaceholder, id)
-                    .replace(TestConstants.reasonPlaceholder, testReason)
-            );
-            const scope = nock(expectedWebhookUrl.origin, requiredPostHeaders)
-                .post(expectedWebhookUrl.pathname)
-                .query((actualQueryObject: object) =>
-                    urlQueryEqualsQueryObject(expectedWebhookUrl, actualQueryObject)
-                )
-                .reply(500, "Kah-BOOOM!!");
-
-            await expect(client.terminate(id, testReason)).to.be.rejectedWith(
-                `The operation failed with an unexpected status code: 500. Details: "Kah-BOOOM!!"`
-            );
-            expect(scope.isDone()).to.be.equal(true);
-        });
-    });
-
-    describe("waitForCompletionOrCreateCheckStatusResponse()", () => {
-        const defaultRequest: HttpRequest = {
-            url: defaultRequestUrl,
-            method: "GET",
-            headers: {},
-            query: {},
-            params: {},
-        };
-        const defaultTimeout = 50;
-        const defaultInterval = 10;
-
-        beforeEach(async () => {
-            nock.cleanAll();
-        });
-
-        afterEach(async () => {
-            nock.cleanAll();
-        });
-
-        it("throws when retryIntervalInMilliseconds > timeoutInMilliseconds", async () => {
-            const client = new DurableOrchestrationClient(defaultClientInputData);
-
-            const badInterval = 1e6;
-
-            await expect(
-                client.waitForCompletionOrCreateCheckStatusResponse(
-                    defaultRequest,
-                    defaultInstanceId,
-                    defaultTimeout,
-                    badInterval
-                )
-            ).to.be.rejectedWith(
-                `Total timeout ${defaultTimeout} (ms) should be bigger than retry timeout ${badInterval} (ms)`
-            );
-        });
-
-        it("returns expected result for completed instance", async () => {
-            const client = new DurableOrchestrationClient(defaultClientInputData);
-
-            const expectedOutput = 42;
-
-            const expectedStatus = new DurableOrchestrationStatus(
-                defaultOrchestrationName,
-                defaultInstanceId,
-                new Date(),
-                new Date(),
-                undefined,
-                expectedOutput,
-                OrchestrationRuntimeStatus.Completed,
-                undefined,
-                undefined
-            );
-
-<<<<<<< HEAD
-            nock(Constants.DefaultLocalOrigin)
-                .get(/.*/)
-                .reply(202, expectedStatus);
-=======
-            nock(Constants.DefaultLocalOrigin).get(/.*/).reply(202, expectedStatus);
->>>>>>> f8cff871
-
-            const expectedResponse = {
-                status: 200,
-                body: JSON.stringify(expectedOutput),
-                headers: {
-                    "Content-Type": "application/json",
-                },
-            };
-
-            const res = await client.waitForCompletionOrCreateCheckStatusResponse(
-                defaultRequest,
-                defaultInstanceId,
-                defaultTimeout,
-                defaultInterval
-            );
-            expect(res).to.be.deep.equal(expectedResponse);
-        });
-
-        it("returns expected result for canceled instance", async () => {
-            const client = new DurableOrchestrationClient(defaultClientInputData);
-
-            const expectedStatus = new DurableOrchestrationStatus(
-                defaultOrchestrationName,
-                defaultInstanceId,
-                new Date(),
-                new Date(),
-                undefined,
-                undefined,
-                OrchestrationRuntimeStatus.Canceled
-            );
-
-<<<<<<< HEAD
-            nock(Constants.DefaultLocalOrigin)
-                .get(/.*/)
-                .reply(202, expectedStatus);
-=======
-            nock(Constants.DefaultLocalOrigin).get(/.*/).reply(202, expectedStatus);
->>>>>>> f8cff871
-
-            const expectedStatusAsJson = JSON.stringify(expectedStatus);
-            const expectedResponse = {
-                status: 200,
-                body: expectedStatusAsJson,
-                headers: {
-                    "Content-Type": "application/json",
-                },
-            };
-
-            const res = await client.waitForCompletionOrCreateCheckStatusResponse(
-                defaultRequest,
-                defaultInstanceId,
-                defaultTimeout,
-                defaultInterval
-            );
-            expect(res).to.be.deep.equal(expectedResponse);
-        });
-
-        it("returns expected result for terminated instance", async () => {
-            const client = new DurableOrchestrationClient(defaultClientInputData);
-
-            const expectedStatus = new DurableOrchestrationStatus(
-                defaultOrchestrationName,
-                defaultInstanceId,
-                new Date(),
-                new Date(),
-                undefined,
-                undefined,
-                OrchestrationRuntimeStatus.Terminated
-            );
-
-<<<<<<< HEAD
-            nock(Constants.DefaultLocalOrigin)
-                .get(/.*/)
-                .reply(202, expectedStatus);
-=======
-            nock(Constants.DefaultLocalOrigin).get(/.*/).reply(202, expectedStatus);
->>>>>>> f8cff871
-
-            const expectedStatusAsJson = JSON.stringify(expectedStatus);
-            const expectedResponse = {
-                status: 200,
-                body: expectedStatusAsJson,
-                headers: {
-                    "Content-Type": "application/json",
-                },
-            };
-
-            const res = await client.waitForCompletionOrCreateCheckStatusResponse(
-                defaultRequest,
-                defaultInstanceId,
-                defaultTimeout,
-                defaultInterval
-            );
-            expect(res).to.be.deep.equal(expectedResponse);
-        });
-
-        it("returns expected result for failed instance", async () => {
-            const client = new DurableOrchestrationClient(defaultClientInputData);
-
-            const expectedStatus = new DurableOrchestrationStatus(
-                defaultOrchestrationName,
-                defaultInstanceId,
-                new Date(),
-                new Date(),
-                undefined,
-                undefined,
-                OrchestrationRuntimeStatus.Failed
-            );
-
-<<<<<<< HEAD
-            nock(Constants.DefaultLocalOrigin)
-                .get(/.*/)
-                .reply(202, expectedStatus);
-=======
-            nock(Constants.DefaultLocalOrigin).get(/.*/).reply(202, expectedStatus);
->>>>>>> f8cff871
-
-            const expectedStatusAsJson = JSON.stringify(expectedStatus);
-            const expectedResponse = {
-                status: 500,
-                body: expectedStatusAsJson,
-                headers: {
-                    "Content-Type": "application/json",
-                },
-            };
-
-            const res = await client.waitForCompletionOrCreateCheckStatusResponse(
-                defaultRequest,
-                defaultInstanceId,
-                defaultTimeout,
-                defaultInterval
-            );
-            expect(res).to.be.deep.equal(expectedResponse);
-        });
-
-        it("continues polling for running instance", async () => {
-            const client = new DurableOrchestrationClient(defaultClientInputData);
-
-            const expectedOutput = 42;
-
-            const runningStatus = new DurableOrchestrationStatus(
-                defaultOrchestrationName,
-                defaultInstanceId,
-                new Date(),
-                new Date(),
-                undefined,
-                undefined,
-                OrchestrationRuntimeStatus.Running
-            );
-            const completedStatus = new DurableOrchestrationStatus(
-                defaultOrchestrationName,
-                defaultInstanceId,
-                new Date(),
-                new Date(),
-                undefined,
-                expectedOutput,
-                OrchestrationRuntimeStatus.Completed
-            );
-
-            const httpManagementPayload = TestUtils.createHttpManagementPayload(
-                defaultInstanceId,
-                TestConstants.hostPlaceholder,
-                defaultTaskHub,
-                defaultConnection
-            );
-            const scope = nock(Constants.DefaultLocalOrigin)
-                .get(/.*/)
-                .reply(202, runningStatus, {
-                    "Content-Type": "application/json",
-                    Location: httpManagementPayload.statusQueryGetUri,
-                    "Retry-After": "10",
-                })
-                .get(/.*/)
-                .reply(200, completedStatus, {
-                    "Content-Type": "application/json",
-                });
-
-            const expectedResponse = {
-                status: 200,
-                body: JSON.stringify(expectedOutput),
-                headers: {
-                    "Content-Type": "application/json",
-                },
-            };
-
-            const res = await client.waitForCompletionOrCreateCheckStatusResponse(
-                defaultRequest,
-                defaultInstanceId,
-                defaultTimeout,
-                defaultInterval
-            );
-            expect(res).to.be.deep.equal(expectedResponse);
-            expect(scope.isDone()).to.be.equal(true);
-        });
-
-        it("returns check status response if timeout expires", async () => {
-            const client = new DurableOrchestrationClient(defaultClientInputData);
-
-            const runningStatus = new DurableOrchestrationStatus(
-                defaultOrchestrationName,
-                defaultInstanceId,
-                new Date(),
-                new Date(),
-                undefined,
-                undefined,
-                OrchestrationRuntimeStatus.Running
-            );
-
-            const httpManagementPayload = TestUtils.createHttpManagementPayload(
-                defaultInstanceId,
-                TestConstants.hostPlaceholder,
-                defaultTaskHub,
-                defaultConnection
-            );
-            const scope = nock(Constants.DefaultLocalOrigin)
-                .persist()
-                .get(/.*/)
-                .reply(202, runningStatus, {
-                    "Content-Type": "application/json",
-                    Location: httpManagementPayload.statusQueryGetUri,
-                    "Retry-After": "10",
-                });
-
-            const expectedResponse = client.createCheckStatusResponse(
-                defaultRequest,
-                defaultInstanceId
-            );
-
-            const res = await client.waitForCompletionOrCreateCheckStatusResponse(
-                defaultRequest,
-                defaultInstanceId,
-                defaultTimeout,
-                defaultInterval
-            );
-            expect(res).to.be.deep.equal(expectedResponse);
-
-            scope.persist(false);
-        });
-    });
-});
-
-function createInstanceWebhookUrl(
-    host: string,
-    functionName: string,
-    instanceId?: string,
-    timeoutInSeconds?: number,
-    intervalInSeconds?: number
-): url.URL {
-    let webhookUrl = "";
-    if (timeoutInSeconds && intervalInSeconds) {
-        webhookUrl = TestConstants.waitOnPostUriTemplate
-            .replace(TestConstants.timeoutPlaceholder, timeoutInSeconds.toString())
-            .replace(TestConstants.intervalPlaceholder, intervalInSeconds.toString());
-    } else {
-        webhookUrl = TestConstants.createPostUriTemplate;
-    }
-
-    webhookUrl = webhookUrl
-        .replace(TestConstants.hostPlaceholder, host)
-        .replace(TestConstants.functionPlaceholder, functionName)
-        .replace(TestConstants.idPlaceholder, instanceId ? `/${instanceId}` : "");
-
-    return new url.URL(webhookUrl);
-}
-
-function getQueryObjectFromSearchParams(requestUrl: url.URL): { [key: string]: string } {
-    const queryObject: { [key: string]: string } = {};
-    requestUrl.searchParams.forEach((value, name) => {
-        queryObject[name] = value;
-    });
-    return queryObject;
-}
-
-function urlQueryEqualsQueryObject(requestUrl: url.URL, queryObj: object): boolean {
-    const expectedQueryObject = getQueryObjectFromSearchParams(requestUrl);
-    const retVal = isEqual(expectedQueryObject, queryObj);
-    return retVal;
-}
-
-class TestEntityState {
-    count: number;
-    isTrue: boolean;
-    names: string[];
-}
+// tslint:disable:member-access
+
+import { HttpRequest } from "@azure/functions";
+import chai = require("chai");
+import chaiAsPromised = require("chai-as-promised");
+import { isEqual } from "lodash";
+import "mocha";
+import nock = require("nock");
+import url = require("url");
+import uuidv1 = require("uuid/v1");
+import {
+    Constants,
+    DurableOrchestrationClient,
+    DurableOrchestrationStatus,
+    EntityId,
+    EntityStateResponse,
+    HttpManagementPayload,
+    OrchestrationRuntimeStatus,
+    PurgeHistoryResult,
+} from "../../src/classes";
+import { TestConstants } from "../testobjects/testconstants";
+import { TestUtils } from "../testobjects/testutils";
+
+const expect = chai.expect;
+chai.use(chaiAsPromised);
+
+describe("Orchestration Client", () => {
+    before(() => {
+        if (!nock.isActive()) {
+            nock.activate();
+        }
+    });
+
+    after(() => {
+        nock.restore();
+    });
+
+    const defaultOrchestrationName = "TestOrchestration";
+    const defaultRequestUrl = `${Constants.DefaultLocalOrigin}/orchestrators/${defaultOrchestrationName}`;
+    const defaultTaskHub = "TestTaskHub";
+    const defaultConnection = "Storage";
+    const defaultInstanceId = uuidv1();
+
+    const defaultEntityName = "testEntity";
+    const defaultEntityKey = "123";
+    const defaultEntityId = new EntityId(defaultEntityName, defaultEntityKey);
+    const defaultEntityOp = "get";
+
+    const defaultClientInputData = TestUtils.createOrchestrationClientInputData(
+        TestConstants.idPlaceholder,
+        Constants.DefaultLocalOrigin,
+        defaultTaskHub,
+        defaultConnection
+    );
+
+    const requiredPostHeaders = { reqheaders: { "Content-Type": "application/json" } };
+
+    describe("Properties", () => {
+        it("assigns taskHubName", async () => {
+            const client = new DurableOrchestrationClient(defaultClientInputData);
+            expect(client.taskHubName).to.be.equal(defaultClientInputData.taskHubName);
+        });
+    });
+
+    describe("createCheckStatusResponse()", () => {
+        it(`returns a proper response object from request.url`, async () => {
+            const client = new DurableOrchestrationClient(defaultClientInputData);
+            const requestObj: HttpRequest = {
+                method: "GET",
+                url: defaultRequestUrl,
+                headers: {},
+                query: {},
+                params: {},
+            };
+
+            const response = client.createCheckStatusResponse(requestObj, defaultInstanceId);
+
+            const expectedPayload = TestUtils.createHttpManagementPayload(
+                defaultInstanceId,
+                Constants.DefaultLocalOrigin,
+                defaultTaskHub,
+                defaultConnection
+            );
+            const expectedResponse = {
+                status: 202,
+                body: expectedPayload,
+                headers: {
+                    "Content-Type": "application/json",
+                    Location: expectedPayload.statusQueryGetUri,
+                    "Retry-After": 10,
+                },
+            };
+            expect(response).to.be.deep.equal(expectedResponse);
+        });
+
+        it(`returns a proper response object from request.http.url`, async () => {
+            const client = new DurableOrchestrationClient(defaultClientInputData);
+            const requestObj = {
+                http: {
+                    url: defaultRequestUrl,
+                    method: "GET",
+                },
+            };
+
+            const response = client.createCheckStatusResponse(requestObj, defaultInstanceId);
+
+            const expectedPayload = TestUtils.createHttpManagementPayload(
+                defaultInstanceId,
+                Constants.DefaultLocalOrigin,
+                defaultTaskHub,
+                defaultConnection
+            );
+            const expectedResponse = {
+                status: 202,
+                body: expectedPayload,
+                headers: {
+                    "Content-Type": "application/json",
+                    Location: expectedPayload.statusQueryGetUri,
+                    "Retry-After": 10,
+                },
+            };
+            expect(response).to.be.deep.equal(expectedResponse);
+        });
+
+        it("returns a proper response object when request is undefined", async () => {
+            const client = new DurableOrchestrationClient(defaultClientInputData);
+
+            const expectedPayload = TestUtils.createHttpManagementPayload(
+                defaultInstanceId,
+                Constants.DefaultLocalOrigin,
+                defaultTaskHub,
+                defaultConnection
+            );
+            const expectedResponse = {
+                status: 202,
+                body: expectedPayload,
+                headers: {
+                    "Content-Type": "application/json",
+                    Location: expectedPayload.statusQueryGetUri,
+                    "Retry-After": 10,
+                },
+            };
+
+            const response = client.createCheckStatusResponse(undefined, defaultInstanceId);
+            expect(response).to.be.deep.equal(expectedResponse);
+        });
+    });
+
+    describe("createHttpManagementPayload()", () => {
+        it("returns a proper payload", async () => {
+            const client = new DurableOrchestrationClient(defaultClientInputData);
+            const expectedPayload = TestUtils.createHttpManagementPayload(
+                defaultInstanceId,
+                Constants.DefaultLocalOrigin,
+                defaultTaskHub,
+                defaultConnection
+            );
+
+            const payload = client.createHttpManagementPayload(defaultInstanceId);
+            expect(payload).to.be.deep.equal(expectedPayload);
+        });
+    });
+
+    describe("getStatus()", () => {
+        beforeEach(async () => {
+            nock.cleanAll();
+        });
+
+        afterEach(async () => {
+            nock.cleanAll();
+        });
+
+        it("calls expected webhook", async () => {
+            const client = new DurableOrchestrationClient(defaultClientInputData);
+
+            const expectedStatus = new DurableOrchestrationStatus(
+                defaultOrchestrationName,
+                defaultInstanceId,
+                new Date(),
+                new Date(),
+                undefined,
+                undefined,
+                OrchestrationRuntimeStatus.Pending
+            );
+            const expectedWebhookUrl = new url.URL(
+                defaultClientInputData.managementUrls.statusQueryGetUri.replace(
+                    TestConstants.idPlaceholder,
+                    defaultInstanceId
+                )
+            );
+
+            const scope = nock(expectedWebhookUrl.origin)
+                .get(expectedWebhookUrl.pathname)
+                .query((actualQueryObject: object) =>
+                    urlQueryEqualsQueryObject(expectedWebhookUrl, actualQueryObject)
+                )
+                .reply(202, expectedStatus);
+
+            const result = await client.getStatus(defaultInstanceId);
+            expect(scope.isDone()).to.be.equal(true);
+            expect(JSON.stringify(result)).to.be.equal(JSON.stringify(expectedStatus));
+        });
+
+        it("calls expected webhook when showHistory = true", async () => {
+            const client = new DurableOrchestrationClient(defaultClientInputData);
+
+            const expectedStatus = new DurableOrchestrationStatus(
+                defaultOrchestrationName,
+                defaultInstanceId,
+                new Date(),
+                new Date(),
+                undefined,
+                undefined,
+                OrchestrationRuntimeStatus.Pending
+            );
+            const expectedWebhookUrl = new url.URL(
+                defaultClientInputData.managementUrls.statusQueryGetUri.replace(
+                    TestConstants.idPlaceholder,
+                    defaultInstanceId
+                ) + "&showHistory=true"
+            );
+
+            const scope = nock(expectedWebhookUrl.origin)
+                .get(expectedWebhookUrl.pathname)
+                .query((actualQueryObject: object) =>
+                    urlQueryEqualsQueryObject(expectedWebhookUrl, actualQueryObject)
+                )
+                .reply(202, expectedStatus);
+
+            const result = await client.getStatus(defaultInstanceId, true);
+            expect(scope.isDone()).to.be.equal(true);
+            expect(JSON.stringify(result)).to.be.equal(JSON.stringify(expectedStatus));
+        });
+
+        it("calls expected webhook when showHistoryOutput = true", async () => {
+            const client = new DurableOrchestrationClient(defaultClientInputData);
+
+            const expectedStatus = new DurableOrchestrationStatus(
+                defaultOrchestrationName,
+                defaultInstanceId,
+                new Date(),
+                new Date(),
+                undefined,
+                undefined,
+                OrchestrationRuntimeStatus.Pending
+            );
+            const expectedWebhookUrl = new url.URL(
+                defaultClientInputData.managementUrls.statusQueryGetUri.replace(
+                    TestConstants.idPlaceholder,
+                    defaultInstanceId
+                ) + "&showHistoryOutput=true"
+            );
+
+            const scope = nock(expectedWebhookUrl.origin)
+                .get(expectedWebhookUrl.pathname)
+                .query((actualQueryObject: object) =>
+                    urlQueryEqualsQueryObject(expectedWebhookUrl, actualQueryObject)
+                )
+                .reply(202, expectedStatus);
+
+            const result = await client.getStatus(defaultInstanceId, false, true);
+            expect(scope.isDone()).to.be.equal(true);
+            expect(JSON.stringify(result)).to.be.equal(JSON.stringify(expectedStatus));
+        });
+
+        it("calls expected webhook when showInput = false", async () => {
+            const client = new DurableOrchestrationClient(defaultClientInputData);
+
+            const expectedStatus = new DurableOrchestrationStatus(
+                defaultOrchestrationName,
+                defaultInstanceId,
+                new Date(),
+                new Date(),
+                undefined,
+                undefined,
+                OrchestrationRuntimeStatus.Pending
+            );
+            const expectedWebhookUrl = new url.URL(
+                defaultClientInputData.managementUrls.statusQueryGetUri.replace(
+                    TestConstants.idPlaceholder,
+                    defaultInstanceId
+                ) + "&showInput=false"
+            );
+
+            const scope = nock(expectedWebhookUrl.origin)
+                .get(expectedWebhookUrl.pathname)
+                .query((actualQueryObject: object) =>
+                    urlQueryEqualsQueryObject(expectedWebhookUrl, actualQueryObject)
+                )
+                .reply(202, expectedStatus);
+
+            const result = await client.getStatus(defaultInstanceId, false, false, false);
+            expect(scope.isDone()).to.be.equal(true);
+            expect(JSON.stringify(result)).to.be.equal(JSON.stringify(expectedStatus));
+        });
+
+        // TODO: test status codes individually
+    });
+
+    describe("getStatusAll()", () => {
+        beforeEach(async () => {
+            nock.cleanAll();
+        });
+
+        afterEach(async () => {
+            nock.cleanAll();
+        });
+
+        it("calls expected webhook", async () => {
+            const client = new DurableOrchestrationClient(defaultClientInputData);
+
+            const expectedWebhookUrl = new url.URL(
+                defaultClientInputData.managementUrls.statusQueryGetUri.replace(
+                    TestConstants.idPlaceholder,
+                    ""
+                )
+            );
+
+            const expectedStatuses: DurableOrchestrationStatus[] = [
+                new DurableOrchestrationStatus(
+                    defaultOrchestrationName,
+                    defaultInstanceId,
+                    new Date(),
+                    new Date(),
+                    undefined,
+                    undefined,
+                    OrchestrationRuntimeStatus.Pending
+                ),
+            ];
+            const scope = nock(expectedWebhookUrl.origin)
+                .get(expectedWebhookUrl.pathname)
+                .query((actualQueryObject: object) =>
+                    urlQueryEqualsQueryObject(expectedWebhookUrl, actualQueryObject)
+                )
+                .reply(200, expectedStatuses);
+
+            const result = await client.getStatusAll();
+            expect(scope.isDone()).to.be.equal(true);
+            expect(JSON.stringify(result)).to.be.equal(JSON.stringify(expectedStatuses));
+        });
+    });
+
+    describe("getStatusBy()", () => {
+        beforeEach(async () => {
+            nock.cleanAll();
+        });
+
+        afterEach(async () => {
+            nock.cleanAll();
+        });
+
+        it("calls expected webhook with all filters", async () => {
+            const client = new DurableOrchestrationClient(defaultClientInputData);
+
+            const createdTimeTo = new Date();
+            const createdTimeFrom = new Date(createdTimeTo.getTime() - 1000 * 60 * 60 * 24 * 3); // last three days
+            const runtimeStatuses = [
+                OrchestrationRuntimeStatus.Failed,
+                OrchestrationRuntimeStatus.Terminated,
+            ];
+
+            const expectedWebhookUrl = new url.URL(
+                defaultClientInputData.managementUrls.statusQueryGetUri
+                    .replace(TestConstants.idPlaceholder, "")
+                    .concat(`&createdTimeFrom=${createdTimeFrom.toISOString()}`)
+                    .concat(`&createdTimeTo=${createdTimeTo.toISOString()}`)
+                    .concat("&runtimeStatus=Failed,Terminated")
+            );
+
+            const expectedStatuses: DurableOrchestrationStatus[] = [
+                new DurableOrchestrationStatus(
+                    defaultOrchestrationName,
+                    defaultInstanceId,
+                    new Date(),
+                    new Date(),
+                    undefined,
+                    undefined,
+                    OrchestrationRuntimeStatus.Terminated,
+                    undefined,
+                    undefined
+                ),
+            ];
+            const scope = nock(expectedWebhookUrl.origin)
+                .get(expectedWebhookUrl.pathname)
+                .query((actualQueryObject: object) =>
+                    urlQueryEqualsQueryObject(expectedWebhookUrl, actualQueryObject)
+                )
+                .reply(200, expectedStatuses);
+
+            const result = await client.getStatusBy(
+                createdTimeFrom,
+                createdTimeTo,
+                runtimeStatuses
+            );
+            expect(scope.isDone()).to.be.equal(true);
+            expect(JSON.stringify(result)).to.be.equal(JSON.stringify(expectedStatuses));
+        });
+
+        it("calls expected webhook with some filters", async () => {
+            const client = new DurableOrchestrationClient(defaultClientInputData);
+
+            const runtimeStatuses = [
+                OrchestrationRuntimeStatus.Failed,
+                OrchestrationRuntimeStatus.Terminated,
+            ];
+
+            const expectedWebhookUrl = new url.URL(
+                defaultClientInputData.managementUrls.statusQueryGetUri
+                    .replace(TestConstants.idPlaceholder, "")
+                    .concat("&runtimeStatus=Failed,Terminated")
+            );
+
+            const expectedStatuses: DurableOrchestrationStatus[] = [];
+            const scope = nock(expectedWebhookUrl.origin)
+                .get(expectedWebhookUrl.pathname)
+                .query((actualQueryObject: object) =>
+                    urlQueryEqualsQueryObject(expectedWebhookUrl, actualQueryObject)
+                )
+                .reply(200, expectedStatuses);
+
+            const result = await client.getStatusBy(undefined, undefined, runtimeStatuses);
+            expect(scope.isDone()).to.be.equal(true);
+            expect(result).to.be.deep.equal(expectedStatuses);
+        });
+    });
+
+    describe("purgeInstanceHistory()", () => {
+        beforeEach(async () => {
+            nock.cleanAll();
+        });
+
+        afterEach(async () => {
+            nock.cleanAll();
+        });
+
+        it("calls expected webhook and returns expected result when instance exists", async () => {
+            const client = new DurableOrchestrationClient(defaultClientInputData);
+
+            const expectedResult = new PurgeHistoryResult(1);
+            const expectedWebhookUrl = new url.URL(
+                defaultClientInputData.managementUrls.statusQueryGetUri.replace(
+                    TestConstants.idPlaceholder,
+                    defaultInstanceId
+                )
+            );
+
+            const scope = nock(expectedWebhookUrl.origin)
+                .delete(expectedWebhookUrl.pathname)
+                .query(() => {
+                    return getQueryObjectFromSearchParams(expectedWebhookUrl);
+                })
+                .reply(200, expectedResult);
+
+            const result = await client.purgeInstanceHistory(defaultInstanceId);
+            expect(scope.isDone()).to.be.equal(true);
+            expect(result).to.be.deep.equal(expectedResult);
+        });
+
+        it("calls expected webhook and returns expected result when instance does not exist", async () => {
+            const client = new DurableOrchestrationClient(defaultClientInputData);
+
+            const expectedResult = new PurgeHistoryResult(0);
+            const expectedWebhookUrl = new url.URL(
+                defaultClientInputData.managementUrls.statusQueryGetUri.replace(
+                    TestConstants.idPlaceholder,
+                    defaultInstanceId
+                )
+            );
+
+            const scope = nock(expectedWebhookUrl.origin)
+                .delete(expectedWebhookUrl.pathname)
+                .query(() => {
+                    return getQueryObjectFromSearchParams(expectedWebhookUrl);
+                })
+                .reply(404);
+
+            const result = await client.purgeInstanceHistory(defaultInstanceId);
+            expect(scope.isDone()).to.be.equal(true);
+            expect(result).to.be.deep.equal(expectedResult);
+        });
+    });
+
+    describe("purgeInstanceHistoryBy()", () => {
+        beforeEach(async () => {
+            nock.cleanAll();
+        });
+
+        afterEach(async () => {
+            nock.cleanAll();
+        });
+
+        it("calls expected webhook with all filters and returns expected result when instance(s) found", async () => {
+            const client = new DurableOrchestrationClient(defaultClientInputData);
+
+            const createdTimeTo = new Date();
+            const createdTimeFrom = new Date(createdTimeTo.getTime() - 1000 * 60 * 60 * 24 * 3); // last three days
+            const runtimeStatuses = [
+                OrchestrationRuntimeStatus.Failed,
+                OrchestrationRuntimeStatus.Terminated,
+            ];
+
+            const expectedWebhookUrl = new url.URL(
+                defaultClientInputData.managementUrls.purgeHistoryDeleteUri
+                    .replace(TestConstants.idPlaceholder, "")
+                    .concat(`&createdTimeFrom=${createdTimeFrom.toISOString()}`)
+                    .concat(`&createdTimeTo=${createdTimeTo.toISOString()}`)
+                    .concat("&runtimeStatus=Failed,Terminated")
+            );
+
+            const expectedResult = new PurgeHistoryResult(3);
+            const scope = nock(expectedWebhookUrl.origin)
+                .delete(expectedWebhookUrl.pathname)
+                .query(() => {
+                    return getQueryObjectFromSearchParams(expectedWebhookUrl);
+                })
+                .reply(200, expectedResult);
+
+            const result = await client.purgeInstanceHistoryBy(
+                createdTimeFrom,
+                createdTimeTo,
+                runtimeStatuses
+            );
+            expect(scope.isDone()).to.be.equal(true);
+            expect(result).to.be.deep.equal(expectedResult);
+        });
+
+        it("calls expected webhook with some filters and returns expected result when no instance(s) found", async () => {
+            const client = new DurableOrchestrationClient(defaultClientInputData);
+
+            const createdTimeTo = new Date();
+            const createdTimeFrom = new Date(createdTimeTo.getTime() - 1000 * 60 * 60 * 24 * 3); // last three days
+            const runtimeStatuses = [
+                OrchestrationRuntimeStatus.Failed,
+                OrchestrationRuntimeStatus.Terminated,
+            ];
+
+            const expectedWebhookUrl = new url.URL(
+                defaultClientInputData.managementUrls.statusQueryGetUri
+                    .replace(TestConstants.idPlaceholder, "")
+                    .concat(`&createdTimeFrom=${createdTimeFrom.toISOString()}`)
+                    .concat("&runtimeStatus=Failed,Terminated")
+            );
+
+            const expectedResult = new PurgeHistoryResult(0);
+            const scope = nock(expectedWebhookUrl.origin)
+                .delete(expectedWebhookUrl.pathname)
+                .query(() => {
+                    return getQueryObjectFromSearchParams(expectedWebhookUrl);
+                })
+                .reply(404);
+
+            const result = await client.purgeInstanceHistoryBy(
+                createdTimeFrom,
+                undefined,
+                runtimeStatuses
+            );
+            expect(scope.isDone()).to.be.equal(true);
+            expect(result).to.be.deep.equal(expectedResult);
+        });
+    });
+
+    describe("raiseEvent()", () => {
+        const defaultTestEvent = "test";
+        const defaultTestData = 42;
+
+        beforeEach(async () => {
+            nock.cleanAll();
+        });
+
+        afterEach(async () => {
+            nock.cleanAll();
+        });
+
+        it("calls expected webhook and completes when event request accepted", async () => {
+            const client = new DurableOrchestrationClient(defaultClientInputData);
+
+            const expectedWebhookUrl = new url.URL(
+                defaultClientInputData.managementUrls.sendEventPostUri
+                    .replace(TestConstants.idPlaceholder, defaultInstanceId)
+                    .replace(TestConstants.eventNamePlaceholder, defaultTestEvent)
+            );
+
+            const scope = nock(expectedWebhookUrl.origin, requiredPostHeaders)
+                .post(expectedWebhookUrl.pathname, JSON.stringify(defaultTestData))
+                .query((actualQueryObject: object) =>
+                    urlQueryEqualsQueryObject(expectedWebhookUrl, actualQueryObject)
+                )
+                .reply(202);
+
+            const result = await client.raiseEvent(
+                defaultInstanceId,
+                defaultTestEvent,
+                defaultTestData
+            );
+            expect(scope.isDone()).to.be.equal(true);
+            expect(result).to.be.equal(undefined);
+        });
+
+        it("calls expected webhook when task hub specified", async () => {
+            const client = new DurableOrchestrationClient(defaultClientInputData);
+
+            const testTaskHub = "SpecialTaskHub";
+            const expectedWebhookUrl = new url.URL(
+                defaultClientInputData.managementUrls.sendEventPostUri
+                    .replace(TestConstants.idPlaceholder, defaultInstanceId)
+                    .replace(TestConstants.eventNamePlaceholder, defaultTestEvent)
+                    .replace(defaultTaskHub, testTaskHub)
+            );
+            const scope = nock(expectedWebhookUrl.origin, requiredPostHeaders)
+                .post(expectedWebhookUrl.pathname, JSON.stringify(defaultTestData))
+                .query((actualQueryObject: object) =>
+                    urlQueryEqualsQueryObject(expectedWebhookUrl, actualQueryObject)
+                )
+                .reply(202);
+
+            const result = await client.raiseEvent(
+                defaultInstanceId,
+                defaultTestEvent,
+                defaultTestData,
+                testTaskHub
+            );
+            expect(scope.isDone()).to.be.equal(true);
+            expect(result).to.be.equal(undefined);
+        });
+
+        it("calls expected webhook when connection specified", async () => {
+            const client = new DurableOrchestrationClient(defaultClientInputData);
+
+            const testConnection = "RainbowConnection";
+            const expectedWebhookUrl = new url.URL(
+                defaultClientInputData.managementUrls.sendEventPostUri
+                    .replace(TestConstants.idPlaceholder, defaultInstanceId)
+                    .replace(TestConstants.eventNamePlaceholder, defaultTestEvent)
+                    .replace(defaultConnection, testConnection)
+            );
+            const scope = nock(expectedWebhookUrl.origin, requiredPostHeaders)
+                .post(expectedWebhookUrl.pathname, JSON.stringify(defaultTestData))
+                .query((actualQueryObject: object) =>
+                    urlQueryEqualsQueryObject(expectedWebhookUrl, actualQueryObject)
+                )
+                .reply(202);
+
+            const result = await client.raiseEvent(
+                defaultInstanceId,
+                defaultTestEvent,
+                defaultTestData,
+                undefined,
+                testConnection
+            );
+            expect(scope.isDone()).to.be.equal(true);
+            expect(result).to.be.equal(undefined);
+        });
+
+        it("throws when specified instance not found", async () => {
+            const client = new DurableOrchestrationClient(defaultClientInputData);
+
+            const id = "badId";
+            const expectedWebhookUrl = new url.URL(
+                defaultClientInputData.managementUrls.sendEventPostUri
+                    .replace(TestConstants.idPlaceholder, id)
+                    .replace(TestConstants.eventNamePlaceholder, defaultTestEvent)
+            );
+            const scope = nock(expectedWebhookUrl.origin, requiredPostHeaders)
+                .post(expectedWebhookUrl.pathname, JSON.stringify(defaultTestData))
+                .query((actualQueryObject: object) =>
+                    urlQueryEqualsQueryObject(expectedWebhookUrl, actualQueryObject)
+                )
+                .reply(404, undefined);
+
+            await expect(
+                client.raiseEvent(id, defaultTestEvent, defaultTestData)
+            ).to.be.rejectedWith(`No instance with ID '${id}' found.`);
+            expect(scope.isDone()).to.be.equal(true);
+        });
+    });
+
+    describe("readEntityState", () => {
+        beforeEach(async () => {
+            // TODO: move these to the top-level
+            nock.cleanAll();
+        });
+
+        afterEach(async () => {
+            nock.cleanAll();
+        });
+
+        it("calls expected webhook", async () => {
+            const client = new DurableOrchestrationClient(defaultClientInputData);
+
+            const expectedEntityStateResponse: TestEntityState = {
+                count: 30,
+                isTrue: true,
+                names: ["Bob", "Nancy", "Geraldine"],
+            };
+            const expectedStateResponse = new EntityStateResponse<TestEntityState>(
+                true,
+                expectedEntityStateResponse
+            );
+
+            const expectedWebhookUrl = new url.URL(
+                `${defaultClientInputData.baseUrl}/entities/${defaultEntityName}/${defaultEntityKey}?${TestConstants.testCode}`
+            );
+
+            const scope = nock(expectedWebhookUrl.origin)
+                .get(expectedWebhookUrl.pathname)
+                .query((actualQueryObject: object) =>
+                    urlQueryEqualsQueryObject(expectedWebhookUrl, actualQueryObject)
+                )
+                .reply(200, expectedEntityStateResponse);
+
+            const result = await client.readEntityState<TestEntityState>(defaultEntityId);
+            expect(scope.isDone()).to.be.equal(true);
+            expect(result).to.be.deep.equal(expectedStateResponse);
+        });
+
+        it("calls expected webhook with specific task hub and connection", async () => {
+            const client = new DurableOrchestrationClient(defaultClientInputData);
+
+            const testTaskHub = "EntityHub";
+            const testConn = "EntityConnStr";
+
+            const expectedEntityStateResponse: TestEntityState = {
+                count: 30,
+                isTrue: true,
+                names: ["Bob", "Nancy", "Geraldine"],
+            };
+            const expectedStateResponse = new EntityStateResponse<TestEntityState>(
+                true,
+                expectedEntityStateResponse
+            );
+
+            const expectedWebhookUrl = new url.URL(
+                `${defaultClientInputData.baseUrl}/entities/${defaultEntityName}/${defaultEntityKey}?taskHub=${testTaskHub}&connection=${testConn}&${TestConstants.testCode}`
+            );
+
+            const scope = nock(expectedWebhookUrl.origin)
+                .get(expectedWebhookUrl.pathname)
+                .query((actualQueryObject: object) =>
+                    urlQueryEqualsQueryObject(expectedWebhookUrl, actualQueryObject)
+                )
+                .reply(200, expectedEntityStateResponse);
+
+            const result = await client.readEntityState<TestEntityState>(
+                defaultEntityId,
+                testTaskHub,
+                testConn
+            );
+            expect(scope.isDone()).to.be.equal(true);
+            expect(result).to.be.deep.equal(expectedStateResponse);
+        });
+
+        it("returns default EntityStateResponse when if entity does not exist", async () => {
+            const client = new DurableOrchestrationClient(defaultClientInputData);
+
+            const expectedResponse: EntityStateResponse<unknown> = {
+                entityExists: false,
+                entityState: undefined,
+            };
+
+            const expectedWebhookUrl = new url.URL(
+                `${defaultClientInputData.baseUrl}/entities/${defaultEntityName}/${defaultEntityKey}?${TestConstants.testCode}`
+            );
+
+            const scope = nock(expectedWebhookUrl.origin)
+                .get(expectedWebhookUrl.pathname)
+                .query((actualQueryObject: object) =>
+                    urlQueryEqualsQueryObject(expectedWebhookUrl, actualQueryObject)
+                )
+                .reply(404);
+
+            const result = await client.readEntityState<TestEntityState>(defaultEntityId);
+            expect(scope.isDone()).to.be.equal(true);
+            expect(result).to.be.be.deep.equal(expectedResponse);
+        });
+    });
+
+    describe("rewind()", () => {
+        beforeEach(async () => {
+            nock.cleanAll();
+        });
+
+        afterEach(async () => {
+            nock.cleanAll();
+        });
+
+        it("calls expected webhook and completes for valid instance", async () => {
+            const client = new DurableOrchestrationClient(defaultClientInputData);
+
+            const testReason = "test";
+            const expectedWebhookUrl = new url.URL(
+                defaultClientInputData.managementUrls.rewindPostUri
+                    .replace(TestConstants.idPlaceholder, defaultInstanceId)
+                    .replace(TestConstants.reasonPlaceholder, testReason)
+            );
+            const scope = nock(expectedWebhookUrl.origin, requiredPostHeaders)
+                .post(expectedWebhookUrl.pathname)
+                .query((actualQueryObject: object) =>
+                    urlQueryEqualsQueryObject(expectedWebhookUrl, actualQueryObject)
+                )
+                .reply(202);
+
+            const result = await client.rewind(defaultInstanceId, testReason);
+            expect(scope.isDone()).to.be.equal(true);
+            expect(result).to.be.equal(undefined);
+        });
+
+        it(`throws when webhook returns invalid status code 404`, async () => {
+            const client = new DurableOrchestrationClient(defaultClientInputData);
+
+            const testId = "badId";
+            const testReason = "test";
+            const expectedWebhookUrl = new url.URL(
+                defaultClientInputData.managementUrls.rewindPostUri
+                    .replace(TestConstants.idPlaceholder, testId)
+                    .replace(TestConstants.reasonPlaceholder, testReason)
+            );
+            const scope = nock(expectedWebhookUrl.origin, requiredPostHeaders)
+                .post(expectedWebhookUrl.pathname)
+                .query((actualQueryObject: object) =>
+                    urlQueryEqualsQueryObject(expectedWebhookUrl, actualQueryObject)
+                )
+                .reply(404);
+
+            await expect(client.rewind(testId, testReason)).to.be.rejectedWith(
+                `No instance with ID '${testId}' found.`
+            );
+            expect(scope.isDone()).to.be.equal(true);
+        });
+
+        it(`throws when webhook returns invalid status code 410`, async () => {
+            const client = new DurableOrchestrationClient(defaultClientInputData);
+
+            const testId = "badId";
+            const testReason = "test";
+            const expectedWebhookUrl = new url.URL(
+                defaultClientInputData.managementUrls.rewindPostUri
+                    .replace(TestConstants.idPlaceholder, testId)
+                    .replace(TestConstants.reasonPlaceholder, testReason)
+            );
+            const scope = nock(expectedWebhookUrl.origin, requiredPostHeaders)
+                .post(expectedWebhookUrl.pathname)
+                .query((actualQueryObject: object) =>
+                    urlQueryEqualsQueryObject(expectedWebhookUrl, actualQueryObject)
+                )
+                .reply(410);
+
+            await expect(client.rewind(testId, testReason)).to.be.rejectedWith(
+                "The rewind operation is only supported on failed orchestration instances."
+            );
+            expect(scope.isDone()).to.be.equal(true);
+        });
+
+        it(`throws when webhook returns invalid status code 500`, async () => {
+            const client = new DurableOrchestrationClient(defaultClientInputData);
+
+            const testId = "badId";
+            const testReason = "test";
+            const expectedWebhookUrl = new url.URL(
+                defaultClientInputData.managementUrls.rewindPostUri
+                    .replace(TestConstants.idPlaceholder, testId)
+                    .replace(TestConstants.reasonPlaceholder, testReason)
+            );
+            const scope = nock(expectedWebhookUrl.origin, requiredPostHeaders)
+                .post(expectedWebhookUrl.pathname)
+                .query((actualQueryObject: object) =>
+                    urlQueryEqualsQueryObject(expectedWebhookUrl, actualQueryObject)
+                )
+                .reply(500, { error: "Something blew up!" });
+
+            await expect(client.rewind(testId, testReason)).to.be.rejectedWith(
+                `The operation failed with an unexpected status code: 500. Details: {"error":"Something blew up!"}`
+            );
+            expect(scope.isDone()).to.be.equal(true);
+        });
+    });
+
+    describe("signalEntity()", () => {
+        beforeEach(async () => {
+            nock.cleanAll();
+        });
+
+        afterEach(async () => {
+            nock.cleanAll();
+        });
+
+        it("calls expected webhook", async () => {
+            const testSignalData = { data: "foo" };
+
+            const client = new DurableOrchestrationClient(defaultClientInputData);
+
+            const expectedWebhookUrl = new url.URL(
+                `${defaultClientInputData.baseUrl}/entities/${defaultEntityName}/${defaultEntityKey}?op=${defaultEntityOp}&${TestConstants.testCode}`
+            );
+
+            const scope = nock(expectedWebhookUrl.origin)
+                .post(expectedWebhookUrl.pathname, testSignalData)
+                .query((actualQueryObject: object) =>
+                    urlQueryEqualsQueryObject(expectedWebhookUrl, actualQueryObject)
+                )
+                .reply(202);
+
+            const result = await client.signalEntity(
+                defaultEntityId,
+                defaultEntityOp,
+                testSignalData
+            );
+            expect(scope.isDone()).to.be.equal(true);
+            expect(result).to.be.equal(undefined);
+        });
+
+        it("calls expected webhook with specific task hub and connection", async () => {
+            const testTaskHub = "EntityHub";
+            const testConn = "EntityConnStr";
+            const testSignalData = { data: "foo" };
+
+            const client = new DurableOrchestrationClient(defaultClientInputData);
+
+            const expectedWebhookUrl = new url.URL(
+                `${defaultClientInputData.baseUrl}/entities/${defaultEntityName}/${defaultEntityKey}?op=${defaultEntityOp}&taskHub=${testTaskHub}&connection=${testConn}&${TestConstants.testCode}`
+            );
+
+            const scope = nock(expectedWebhookUrl.origin)
+                .post(expectedWebhookUrl.pathname, testSignalData)
+                .query((actualQueryObject: object) =>
+                    urlQueryEqualsQueryObject(expectedWebhookUrl, actualQueryObject)
+                )
+                .reply(202);
+
+            const result = await client.signalEntity(
+                defaultEntityId,
+                defaultEntityOp,
+                testSignalData,
+                testTaskHub,
+                testConn
+            );
+            expect(scope.isDone()).to.be.equal(true);
+            expect(result).to.be.equal(undefined);
+        });
+
+        it("calls expected webhook with empty operation", async () => {
+            const testSignalData = { data: "foo" };
+
+            const client = new DurableOrchestrationClient(defaultClientInputData);
+
+            const expectedWebhookUrl = new url.URL(
+                `${defaultClientInputData.baseUrl}/entities/${defaultEntityName}/${defaultEntityKey}?${TestConstants.testCode}`
+            );
+
+            const scope = nock(expectedWebhookUrl.origin)
+                .post(expectedWebhookUrl.pathname, testSignalData)
+                .query((actualQueryObject: object) =>
+                    urlQueryEqualsQueryObject(expectedWebhookUrl, actualQueryObject)
+                )
+                .reply(202);
+
+            const result = await client.signalEntity(defaultEntityId, undefined, testSignalData);
+            expect(scope.isDone()).to.be.equal(true);
+            expect(result).to.be.equal(undefined);
+        });
+
+        // TODO: JS guards - throw if not string or undefined
+    });
+
+    describe("startNew()", () => {
+        beforeEach(async () => {
+            nock.cleanAll();
+        });
+
+        afterEach(async () => {
+            nock.cleanAll();
+        });
+
+        it("starts new instance with random id and no input", async () => {
+            const client = new DurableOrchestrationClient(defaultClientInputData);
+
+            const functionName = defaultOrchestrationName;
+            const expectedWebhookUrl = createInstanceWebhookUrl(
+                Constants.DefaultLocalOrigin,
+                functionName
+            );
+            const scope = nock(expectedWebhookUrl.origin, requiredPostHeaders)
+                .post(expectedWebhookUrl.pathname)
+                .query((actualQueryObject: object) =>
+                    urlQueryEqualsQueryObject(expectedWebhookUrl, actualQueryObject)
+                )
+                .reply(202, new HttpManagementPayload(defaultInstanceId, "", "", "", "", ""));
+
+            const result = await client.startNew(functionName);
+            expect(scope.isDone()).to.be.equal(true);
+            expect(result).to.equal(defaultInstanceId);
+        });
+
+        it("starts new instance with specific id and input", async () => {
+            const client = new DurableOrchestrationClient(defaultClientInputData);
+
+            const functionName = defaultOrchestrationName;
+            const testData = { key: "value" };
+
+            const expectedWebhookUrl = createInstanceWebhookUrl(
+                Constants.DefaultLocalOrigin,
+                functionName,
+                defaultInstanceId
+            );
+            const scope = nock(expectedWebhookUrl.origin, requiredPostHeaders)
+                .post(expectedWebhookUrl.pathname, JSON.stringify(testData))
+                .query((actualQueryObject: object) =>
+                    urlQueryEqualsQueryObject(expectedWebhookUrl, actualQueryObject)
+                )
+                .reply(202, new HttpManagementPayload(defaultInstanceId, "", "", "", "", ""));
+
+            const result = await client.startNew(functionName, defaultInstanceId, testData);
+            expect(scope.isDone()).to.be.equal(true);
+            expect(result).to.equal(defaultInstanceId);
+        });
+
+        it("throws if webhook client returns error", async () => {
+            const client = new DurableOrchestrationClient(defaultClientInputData);
+
+            const functionName = "BadOrchestration";
+            const functionBody = "Something went wrong!";
+            const expectedWebhookUrl = createInstanceWebhookUrl(
+                Constants.DefaultLocalOrigin,
+                functionName
+            );
+            const scope = nock(expectedWebhookUrl.origin, requiredPostHeaders)
+                .post(expectedWebhookUrl.pathname)
+                .query((actualQueryObject: object) =>
+                    urlQueryEqualsQueryObject(expectedWebhookUrl, actualQueryObject)
+                )
+                .reply(500, functionBody);
+
+            await expect(client.startNew(functionName)).to.be.rejectedWith(functionBody);
+            expect(scope.isDone()).to.be.equal(true);
+        });
+    });
+
+    describe("terminate()", () => {
+        beforeEach(async () => {
+            nock.cleanAll();
+        });
+
+        afterEach(async () => {
+            nock.cleanAll();
+        });
+
+        it("calls expected webhook and completes for valid instance", async () => {
+            const client = new DurableOrchestrationClient(defaultClientInputData);
+
+            const testReason = "test";
+            const expectedWebhookUrl = new url.URL(
+                defaultClientInputData.managementUrls.terminatePostUri
+                    .replace(TestConstants.idPlaceholder, defaultInstanceId)
+                    .replace(TestConstants.reasonPlaceholder, testReason)
+            );
+            const scope = nock(expectedWebhookUrl.origin, requiredPostHeaders)
+                .post(expectedWebhookUrl.pathname)
+                .query((actualQueryObject: object) =>
+                    urlQueryEqualsQueryObject(expectedWebhookUrl, actualQueryObject)
+                )
+                .reply(202);
+
+            const result = await client.terminate(defaultInstanceId, testReason);
+            expect(scope.isDone()).to.be.equal(true);
+            expect(result).to.be.equal(undefined);
+        });
+
+        it(`throws when webhook returns invalid status code 404`, async () => {
+            const client = new DurableOrchestrationClient(defaultClientInputData);
+
+            const id = "badId";
+            const testReason = "test";
+            const expectedWebhookUrl = new url.URL(
+                defaultClientInputData.managementUrls.terminatePostUri
+                    .replace(TestConstants.idPlaceholder, id)
+                    .replace(TestConstants.reasonPlaceholder, testReason)
+            );
+            const scope = nock(expectedWebhookUrl.origin, requiredPostHeaders)
+                .post(expectedWebhookUrl.pathname)
+                .query((actualQueryObject: object) =>
+                    urlQueryEqualsQueryObject(expectedWebhookUrl, actualQueryObject)
+                )
+                .reply(404);
+
+            await expect(client.terminate(id, testReason)).to.be.rejectedWith(
+                `No instance with ID '${id}' found.`
+            );
+            expect(scope.isDone()).to.be.equal(true);
+        });
+
+        it(`throws when webhook returns invalid status code 500`, async () => {
+            const client = new DurableOrchestrationClient(defaultClientInputData);
+
+            const id = "badId";
+            const testReason = "test";
+            const expectedWebhookUrl = new url.URL(
+                defaultClientInputData.managementUrls.terminatePostUri
+                    .replace(TestConstants.idPlaceholder, id)
+                    .replace(TestConstants.reasonPlaceholder, testReason)
+            );
+            const scope = nock(expectedWebhookUrl.origin, requiredPostHeaders)
+                .post(expectedWebhookUrl.pathname)
+                .query((actualQueryObject: object) =>
+                    urlQueryEqualsQueryObject(expectedWebhookUrl, actualQueryObject)
+                )
+                .reply(500, "Kah-BOOOM!!");
+
+            await expect(client.terminate(id, testReason)).to.be.rejectedWith(
+                `The operation failed with an unexpected status code: 500. Details: "Kah-BOOOM!!"`
+            );
+            expect(scope.isDone()).to.be.equal(true);
+        });
+    });
+
+    describe("waitForCompletionOrCreateCheckStatusResponse()", () => {
+        const defaultRequest: HttpRequest = {
+            url: defaultRequestUrl,
+            method: "GET",
+            headers: {},
+            query: {},
+            params: {},
+        };
+        const defaultTimeout = 50;
+        const defaultInterval = 10;
+
+        beforeEach(async () => {
+            nock.cleanAll();
+        });
+
+        afterEach(async () => {
+            nock.cleanAll();
+        });
+
+        it("throws when retryIntervalInMilliseconds > timeoutInMilliseconds", async () => {
+            const client = new DurableOrchestrationClient(defaultClientInputData);
+
+            const badInterval = 1e6;
+
+            await expect(
+                client.waitForCompletionOrCreateCheckStatusResponse(
+                    defaultRequest,
+                    defaultInstanceId,
+                    defaultTimeout,
+                    badInterval
+                )
+            ).to.be.rejectedWith(
+                `Total timeout ${defaultTimeout} (ms) should be bigger than retry timeout ${badInterval} (ms)`
+            );
+        });
+
+        it("returns expected result for completed instance", async () => {
+            const client = new DurableOrchestrationClient(defaultClientInputData);
+
+            const expectedOutput = 42;
+
+            const expectedStatus = new DurableOrchestrationStatus(
+                defaultOrchestrationName,
+                defaultInstanceId,
+                new Date(),
+                new Date(),
+                undefined,
+                expectedOutput,
+                OrchestrationRuntimeStatus.Completed,
+                undefined,
+                undefined
+            );
+
+            nock(Constants.DefaultLocalOrigin).get(/.*/).reply(202, expectedStatus);
+
+            const expectedResponse = {
+                status: 200,
+                body: JSON.stringify(expectedOutput),
+                headers: {
+                    "Content-Type": "application/json",
+                },
+            };
+
+            const res = await client.waitForCompletionOrCreateCheckStatusResponse(
+                defaultRequest,
+                defaultInstanceId,
+                defaultTimeout,
+                defaultInterval
+            );
+            expect(res).to.be.deep.equal(expectedResponse);
+        });
+
+        it("returns expected result for canceled instance", async () => {
+            const client = new DurableOrchestrationClient(defaultClientInputData);
+
+            const expectedStatus = new DurableOrchestrationStatus(
+                defaultOrchestrationName,
+                defaultInstanceId,
+                new Date(),
+                new Date(),
+                undefined,
+                undefined,
+                OrchestrationRuntimeStatus.Canceled
+            );
+
+            nock(Constants.DefaultLocalOrigin).get(/.*/).reply(202, expectedStatus);
+
+            const expectedStatusAsJson = JSON.stringify(expectedStatus);
+            const expectedResponse = {
+                status: 200,
+                body: expectedStatusAsJson,
+                headers: {
+                    "Content-Type": "application/json",
+                },
+            };
+
+            const res = await client.waitForCompletionOrCreateCheckStatusResponse(
+                defaultRequest,
+                defaultInstanceId,
+                defaultTimeout,
+                defaultInterval
+            );
+            expect(res).to.be.deep.equal(expectedResponse);
+        });
+
+        it("returns expected result for terminated instance", async () => {
+            const client = new DurableOrchestrationClient(defaultClientInputData);
+
+            const expectedStatus = new DurableOrchestrationStatus(
+                defaultOrchestrationName,
+                defaultInstanceId,
+                new Date(),
+                new Date(),
+                undefined,
+                undefined,
+                OrchestrationRuntimeStatus.Terminated
+            );
+
+            nock(Constants.DefaultLocalOrigin).get(/.*/).reply(202, expectedStatus);
+
+            const expectedStatusAsJson = JSON.stringify(expectedStatus);
+            const expectedResponse = {
+                status: 200,
+                body: expectedStatusAsJson,
+                headers: {
+                    "Content-Type": "application/json",
+                },
+            };
+
+            const res = await client.waitForCompletionOrCreateCheckStatusResponse(
+                defaultRequest,
+                defaultInstanceId,
+                defaultTimeout,
+                defaultInterval
+            );
+            expect(res).to.be.deep.equal(expectedResponse);
+        });
+
+        it("returns expected result for failed instance", async () => {
+            const client = new DurableOrchestrationClient(defaultClientInputData);
+
+            const expectedStatus = new DurableOrchestrationStatus(
+                defaultOrchestrationName,
+                defaultInstanceId,
+                new Date(),
+                new Date(),
+                undefined,
+                undefined,
+                OrchestrationRuntimeStatus.Failed
+            );
+
+            nock(Constants.DefaultLocalOrigin).get(/.*/).reply(202, expectedStatus);
+
+            const expectedStatusAsJson = JSON.stringify(expectedStatus);
+            const expectedResponse = {
+                status: 500,
+                body: expectedStatusAsJson,
+                headers: {
+                    "Content-Type": "application/json",
+                },
+            };
+
+            const res = await client.waitForCompletionOrCreateCheckStatusResponse(
+                defaultRequest,
+                defaultInstanceId,
+                defaultTimeout,
+                defaultInterval
+            );
+            expect(res).to.be.deep.equal(expectedResponse);
+        });
+
+        it("continues polling for running instance", async () => {
+            const client = new DurableOrchestrationClient(defaultClientInputData);
+
+            const expectedOutput = 42;
+
+            const runningStatus = new DurableOrchestrationStatus(
+                defaultOrchestrationName,
+                defaultInstanceId,
+                new Date(),
+                new Date(),
+                undefined,
+                undefined,
+                OrchestrationRuntimeStatus.Running
+            );
+            const completedStatus = new DurableOrchestrationStatus(
+                defaultOrchestrationName,
+                defaultInstanceId,
+                new Date(),
+                new Date(),
+                undefined,
+                expectedOutput,
+                OrchestrationRuntimeStatus.Completed
+            );
+
+            const httpManagementPayload = TestUtils.createHttpManagementPayload(
+                defaultInstanceId,
+                TestConstants.hostPlaceholder,
+                defaultTaskHub,
+                defaultConnection
+            );
+            const scope = nock(Constants.DefaultLocalOrigin)
+                .get(/.*/)
+                .reply(202, runningStatus, {
+                    "Content-Type": "application/json",
+                    Location: httpManagementPayload.statusQueryGetUri,
+                    "Retry-After": "10",
+                })
+                .get(/.*/)
+                .reply(200, completedStatus, {
+                    "Content-Type": "application/json",
+                });
+
+            const expectedResponse = {
+                status: 200,
+                body: JSON.stringify(expectedOutput),
+                headers: {
+                    "Content-Type": "application/json",
+                },
+            };
+
+            const res = await client.waitForCompletionOrCreateCheckStatusResponse(
+                defaultRequest,
+                defaultInstanceId,
+                defaultTimeout,
+                defaultInterval
+            );
+            expect(res).to.be.deep.equal(expectedResponse);
+            expect(scope.isDone()).to.be.equal(true);
+        });
+
+        it("returns check status response if timeout expires", async () => {
+            const client = new DurableOrchestrationClient(defaultClientInputData);
+
+            const runningStatus = new DurableOrchestrationStatus(
+                defaultOrchestrationName,
+                defaultInstanceId,
+                new Date(),
+                new Date(),
+                undefined,
+                undefined,
+                OrchestrationRuntimeStatus.Running
+            );
+
+            const httpManagementPayload = TestUtils.createHttpManagementPayload(
+                defaultInstanceId,
+                TestConstants.hostPlaceholder,
+                defaultTaskHub,
+                defaultConnection
+            );
+            const scope = nock(Constants.DefaultLocalOrigin)
+                .persist()
+                .get(/.*/)
+                .reply(202, runningStatus, {
+                    "Content-Type": "application/json",
+                    Location: httpManagementPayload.statusQueryGetUri,
+                    "Retry-After": "10",
+                });
+
+            const expectedResponse = client.createCheckStatusResponse(
+                defaultRequest,
+                defaultInstanceId
+            );
+
+            const res = await client.waitForCompletionOrCreateCheckStatusResponse(
+                defaultRequest,
+                defaultInstanceId,
+                defaultTimeout,
+                defaultInterval
+            );
+            expect(res).to.be.deep.equal(expectedResponse);
+
+            scope.persist(false);
+        });
+    });
+});
+
+function createInstanceWebhookUrl(
+    host: string,
+    functionName: string,
+    instanceId?: string,
+    timeoutInSeconds?: number,
+    intervalInSeconds?: number
+): url.URL {
+    let webhookUrl = "";
+    if (timeoutInSeconds && intervalInSeconds) {
+        webhookUrl = TestConstants.waitOnPostUriTemplate
+            .replace(TestConstants.timeoutPlaceholder, timeoutInSeconds.toString())
+            .replace(TestConstants.intervalPlaceholder, intervalInSeconds.toString());
+    } else {
+        webhookUrl = TestConstants.createPostUriTemplate;
+    }
+
+    webhookUrl = webhookUrl
+        .replace(TestConstants.hostPlaceholder, host)
+        .replace(TestConstants.functionPlaceholder, functionName)
+        .replace(TestConstants.idPlaceholder, instanceId ? `/${instanceId}` : "");
+
+    return new url.URL(webhookUrl);
+}
+
+function getQueryObjectFromSearchParams(requestUrl: url.URL): { [key: string]: string } {
+    const queryObject: { [key: string]: string } = {};
+    requestUrl.searchParams.forEach((value, name) => {
+        queryObject[name] = value;
+    });
+    return queryObject;
+}
+
+function urlQueryEqualsQueryObject(requestUrl: url.URL, queryObj: object): boolean {
+    const expectedQueryObject = getQueryObjectFromSearchParams(requestUrl);
+    const retVal = isEqual(expectedQueryObject, queryObj);
+    return retVal;
+}
+
+class TestEntityState {
+    count: number;
+    isTrue: boolean;
+    names: string[];
+}