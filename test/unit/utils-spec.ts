--- conflicted
+++ resolved
@@ -1,182 +1,166 @@
-import { expect } from "chai";
-import "mocha";
-import { Utils } from "../../src/classes";
-
-describe("Utils", () => {
-    describe("getInstancesOf()", () => {
-        it("returns empty array when typeInstance is not object", () => {
-<<<<<<< HEAD
-            const result = Utils.getInstancesOf<boolean>([], true);
-=======
-            const result = Utils.getInstancesOf<boolean>({}, true);
->>>>>>> f8cff871
-            return expect(result).to.be.an("array").that.is.empty;
-        });
-
-        it("returns empty array when typeInstance is undefined", async () => {
-<<<<<<< HEAD
-            const result = Utils.getInstancesOf([], undefined);
-=======
-            const result = Utils.getInstancesOf({}, undefined);
->>>>>>> f8cff871
-            return expect(result).to.be.an("array").that.is.empty;
-        });
-
-        it("returns empty array when collection contains no instances of target type", async () => {
-            const collection = {
-                obj1: new Date(),
-                obj2: true,
-                obj3: "blueberry",
-            };
-
-            const result = Utils.getInstancesOf(collection, new TestType());
-            return expect(result).to.be.an("array").that.is.empty;
-        });
-
-        it("returns all instances of target type in collection", async () => {
-            const instance1 = new TestType(true, "apple", 3);
-            const instance2 = new TestType(false, "orange", "tomato");
-            const collection = {
-                obj1: instance1,
-                obj2: "banana",
-                obj3: undefined as unknown,
-                obj4: instance2,
-                obj5: 0,
-            };
-
-            const result = Utils.getInstancesOf(collection, new TestType());
-            expect(result).to.be.deep.equal([instance1, instance2]);
-        });
-    });
-
-    describe("hasAllPropertiesOf()", () => {
-        it("returns false when obj is undefined", async () => {
-            const result = Utils.hasAllPropertiesOf(undefined, new TestType());
-            return expect(result).to.be.false;
-        });
-
-        it("returns false when obj is null", async () => {
-            const result = Utils.hasAllPropertiesOf(null, new TestType());
-            return expect(result).to.be.false;
-        });
-
-        it("returns false when obj matches no properties of refInstance", async () => {
-            const result = Utils.hasAllPropertiesOf<TestType>(33, new TestType());
-            return expect(result).to.be.false;
-        });
-
-        it("returns false when obj matches some properties of refInstance", async () => {
-            const obj = {
-                property0: false,
-            };
-
-            const result = Utils.hasAllPropertiesOf<TestType>(obj, new TestType());
-            return expect(result).to.be.false;
-        });
-
-        it("returns true when obj matches all properties of refInstance", async () => {
-            const obj = {
-                property0: false,
-                property1: "",
-                property2: 3,
-                property3: new Date(),
-            };
-
-            const result = Utils.hasAllPropertiesOf<TestType>(obj, new TestType());
-            return expect(result).to.be.be.true;
-        });
-    });
-
-    describe("throwIfNotInstanceOf", () => {
-        const notObjects = [undefined, true, 3, "thing", Symbol(), (): number => 3];
-        const defaultName = "name";
-
-<<<<<<< HEAD
-        notObjects.forEach(notObject => {
-=======
-        notObjects.forEach((notObject) => {
->>>>>>> f8cff871
-            it(`throws when called with ${typeof notObject}`, async () => {
-                expect(() => {
-                    Utils.throwIfNotInstanceOf<TestType>(
-                        notObject,
-                        defaultName,
-                        new TestType(),
-                        "TestType"
-                    );
-                }).to.throw(
-                    `${defaultName}: Expected object of type TestType but got ${typeof notObject}; are you missing properties?`
-                );
-            });
-        });
-
-        it("throws when called with null", async () => {
-            expect(() => {
-                Utils.throwIfNotInstanceOf<TestType>(null, defaultName, new TestType(), "TestType");
-            }).to.throw(
-                `${defaultName}: Expected object of type TestType but got ${typeof null}; are you missing properties?`
-            );
-        });
-
-        it("does not throw when called with instance of type", async () => {
-            expect(() => {
-                Utils.throwIfNotInstanceOf<TestType>(
-                    new TestType(),
-                    defaultName,
-                    new TestType(),
-                    "TestType"
-                );
-            }).to.not.throw();
-        });
-    });
-
-    describe("throwIfEmpty", () => {
-        const notStrings = [undefined, true, 3, Symbol(), (): number => 3, { key: "value" }];
-        const defaultName = "name";
-
-<<<<<<< HEAD
-        notStrings.forEach(notString => {
-=======
-        notStrings.forEach((notString) => {
->>>>>>> f8cff871
-            it(`throws when called with ${typeof notString}`, async () => {
-                expect(() => {
-                    Utils.throwIfEmpty(notString, defaultName);
-                }).to.throw(
-                    `${defaultName}: Expected non-empty, non-whitespace string but got ${typeof notString}`
-                );
-            });
-        });
-
-        it("throws when called with null", async () => {
-            expect(() => {
-                Utils.throwIfEmpty(null, defaultName);
-            }).to.throw(
-                `${defaultName}: Expected non-empty, non-whitespace string but got ${typeof null}`
-            );
-        });
-
-        it("throws when called with whitespace", async () => {
-            expect(() => {
-                Utils.throwIfEmpty("  ", defaultName);
-            }).to.throw(
-                `${defaultName}: Expected non-empty, non-whitespace string but got empty string`
-            );
-        });
-
-        it("does not throw when called with non-empty string", async () => {
-            expect(() => {
-                Utils.throwIfEmpty("hedgehog", defaultName);
-            }).to.not.throw();
-        });
-    });
-});
-
-class TestType {
-    constructor(
-        public property0: boolean = false,
-        public property1: string = "",
-        public property2?: unknown,
-        public property3?: object
-    ) {}
-}
+import { expect } from "chai";
+import "mocha";
+import { Utils } from "../../src/classes";
+
+describe("Utils", () => {
+    describe("getInstancesOf()", () => {
+        it("returns empty array when typeInstance is not object", () => {
+            const result = Utils.getInstancesOf<boolean>({}, true);
+            return expect(result).to.be.an("array").that.is.empty;
+        });
+
+        it("returns empty array when typeInstance is undefined", async () => {
+            const result = Utils.getInstancesOf({}, undefined);
+            return expect(result).to.be.an("array").that.is.empty;
+        });
+
+        it("returns empty array when collection contains no instances of target type", async () => {
+            const collection = {
+                obj1: new Date(),
+                obj2: true,
+                obj3: "blueberry",
+            };
+
+            const result = Utils.getInstancesOf(collection, new TestType());
+            return expect(result).to.be.an("array").that.is.empty;
+        });
+
+        it("returns all instances of target type in collection", async () => {
+            const instance1 = new TestType(true, "apple", 3);
+            const instance2 = new TestType(false, "orange", "tomato");
+            const collection = {
+                obj1: instance1,
+                obj2: "banana",
+                obj3: undefined as unknown,
+                obj4: instance2,
+                obj5: 0,
+            };
+
+            const result = Utils.getInstancesOf(collection, new TestType());
+            expect(result).to.be.deep.equal([instance1, instance2]);
+        });
+    });
+
+    describe("hasAllPropertiesOf()", () => {
+        it("returns false when obj is undefined", async () => {
+            const result = Utils.hasAllPropertiesOf(undefined, new TestType());
+            return expect(result).to.be.false;
+        });
+
+        it("returns false when obj is null", async () => {
+            const result = Utils.hasAllPropertiesOf(null, new TestType());
+            return expect(result).to.be.false;
+        });
+
+        it("returns false when obj matches no properties of refInstance", async () => {
+            const result = Utils.hasAllPropertiesOf<TestType>(33, new TestType());
+            return expect(result).to.be.false;
+        });
+
+        it("returns false when obj matches some properties of refInstance", async () => {
+            const obj = {
+                property0: false,
+            };
+
+            const result = Utils.hasAllPropertiesOf<TestType>(obj, new TestType());
+            return expect(result).to.be.false;
+        });
+
+        it("returns true when obj matches all properties of refInstance", async () => {
+            const obj = {
+                property0: false,
+                property1: "",
+                property2: 3,
+                property3: new Date(),
+            };
+
+            const result = Utils.hasAllPropertiesOf<TestType>(obj, new TestType());
+            return expect(result).to.be.be.true;
+        });
+    });
+
+    describe("throwIfNotInstanceOf", () => {
+        const notObjects = [undefined, true, 3, "thing", Symbol(), (): number => 3];
+        const defaultName = "name";
+
+        notObjects.forEach((notObject) => {
+            it(`throws when called with ${typeof notObject}`, async () => {
+                expect(() => {
+                    Utils.throwIfNotInstanceOf<TestType>(
+                        notObject,
+                        defaultName,
+                        new TestType(),
+                        "TestType"
+                    );
+                }).to.throw(
+                    `${defaultName}: Expected object of type TestType but got ${typeof notObject}; are you missing properties?`
+                );
+            });
+        });
+
+        it("throws when called with null", async () => {
+            expect(() => {
+                Utils.throwIfNotInstanceOf<TestType>(null, defaultName, new TestType(), "TestType");
+            }).to.throw(
+                `${defaultName}: Expected object of type TestType but got ${typeof null}; are you missing properties?`
+            );
+        });
+
+        it("does not throw when called with instance of type", async () => {
+            expect(() => {
+                Utils.throwIfNotInstanceOf<TestType>(
+                    new TestType(),
+                    defaultName,
+                    new TestType(),
+                    "TestType"
+                );
+            }).to.not.throw();
+        });
+    });
+
+    describe("throwIfEmpty", () => {
+        const notStrings = [undefined, true, 3, Symbol(), (): number => 3, { key: "value" }];
+        const defaultName = "name";
+
+        notStrings.forEach((notString) => {
+            it(`throws when called with ${typeof notString}`, async () => {
+                expect(() => {
+                    Utils.throwIfEmpty(notString, defaultName);
+                }).to.throw(
+                    `${defaultName}: Expected non-empty, non-whitespace string but got ${typeof notString}`
+                );
+            });
+        });
+
+        it("throws when called with null", async () => {
+            expect(() => {
+                Utils.throwIfEmpty(null, defaultName);
+            }).to.throw(
+                `${defaultName}: Expected non-empty, non-whitespace string but got ${typeof null}`
+            );
+        });
+
+        it("throws when called with whitespace", async () => {
+            expect(() => {
+                Utils.throwIfEmpty("  ", defaultName);
+            }).to.throw(
+                `${defaultName}: Expected non-empty, non-whitespace string but got empty string`
+            );
+        });
+
+        it("does not throw when called with non-empty string", async () => {
+            expect(() => {
+                Utils.throwIfEmpty("hedgehog", defaultName);
+            }).to.not.throw();
+        });
+    });
+});
+
+class TestType {
+    constructor(
+        public property0: boolean = false,
+        public property1: string = "",
+        public property2?: unknown,
+        public property3?: object
+    ) {}
+}