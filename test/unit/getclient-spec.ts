import chai = require("chai");
import chaiAsPromised = require("chai-as-promised");
import "mocha";
import "process";
import { getClient } from "../../src";
import { Constants, DurableOrchestrationClient } from "../../src/classes";
import { TestConstants } from "../testobjects/testconstants";
import { TestUtils } from "../testobjects/testutils";

const expect = chai.expect;
chai.use(chaiAsPromised);

describe("getClient()", () => {
    const defaultTaskHub = "TestTaskHub";
    const defaultConnection = "Storage";

    const defaultClientInputData = TestUtils.createOrchestrationClientInputData(
        TestConstants.idPlaceholder,
        Constants.DefaultLocalOrigin,
        defaultTaskHub,
        defaultConnection
    );

    const v1ClientInputData = TestUtils.createV1OrchestrationClientInputData(
        TestConstants.idPlaceholder,
        Constants.DefaultLocalOrigin,
        defaultTaskHub,
        defaultConnection
    );

    const defaultContext = {
        bindings: {
            starter: defaultClientInputData,
        },
    };

    const v1Context = {
        bindings: {
            starter: v1ClientInputData,
        },
    };

    it("throws if context.bindings is undefined", async () => {
        expect(() => {
            getClient({});
        }).to.throw(
            "An orchestration client function must have an orchestrationClient input binding. Check your function.json definition."
        );
    });

    it("throws if context.bindings does not contain valid orchestrationClient input binding", async () => {
        expect(() => {
            const badContext = {
                bindings: {
                    orchestrationClient: { id: "" },
                },
            };
            getClient(badContext);
        }).to.throw(
            "An orchestration client function must have an orchestrationClient input binding. Check your function.json definition."
        );
    });

    it("returns DurableOrchestrationClient if called with valid context", async () => {
        const client = getClient(defaultContext);
        expect(client).to.be.instanceOf(DurableOrchestrationClient);
    });

    it("returns DurableOrchestrationClient if called with V1 context", async () => {
        const client = getClient(v1Context);
        expect(client).to.be.instanceOf(DurableOrchestrationClient);
    });

    describe("Azure/azure-functions-durable-js#28 patch", () => {
<<<<<<< HEAD
        beforeEach(() => {
            this.WEBSITE_HOSTNAME = process.env.WEBSITE_HOSTNAME;
        });

        afterEach(() => {
            process.env.WEBSITE_HOSTNAME = this.WEBSITE_HOSTNAME;
=======
        let WEBSITE_HOSTNAME: string | undefined;
        beforeEach(() => {
            WEBSITE_HOSTNAME = process.env.WEBSITE_HOSTNAME;
        });

        afterEach(() => {
            process.env.WEBSITE_HOSTNAME = WEBSITE_HOSTNAME;
>>>>>>> f8cff871
        });

        it("corrects API endpoints if WEBSITE_HOSTNAME environment variable not found", async () => {
            delete process.env.WEBSITE_HOSTNAME;

            const badContext = {
                bindings: {
                    starter: TestUtils.createOrchestrationClientInputData(
                        TestConstants.idPlaceholder,
                        "http://0.0.0.0:12345",
                        defaultTaskHub,
                        defaultConnection
                    ),
                },
            };

            const client = getClient(badContext);

            const expectedUniqueWebhookOrigins: string[] = [Constants.DefaultLocalOrigin];
            expect(client.uniqueWebhookOrigins).to.deep.equal(expectedUniqueWebhookOrigins);
        });

        it("corrects API endpoints if WEBSITE_HOSTNAME environment variable is 0.0.0.0", async () => {
            // Azure Functions Core Tools sets WEBSITE_HOSTNAME to 0.0.0.0:{port} on startup
            process.env.WEBSITE_HOSTNAME = "0.0.0.0:12345";

            const badContext = {
                bindings: {
                    starter: TestUtils.createOrchestrationClientInputData(
                        TestConstants.idPlaceholder,
                        `http://${process.env.WEBSITE_HOSTNAME}`,
                        defaultTaskHub,
                        defaultConnection
                    ),
                },
            };

            const client = getClient(badContext);

            const expectedUniqueWebhookOrigins: string[] = [Constants.DefaultLocalOrigin];
            expect(client.uniqueWebhookOrigins).to.deep.equal(expectedUniqueWebhookOrigins);
        });
    });
});
<|MERGE_RESOLUTION|>--- conflicted
+++ resolved
@@ -1,134 +1,125 @@
-import chai = require("chai");
-import chaiAsPromised = require("chai-as-promised");
-import "mocha";
-import "process";
-import { getClient } from "../../src";
-import { Constants, DurableOrchestrationClient } from "../../src/classes";
-import { TestConstants } from "../testobjects/testconstants";
-import { TestUtils } from "../testobjects/testutils";
-
-const expect = chai.expect;
-chai.use(chaiAsPromised);
-
-describe("getClient()", () => {
-    const defaultTaskHub = "TestTaskHub";
-    const defaultConnection = "Storage";
-
-    const defaultClientInputData = TestUtils.createOrchestrationClientInputData(
-        TestConstants.idPlaceholder,
-        Constants.DefaultLocalOrigin,
-        defaultTaskHub,
-        defaultConnection
-    );
-
-    const v1ClientInputData = TestUtils.createV1OrchestrationClientInputData(
-        TestConstants.idPlaceholder,
-        Constants.DefaultLocalOrigin,
-        defaultTaskHub,
-        defaultConnection
-    );
-
-    const defaultContext = {
-        bindings: {
-            starter: defaultClientInputData,
-        },
-    };
-
-    const v1Context = {
-        bindings: {
-            starter: v1ClientInputData,
-        },
-    };
-
-    it("throws if context.bindings is undefined", async () => {
-        expect(() => {
-            getClient({});
-        }).to.throw(
-            "An orchestration client function must have an orchestrationClient input binding. Check your function.json definition."
-        );
-    });
-
-    it("throws if context.bindings does not contain valid orchestrationClient input binding", async () => {
-        expect(() => {
-            const badContext = {
-                bindings: {
-                    orchestrationClient: { id: "" },
-                },
-            };
-            getClient(badContext);
-        }).to.throw(
-            "An orchestration client function must have an orchestrationClient input binding. Check your function.json definition."
-        );
-    });
-
-    it("returns DurableOrchestrationClient if called with valid context", async () => {
-        const client = getClient(defaultContext);
-        expect(client).to.be.instanceOf(DurableOrchestrationClient);
-    });
-
-    it("returns DurableOrchestrationClient if called with V1 context", async () => {
-        const client = getClient(v1Context);
-        expect(client).to.be.instanceOf(DurableOrchestrationClient);
-    });
-
-    describe("Azure/azure-functions-durable-js#28 patch", () => {
-<<<<<<< HEAD
-        beforeEach(() => {
-            this.WEBSITE_HOSTNAME = process.env.WEBSITE_HOSTNAME;
-        });
-
-        afterEach(() => {
-            process.env.WEBSITE_HOSTNAME = this.WEBSITE_HOSTNAME;
-=======
-        let WEBSITE_HOSTNAME: string | undefined;
-        beforeEach(() => {
-            WEBSITE_HOSTNAME = process.env.WEBSITE_HOSTNAME;
-        });
-
-        afterEach(() => {
-            process.env.WEBSITE_HOSTNAME = WEBSITE_HOSTNAME;
->>>>>>> f8cff871
-        });
-
-        it("corrects API endpoints if WEBSITE_HOSTNAME environment variable not found", async () => {
-            delete process.env.WEBSITE_HOSTNAME;
-
-            const badContext = {
-                bindings: {
-                    starter: TestUtils.createOrchestrationClientInputData(
-                        TestConstants.idPlaceholder,
-                        "http://0.0.0.0:12345",
-                        defaultTaskHub,
-                        defaultConnection
-                    ),
-                },
-            };
-
-            const client = getClient(badContext);
-
-            const expectedUniqueWebhookOrigins: string[] = [Constants.DefaultLocalOrigin];
-            expect(client.uniqueWebhookOrigins).to.deep.equal(expectedUniqueWebhookOrigins);
-        });
-
-        it("corrects API endpoints if WEBSITE_HOSTNAME environment variable is 0.0.0.0", async () => {
-            // Azure Functions Core Tools sets WEBSITE_HOSTNAME to 0.0.0.0:{port} on startup
-            process.env.WEBSITE_HOSTNAME = "0.0.0.0:12345";
-
-            const badContext = {
-                bindings: {
-                    starter: TestUtils.createOrchestrationClientInputData(
-                        TestConstants.idPlaceholder,
-                        `http://${process.env.WEBSITE_HOSTNAME}`,
-                        defaultTaskHub,
-                        defaultConnection
-                    ),
-                },
-            };
-
-            const client = getClient(badContext);
-
-            const expectedUniqueWebhookOrigins: string[] = [Constants.DefaultLocalOrigin];
-            expect(client.uniqueWebhookOrigins).to.deep.equal(expectedUniqueWebhookOrigins);
-        });
-    });
-});
+import chai = require("chai");
+import chaiAsPromised = require("chai-as-promised");
+import "mocha";
+import "process";
+import { getClient } from "../../src";
+import { Constants, DurableOrchestrationClient } from "../../src/classes";
+import { TestConstants } from "../testobjects/testconstants";
+import { TestUtils } from "../testobjects/testutils";
+
+const expect = chai.expect;
+chai.use(chaiAsPromised);
+
+describe("getClient()", () => {
+    const defaultTaskHub = "TestTaskHub";
+    const defaultConnection = "Storage";
+
+    const defaultClientInputData = TestUtils.createOrchestrationClientInputData(
+        TestConstants.idPlaceholder,
+        Constants.DefaultLocalOrigin,
+        defaultTaskHub,
+        defaultConnection
+    );
+
+    const v1ClientInputData = TestUtils.createV1OrchestrationClientInputData(
+        TestConstants.idPlaceholder,
+        Constants.DefaultLocalOrigin,
+        defaultTaskHub,
+        defaultConnection
+    );
+
+    const defaultContext = {
+        bindings: {
+            starter: defaultClientInputData,
+        },
+    };
+
+    const v1Context = {
+        bindings: {
+            starter: v1ClientInputData,
+        },
+    };
+
+    it("throws if context.bindings is undefined", async () => {
+        expect(() => {
+            getClient({});
+        }).to.throw(
+            "An orchestration client function must have an orchestrationClient input binding. Check your function.json definition."
+        );
+    });
+
+    it("throws if context.bindings does not contain valid orchestrationClient input binding", async () => {
+        expect(() => {
+            const badContext = {
+                bindings: {
+                    orchestrationClient: { id: "" },
+                },
+            };
+            getClient(badContext);
+        }).to.throw(
+            "An orchestration client function must have an orchestrationClient input binding. Check your function.json definition."
+        );
+    });
+
+    it("returns DurableOrchestrationClient if called with valid context", async () => {
+        const client = getClient(defaultContext);
+        expect(client).to.be.instanceOf(DurableOrchestrationClient);
+    });
+
+    it("returns DurableOrchestrationClient if called with V1 context", async () => {
+        const client = getClient(v1Context);
+        expect(client).to.be.instanceOf(DurableOrchestrationClient);
+    });
+
+    describe("Azure/azure-functions-durable-js#28 patch", () => {
+        let WEBSITE_HOSTNAME: string | undefined;
+        beforeEach(() => {
+            WEBSITE_HOSTNAME = process.env.WEBSITE_HOSTNAME;
+        });
+
+        afterEach(() => {
+            process.env.WEBSITE_HOSTNAME = WEBSITE_HOSTNAME;
+        });
+
+        it("corrects API endpoints if WEBSITE_HOSTNAME environment variable not found", async () => {
+            delete process.env.WEBSITE_HOSTNAME;
+
+            const badContext = {
+                bindings: {
+                    starter: TestUtils.createOrchestrationClientInputData(
+                        TestConstants.idPlaceholder,
+                        "http://0.0.0.0:12345",
+                        defaultTaskHub,
+                        defaultConnection
+                    ),
+                },
+            };
+
+            const client = getClient(badContext);
+
+            const expectedUniqueWebhookOrigins: string[] = [Constants.DefaultLocalOrigin];
+            expect(client.uniqueWebhookOrigins).to.deep.equal(expectedUniqueWebhookOrigins);
+        });
+
+        it("corrects API endpoints if WEBSITE_HOSTNAME environment variable is 0.0.0.0", async () => {
+            // Azure Functions Core Tools sets WEBSITE_HOSTNAME to 0.0.0.0:{port} on startup
+            process.env.WEBSITE_HOSTNAME = "0.0.0.0:12345";
+
+            const badContext = {
+                bindings: {
+                    starter: TestUtils.createOrchestrationClientInputData(
+                        TestConstants.idPlaceholder,
+                        `http://${process.env.WEBSITE_HOSTNAME}`,
+                        defaultTaskHub,
+                        defaultConnection
+                    ),
+                },
+            };
+
+            const client = getClient(badContext);
+
+            const expectedUniqueWebhookOrigins: string[] = [Constants.DefaultLocalOrigin];
+            expect(client.uniqueWebhookOrigins).to.deep.equal(expectedUniqueWebhookOrigins);
+        });
+    });
+});