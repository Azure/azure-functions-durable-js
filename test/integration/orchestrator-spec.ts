/* eslint-disable @typescript-eslint/no-non-null-assertion */
import { expect } from "chai";
import "mocha";
import * as moment from "moment";
import * as uuidv1 from "uuid/v1";
import { ManagedIdentityTokenSource } from "../../src";
import {
    ActionType,
    CallActivityAction,
    CallActivityWithRetryAction,
    CallEntityAction,
    CallHttpAction,
    CallSubOrchestratorAction,
    CallSubOrchestratorWithRetryAction,
    ContinueAsNewAction,
    CreateTimerAction,
    DurableHttpRequest,
    DurableHttpResponse,
    DurableOrchestrationBindingInfo,
    DurableOrchestrationContext,
    EntityId,
    ExternalEventType,
    HistoryEvent,
    IOrchestratorState,
    LockState,
    OrchestratorState,
    RetryOptions,
    WaitForExternalEventAction,
<<<<<<< HEAD
=======
    IOrchestrationFunctionContext,
>>>>>>> f8cff871
} from "../../src/classes";
import { OrchestrationFailureError } from "../../src/orchestrationfailureerror";
import { TestHistories } from "../testobjects/testhistories";
import { TestOrchestrations } from "../testobjects/TestOrchestrations";
import { TestUtils } from "../testobjects/testutils";

describe("Orchestrator", () => {
    const falsyValues = [false, 0, "", null, undefined, NaN];

    it("handles a simple orchestration function (no activity functions)", async () => {
        const orchestrator = TestOrchestrations.SayHelloInline;
        const name = "World";
        const mockContext = new MockContext({
            context: new DurableOrchestrationBindingInfo(
                TestHistories.GetOrchestratorStart("SayHelloInline", moment.utc().toDate(), name),
                name
            ),
        });
        orchestrator(mockContext);

        expect(mockContext.doneValue).to.be.deep.equal(
            new OrchestratorState({
                isDone: true,
                actions: [],
                output: `Hello, ${name}!`,
            })
        );
    });

    it("handles a simple orchestration function (no activity functions), with yield of non-Task object", async () => {
        const orchestrator = TestOrchestrations.SayHelloInlineInproperYield;
        const name = "World";
        const mockContext = new MockContext({
            context: new DurableOrchestrationBindingInfo(
                TestHistories.GetOrchestratorStart(
                    "SayHelloInlineInproperYield",
                    moment.utc().toDate(),
                    name
                ),
                name
            ),
        });
        orchestrator(mockContext);

        expect(mockContext.doneValue).to.be.deep.equal(
            new OrchestratorState({
                isDone: true,
                actions: [],
                output: `Hello, ${name}!`,
            })
        );
    });

<<<<<<< HEAD
    falsyValues.forEach(falsyValue => {
=======
    falsyValues.forEach((falsyValue) => {
>>>>>>> f8cff871
        it(`handles an orchestration function that returns ${
            falsyValue === "" ? "empty string" : falsyValue
        }`, async () => {
            const orchestrator = TestOrchestrations.PassThrough;
            const mockContext = new MockContext({
                context: new DurableOrchestrationBindingInfo(
                    TestHistories.GetOrchestratorStart(
                        "PassThrough",
                        moment.utc().toDate(),
                        falsyValue
                    ),
                    falsyValue
                ),
            });
            orchestrator(mockContext);

            expect(mockContext.doneValue).to.deep.equal(
                new OrchestratorState({
                    isDone: true,
                    actions: [],
                    output: falsyValue,
                })
            );
            if (isNaN(falsyValue as number)) {
                expect(isNaN(mockContext.doneValue!.output as number)).to.equal(true);
            } else {
                expect(mockContext.doneValue!.output).to.equal(falsyValue);
            }
            expect(mockContext.err).to.equal(undefined);
        });
    });

    describe("Properties", () => {
        it("assigns instanceId", async () => {
            const orchestrator = TestOrchestrations.SayHelloInline;
            const name = "World";
            const id = uuidv1();
            const mockContext = new MockContext({
                context: new DurableOrchestrationBindingInfo(
                    TestHistories.GetOrchestratorStart(
                        "SayHelloInline",
                        moment.utc().toDate(),
                        name
                    ),
                    name,
                    id
                ),
            });
            orchestrator(mockContext);

            expect(mockContext.df!.instanceId).to.be.equal(id);
        });

        it("assigns isReplaying", async () => {
            const orchestrator = TestOrchestrations.SayHelloSequence;
            const name = "World";

            const mockHistory = TestHistories.GetSayHelloWithActivityReplayOne(
                "SayHelloWithActivity",
                moment.utc().toDate(),
                name
            );

            const mockContext = new MockContext({
                context: new DurableOrchestrationBindingInfo(mockHistory, name),
            });

            orchestrator(mockContext);

            const lastEvent = mockHistory.pop() as HistoryEvent;

            expect(mockContext.df!.isReplaying).to.be.equal(lastEvent.IsPlayed);
        });

        it("assigns parentInstanceId", async () => {
            const orchestrator = TestOrchestrations.SayHelloSequence;
            const name = "World";
            const id = uuidv1();

            const mockContext = new MockContext({
                context: new DurableOrchestrationBindingInfo(
                    TestHistories.GetSayHelloWithActivityReplayOne(
                        "SayHelloWithActivity",
                        moment.utc().toDate(),
                        name
                    ),
                    name,
                    undefined,
                    undefined,
                    id
                ),
            });

            orchestrator(mockContext);

            expect(mockContext.df!.parentInstanceId).to.be.equal(id);
        });

        it("updates currentUtcDateTime to the most recent OrchestratorStarted timestamp", async () => {
            const orchestrator = TestOrchestrations.SayHelloSequence;
            const name = "World";
            const startTimestamp = moment.utc().toDate();
<<<<<<< HEAD
            const nextTimestamp = moment(startTimestamp)
                .add(1, "s")
                .toDate();
=======
            const nextTimestamp = moment(startTimestamp).add(1, "s").toDate();
>>>>>>> f8cff871

            const mockContext = new MockContext({
                context: new DurableOrchestrationBindingInfo(
                    TestHistories.GetSayHelloWithActivityReplayOne(
                        "SayHelloWithActivity",
                        startTimestamp,
                        name
                    ),
                    name
                ),
            });

            orchestrator(mockContext);

            expect(mockContext.df!.currentUtcDateTime).to.be.deep.equal(nextTimestamp);
        });

        it("uses existing currentUtcDateTime if OrchestratorStarted events are exhausted", async () => {
            const orchestrator = TestOrchestrations.TimestampExhaustion;
            const startTimestamp = moment.utc().toDate();

            const mockContext = new MockContext({
                context: new DurableOrchestrationBindingInfo(
                    TestHistories.GetTimestampExhaustion(startTimestamp),
                    {
                        delayMergeUntilSecs: 1,
                    }
                ),
            });

            orchestrator(mockContext);

            expect(mockContext.doneValue!.error).to.equal(undefined);

            expect(mockContext.err).to.equal(undefined);
        });
    });

    describe("Error Handling", () => {
        it("reports an unhandled exception from orchestrator", async () => {
            const orchestrator = TestOrchestrations.ThrowsExceptionInline;
            const mockContext = new MockContext({
                context: new DurableOrchestrationBindingInfo(
                    TestHistories.GetOrchestratorStart(
                        "ThrowsExceptionInline",
                        moment.utc().toDate()
                    )
                ),
            });
            const expectedErr = "Exception from Orchestrator";

            orchestrator(mockContext);

            expect(mockContext.err).to.be.an.instanceOf(OrchestrationFailureError);

            const orchestrationState = TestUtils.extractStateFromError(
                mockContext.err as OrchestrationFailureError
            );

<<<<<<< HEAD
            expect(orchestrationState)
                .to.be.an("object")
                .that.deep.include({
                    isDone: false,
                    actions: [],
                });
=======
            expect(orchestrationState).to.be.an("object").that.deep.include({
                isDone: false,
                actions: [],
            });
>>>>>>> f8cff871
            expect(orchestrationState.error).to.include(expectedErr);
        });

        it("reports an unhandled exception from activity passed through orchestrator", async () => {
            const orchestrator = TestOrchestrations.ThrowsExceptionFromActivity;
            const mockContext = new MockContext({
                context: new DurableOrchestrationBindingInfo(
                    TestHistories.GetThrowsExceptionFromActivityReplayOne(moment.utc().toDate())
                ),
            });
            const expectedErr = "Activity function 'ThrowsErrorActivity' failed.";

            orchestrator(mockContext);

            expect(mockContext.err).to.be.an.instanceOf(OrchestrationFailureError);

            const orchestrationState = TestUtils.extractStateFromError(
                mockContext.err as OrchestrationFailureError
            );

            expect(orchestrationState)
                .to.be.an("object")
                .that.deep.include({
                    isDone: false,
                    actions: [
                        [
                            {
                                actionType: ActionType.CallActivity,
                                functionName: "ThrowsErrorActivity",
                            },
                        ],
                    ],
                });
            expect(orchestrationState.error).to.include(expectedErr);
        });

        it("schedules an activity function after orchestrator catches an exception", async () => {
            const orchestrator = TestOrchestrations.ThrowsExceptionFromActivityWithCatch;
            const name = "World";
            const mockContext = new MockContext({
                context: new DurableOrchestrationBindingInfo(
                    TestHistories.GetThrowsExceptionFromActivityReplayOne(moment.utc().toDate()),
                    name
                ),
            });

            orchestrator(mockContext);

            expect(mockContext.doneValue).to.be.deep.equal(
                new OrchestratorState({
                    isDone: false,
                    output: undefined,
                    actions: [
                        [new CallActivityAction("ThrowsErrorActivity")],
                        [new CallActivityAction("Hello", name)],
                    ],
                })
            );
        });
    });

    describe("callActivity()", () => {
        it("schedules an activity function", async () => {
            const orchestrator = TestOrchestrations.SayHelloWithActivity;
            const name = "World";
            const mockContext = new MockContext({
                context: new DurableOrchestrationBindingInfo(
                    TestHistories.GetOrchestratorStart(
                        "SayHelloWithActivity",
                        moment.utc().toDate(),
                        name
                    ),
                    name
                ),
            });

            orchestrator(mockContext);

            expect(mockContext.doneValue).to.be.deep.equal(
                new OrchestratorState({
                    isDone: false,
                    output: undefined,
                    actions: [[new CallActivityAction("Hello", name)]],
                })
            );
        });

        it("schedules an activity function with no input", async () => {
            const orchestrator = TestOrchestrations.CallActivityNoInput;
            const mockContext = new MockContext({
                context: new DurableOrchestrationBindingInfo(
                    TestHistories.GetOrchestratorStart("CallActivityNoInput", moment.utc().toDate())
                ),
            });

            orchestrator(mockContext);

            expect(mockContext.doneValue).to.be.deep.equal(
                new OrchestratorState({
                    isDone: false,
                    output: undefined,
                    actions: [[new CallActivityAction("ReturnsFour")]],
                })
            );
        });

        describe("Falsy Input", () => {
<<<<<<< HEAD
            falsyValues.forEach(falsyValue => {
=======
            falsyValues.forEach((falsyValue) => {
>>>>>>> f8cff871
                it(`schedules an activity function with input ${falsyValue}`, async () => {
                    const orchestrator = TestOrchestrations.SayHelloWithActivity;
                    const mockContext = new MockContext({
                        context: new DurableOrchestrationBindingInfo(
                            TestHistories.GetOrchestratorStart(
                                "SayHelloWithActivity",
                                moment.utc().toDate(),
                                falsyValue
                            ),
                            falsyValue
                        ),
                    });

                    orchestrator(mockContext);

                    expect(mockContext.doneValue).to.be.deep.equal(
                        new OrchestratorState({
                            isDone: false,
                            output: undefined,
                            actions: [[new CallActivityAction("Hello", falsyValue)]],
                        })
                    );
                });

                it(`handles a completed activity function with falsy input ${falsyValue}`, async () => {
                    const orchestrator = TestOrchestrations.SayHelloWithActivity;
                    const mockContext = new MockContext({
                        context: new DurableOrchestrationBindingInfo(
                            TestHistories.GetSayHelloWithActivityReplayOne(
                                "SayHelloWithActivity",
                                moment.utc().toDate(),
                                falsyValue
                            ),
                            falsyValue
                        ),
                    });

                    orchestrator(mockContext);

                    expect(mockContext.doneValue).to.be.deep.equal(
                        new OrchestratorState({
                            isDone: true,
                            actions: [[new CallActivityAction("Hello", falsyValue)]],
                            output: `Hello, ${falsyValue}!`,
                        })
                    );
                });
            });
        });

        it("handles a completed activity function", async () => {
            const orchestrator = TestOrchestrations.SayHelloWithActivity;
            const name = "World";
            const mockContext = new MockContext({
                context: new DurableOrchestrationBindingInfo(
                    TestHistories.GetSayHelloWithActivityReplayOne(
                        "SayHelloWithActivity",
                        moment.utc().toDate(),
                        name
                    ),
                    name
                ),
            });

            orchestrator(mockContext);

            expect(mockContext.doneValue).to.be.deep.equal(
                new OrchestratorState({
                    isDone: true,
                    actions: [[new CallActivityAction("Hello", name)]],
                    output: `Hello, ${name}!`,
                })
            );
        });

        it("is yielded twice, only scheduled once", async () => {
            const orchestrator = TestOrchestrations.SayHelloWithActivityYieldTwice;
            const name = "World";
            const mockContext = new MockContext({
                context: new DurableOrchestrationBindingInfo(
                    TestHistories.GetSayHelloWithActivityReplayOne(
                        "CallActivityYieldTwice",
                        moment.utc().toDate(),
                        name
                    ),
                    name
                ),
            });

            orchestrator(mockContext);

            expect(mockContext.doneValue).to.be.deep.equal(
                new OrchestratorState({
                    isDone: true,
                    output: `Hello, ${name}!`,
                    actions: [[new CallActivityAction("Hello", name)]],
                })
            );
        });

        it("handles a completed activity function by returning instead of yielding", async () => {
            const orchestrator = TestOrchestrations.SayHelloWithActivityDirectReturn;
            const name = "World";
            const mockContext = new MockContext({
                context: new DurableOrchestrationBindingInfo(
                    TestHistories.GetSayHelloWithActivityReplayOne(
                        "SayHelloWithActivityDirectReturn",
                        moment.utc().toDate(),
                        name
                    ),
                    name
                ),
            });

            orchestrator(mockContext);

            expect(mockContext.doneValue).to.be.deep.equal(
                new OrchestratorState({
                    isDone: true,
                    actions: [[new CallActivityAction("Hello", name)]],
                    output: `Hello, ${name}!`,
                })
            );
        });

        it("handles a completed series of activity functions", async () => {
            const orchestrator = TestOrchestrations.SayHelloSequence;
            const mockContext = new MockContext({
                context: new DurableOrchestrationBindingInfo(
                    TestHistories.GetHelloSequenceReplayFinal(
                        "SayHelloSequence",
                        moment.utc().toDate()
                    )
                ),
            });

            orchestrator(mockContext);

            expect(mockContext.doneValue).to.be.deep.equal(
                new OrchestratorState({
                    isDone: true,
                    actions: [
                        [new CallActivityAction("Hello", "Tokyo")],
                        [new CallActivityAction("Hello", "Seattle")],
                        [new CallActivityAction("Hello", "London")],
                    ],
                    output: ["Hello, Tokyo!", "Hello, Seattle!", "Hello, London!"],
                })
            );
        });
    });

    describe("callActivityWithRetry()", () => {
        it("reports an error when retryOptions is undefined", async () => {
            const orchestrator = TestOrchestrations.SayHelloWithActivityRetryNoOptions;
            const mockContext = new MockContext({
                context: new DurableOrchestrationBindingInfo(
                    TestHistories.GetOrchestratorStart(
                        "SayHelloWithActivityRetryOptionsUndefined",
                        moment.utc().toDate()
                    )
                ),
            });
            const expectedErr =
                "retryOptions: Expected object of type RetryOptions but got undefined; are you missing properties?";

            orchestrator(mockContext);

            expect(mockContext.err).to.be.an.instanceOf(OrchestrationFailureError);

            expect(mockContext.err).to.be.an.instanceOf(OrchestrationFailureError);

            const orchestrationState = TestUtils.extractStateFromError(
                mockContext.err as OrchestrationFailureError
            );

<<<<<<< HEAD
            expect(orchestrationState)
                .to.be.an("object")
                .that.deep.include({
                    isDone: false,
                    actions: [],
                });
=======
            expect(orchestrationState).to.be.an("object").that.deep.include({
                isDone: false,
                actions: [],
            });
>>>>>>> f8cff871
            expect(orchestrationState.error).to.include(expectedErr);
        });

        it("schedules an activity function", async () => {
            const orchestrator = TestOrchestrations.SayHelloWithActivityRetry;
            const name = "World";
            const mockContext = new MockContext({
                context: new DurableOrchestrationBindingInfo(
                    TestHistories.GetOrchestratorStart(
                        "SayHelloWithActivityRetry",
                        moment.utc().toDate(),
                        name
                    ),
                    name
                ),
            });

            orchestrator(mockContext);

            expect(mockContext.doneValue).to.be.deep.equal(
                new OrchestratorState({
                    isDone: false,
                    output: undefined,
                    actions: [
                        [
                            new CallActivityWithRetryAction(
                                "Hello",
                                new RetryOptions(10000, 2),
                                name
                            ),
                        ],
                    ],
                })
            );
        });

        it("schedules an activity function if < max attempts", async () => {
            const orchestrator = TestOrchestrations.SayHelloWithActivityRetry;
            const name = "World";
            const retryOptions = new RetryOptions(10000, 2);
            const mockContext = new MockContext({
                context: new DurableOrchestrationBindingInfo(
                    TestHistories.GetSayHelloWithActivityRetryRetryOne(
                        moment.utc().toDate(),
                        name,
                        retryOptions.firstRetryIntervalInMilliseconds
                    ),
                    name
                ),
            });

            orchestrator(mockContext);

            expect(mockContext.doneValue).to.be.deep.equal(
                new OrchestratorState({
                    isDone: false,
                    output: undefined,
                    actions: [[new CallActivityWithRetryAction("Hello", retryOptions, name)]],
                })
            );
        });

        it("retries a failed activity function if < max attempts", async () => {
            const orchestrator = TestOrchestrations.SayHelloWithActivityRetry;
            const name = "World";
            const mockContext = new MockContext({
                context: new DurableOrchestrationBindingInfo(
                    TestHistories.GetSayHelloWithActivityRetryFailOne(moment.utc().toDate(), name),
                    name
                ),
            });

            orchestrator(mockContext);

            expect(mockContext.doneValue).to.be.deep.equal(
                new OrchestratorState({
                    isDone: false,
                    output: undefined,
                    actions: [
                        [
                            new CallActivityWithRetryAction(
                                "Hello",
                                new RetryOptions(10000, 2),
                                name
                            ),
                        ],
                    ],
                })
            );
        });

        it("reports a failed activity function if >= max attempts", async () => {
            const orchestrator = TestOrchestrations.SayHelloWithActivityRetry;
            const name = "World";
            const retryOptions = new RetryOptions(10000, 2);
            const mockContext = new MockContext({
                context: new DurableOrchestrationBindingInfo(
                    TestHistories.GetSayHelloWithActivityRetryRetryTwo(
                        moment.utc().toDate(),
                        name,
                        retryOptions.firstRetryIntervalInMilliseconds
                    ),
                    name
                ),
            });
            const expectedErr = "Activity function 'Hello' failed: Result: Failure";

            orchestrator(mockContext);

            expect(mockContext.err).to.be.an.instanceOf(OrchestrationFailureError);

            const orchestrationState = TestUtils.extractStateFromError(
                mockContext.err as OrchestrationFailureError
            );

            expect(orchestrationState)
                .to.be.an("object")
                .that.deep.include({
                    isDone: false,
                    actions: [[new CallActivityWithRetryAction("Hello", retryOptions, name)]],
                });
            expect(orchestrationState.error).to.include(expectedErr);
        });

        it("handles a completed activity function", async () => {
            const orchestrator = TestOrchestrations.SayHelloWithActivityRetry;
            const name = "World";
            const mockContext = new MockContext({
                context: new DurableOrchestrationBindingInfo(
                    TestHistories.GetSayHelloWithActivityReplayOne(
                        "SayHelloWithActivityRetry",
                        moment.utc().toDate(),
                        name
                    ),
                    name
                ),
            });

            orchestrator(mockContext);

            expect(mockContext.doneValue).to.be.deep.equal(
                new OrchestratorState({
                    isDone: true,
                    actions: [
                        [
                            new CallActivityWithRetryAction(
                                "Hello",
                                new RetryOptions(10000, 2),
                                name
                            ),
                        ],
                    ],
                    output: `Hello, ${name}!`,
                })
            );
        });
    });

    describe("callHttp()", () => {
        it("schedules simple HTTP GET calls", async () => {
            const orchestrator = TestOrchestrations.SendHttpRequest;
            const req = new DurableHttpRequest("GET", "https://bing.com");
            const mockContext = new MockContext({
                context: new DurableOrchestrationBindingInfo(
                    TestHistories.GetOrchestratorStart(
                        "SendHttpRequest",
                        moment.utc().toDate(),
                        req
                    ),
                    req
                ),
            });

            orchestrator(mockContext);

            expect(mockContext.doneValue).to.be.deep.equal(
                new OrchestratorState({
                    isDone: false,
                    output: undefined,
                    actions: [[new CallHttpAction(req)]],
                })
            );
        });

        it("schedules authenticated HTTP POST calls with headers", async () => {
            const orchestrator = TestOrchestrations.SendHttpRequest;
            const req = new DurableHttpRequest(
                "POST",
                "https://example.com/api",
                JSON.stringify({ foo: "bar" }),
                { "Content-Type": "application/json", Accept: "application/json" },
                new ManagedIdentityTokenSource("https://management.core.windows.net")
            );
            const mockContext = new MockContext({
                context: new DurableOrchestrationBindingInfo(
                    TestHistories.GetOrchestratorStart(
                        "SendHttpRequest",
                        moment.utc().toDate(),
                        req
                    ),
                    req
                ),
            });

            orchestrator(mockContext);

            // This is the exact protocol expected by the durable extension
            expect(mockContext.doneValue).to.be.deep.equal({
                isDone: false,
                output: undefined,
                actions: [
                    [
                        {
                            actionType: 8,
                            httpRequest: {
                                method: req.method,
                                uri: req.uri,
                                content: req.content,
                                headers: req.headers,
                                tokenSource: {
                                    resource: "https://management.core.windows.net",
                                    kind: "AzureManagedIdentity",
                                },
                            },
                        },
                    ],
                ],
            });
        });

        it("handles a completed HTTP request", async () => {
            const orchestrator = TestOrchestrations.SendHttpRequest;
            const req = new DurableHttpRequest("GET", "https://bing.com");
            const res = new DurableHttpResponse(200, '<!DOCTYPE html><html lang="en">...</html>', {
                "Content-Type": "text/html; charset=utf-8",
                "Cache-control": "private, max-age=8",
            });
            const mockContext = new MockContext({
                context: new DurableOrchestrationBindingInfo(
                    TestHistories.GetSendHttpRequestReplayOne(
                        "SendHttpRequest",
                        moment.utc().toDate(),
                        req,
                        res
                    ),
                    req
                ),
            });

            orchestrator(mockContext);

            expect(mockContext.doneValue).to.be.deep.equal(
                new OrchestratorState({
                    isDone: true,
                    actions: [[new CallHttpAction(req)]],
                    output: res,
                })
            );
        });
    });

    describe("callEntity()", () => {
        it("schedules an entity request", async () => {
            const orchestrator = TestOrchestrations.CallEntitySet; // TODO: finish
            const instanceId = uuidv1();
            const expectedEntity = new EntityId("StringStore2", "12345");
            const mockContext = new MockContext({
                context: new DurableOrchestrationBindingInfo(
                    TestHistories.GetOrchestratorStart("CallEntityGet", moment.utc().toDate()),
                    expectedEntity,
                    instanceId
                ),
            });

            orchestrator(mockContext);

            expect(mockContext.doneValue).to.be.deep.equal(
                new OrchestratorState({
                    isDone: false,
                    output: undefined,
                    actions: [[new CallEntityAction(expectedEntity, "set", "testString")]],
                })
            );
        });

        it("handles a completed entity request", async () => {
            const orchestrator = TestOrchestrations.CallEntitySet;
            const instanceId = uuidv1();
            const expectedEntity = new EntityId("StringStore2", "12345");
            const mockContext = new MockContext({
                context: new DurableOrchestrationBindingInfo(
                    TestHistories.GetCallEntitySet(moment.utc().toDate(), expectedEntity),
                    expectedEntity,
                    instanceId,
                    true
                ),
            });

            orchestrator(mockContext);

            expect(mockContext.doneValue).to.be.deep.equal(
                new OrchestratorState({
                    isDone: true,
                    actions: [[new CallEntityAction(expectedEntity, "set", "testString")]],
                    output: "OK",
                })
            );
        });
    });

    describe("callSubOrchestrator()", () => {
        it("schedules a suborchestrator function", async () => {
            const orchestrator = TestOrchestrations.SayHelloWithSubOrchestrator;
            const name = "World";
            const id = uuidv1();
            const childId = `${id}:0`;
            const mockContext = new MockContext({
                context: new DurableOrchestrationBindingInfo(
                    TestHistories.GetOrchestratorStart(
                        "SayHelloWithSubOrchestrator",
                        moment.utc().toDate()
                    ),
                    name,
                    id
                ),
            });

            orchestrator(mockContext);

            expect(mockContext.doneValue).to.be.deep.equal(
                new OrchestratorState({
                    isDone: false,
                    output: undefined,
                    actions: [
                        [new CallSubOrchestratorAction("SayHelloWithActivity", childId, name)],
                    ],
                })
            );
        });

        it("schedules a suborchestrator function with no instanceId", async () => {
            const orchestrator = TestOrchestrations.SayHelloWithSubOrchestratorNoSubId;
            const name = "World";
            const id = uuidv1();
            const mockContext = new MockContext({
                context: new DurableOrchestrationBindingInfo(
                    TestHistories.GetOrchestratorStart(
                        "SayHelloWithSubOrchestrator",
                        moment.utc().toDate()
                    ),
                    name,
                    id
                ),
            });

            orchestrator(mockContext);

            expect(mockContext.doneValue).to.be.deep.equal(
                new OrchestratorState({
                    isDone: false,
                    output: undefined,
                    actions: [
                        [new CallSubOrchestratorAction("SayHelloWithActivity", undefined, name)],
                    ],
                })
            );
        });

        it("Succesfully runs multiple suborchestrator function with no instanceId", async () => {
            const orchestrator = TestOrchestrations.MultipleSubOrchestratorNoSubId;
            const name = "World";
            const id = uuidv1();
            const mockContext = new MockContext({
                context: new DurableOrchestrationBindingInfo(
                    TestHistories.GetMultipleSubOrchestratorNoIdsSubOrchestrationsFinished(
                        moment.utc().toDate(),
                        orchestrator,
                        [
                            "SayHelloWithActivity",
                            "SayHelloInline",
                            "SayHelloWithActivity",
                            "SayHelloInline",
                        ],
                        name
                    ),
                    name,
                    id
                ),
            });

            orchestrator(mockContext);

            expect(mockContext.doneValue).to.be.deep.equal(
                new OrchestratorState({
                    isDone: true,
                    output: [
                        `Hello, ${name}_SayHelloWithActivity_0!`,
                        `Hello, ${name}_SayHelloInline_1!`,
                        `Hello, ${name}_SayHelloWithActivity_2!`,
                        `Hello, ${name}_SayHelloInline_3!`,
                    ],
                    actions: [
                        [
                            new CallSubOrchestratorAction(
                                "SayHelloWithActivity",
                                undefined,
                                `${name}_SayHelloWithActivity_0`
                            ),
                            new CallSubOrchestratorAction(
                                "SayHelloInline",
                                undefined,
                                `${name}_SayHelloInline_1`
                            ),
                            new CallSubOrchestratorAction(
                                "SayHelloWithActivity",
                                undefined,
                                `${name}_SayHelloWithActivity_2`
                            ),
                            new CallSubOrchestratorAction(
                                "SayHelloInline",
                                undefined,
                                `${name}_SayHelloInline_3`
                            ),
                        ],
                    ],
                })
            );
        });

        it("replay does not match history (mismatched suborchestration name) and throws error.", async () => {
            const orchestrator = TestOrchestrations.MultipleSubOrchestratorNoSubId;
            const name = "World";
            const id = uuidv1();
            const mockContext = new MockContext({
                context: new DurableOrchestrationBindingInfo(
                    TestHistories.GetMultipleSubOrchestratorNoIdsSubOrchestrationsFinished(
                        moment.utc().toDate(),
                        orchestrator,
                        // The order in the sample suborchestrator is ["SayHelloWithActivity", "SayHelloInline", "SayHelloWithActivity", "SayHelloInline"]
                        [
                            "SayHelloInline",
                            "SayHelloWithActivity",
                            "SayHelloWithActivity",
                            "SayHelloInline",
                        ],
                        name
                    ),
                    name,
                    id
                ),
            });

            orchestrator(mockContext);

            const expectedErr =
                "The sub-orchestration call (n = 1) should be executed with a function name of SayHelloInline instead of the provided function name of SayHelloWithActivity. Check your code for non-deterministic behavior.";

            expect(mockContext.err).to.be.an.instanceOf(OrchestrationFailureError);

            const orchestrationState = TestUtils.extractStateFromError(
                mockContext.err as OrchestrationFailureError
            );

            expect(orchestrationState.error).to.include(expectedErr);
        });

        it("replay does not match history (mismatched suborchestration instance id) and throws error.", async () => {
            const orchestrator = TestOrchestrations.SayHelloWithSubOrchestrator;
            const name = "World";
            const id = uuidv1();
            const subId = id + ":1";
            const mockContext = new MockContext({
                context: new DurableOrchestrationBindingInfo(
                    TestHistories.GetSayHelloWithSubOrchestratorReplayOne(
                        moment.utc().toDate(),
                        orchestrator,
                        "SayHelloWithActivity",
                        subId,
                        name
                    ),
                    name,
                    id
                ),
            });

            orchestrator(mockContext);

            const expectedErr = `The sub-orchestration call (n = 1) should be executed with an instance id of ${subId} instead of the provided instance id of ${id}:0. Check your code for non-deterministic behavior.`;

            expect(mockContext.err).to.be.an.instanceOf(OrchestrationFailureError);

            const orchestrationState = TestUtils.extractStateFromError(
                mockContext.err as OrchestrationFailureError
            );

            expect(orchestrationState.error).to.include(expectedErr);
        });

        it("handles a completed suborchestrator function", async () => {
            const orchestrator = TestOrchestrations.SayHelloWithSubOrchestrator;
            const name = "World";
            const id = uuidv1();
            const childId = `${id}:0`;
            const mockContext = new MockContext({
                context: new DurableOrchestrationBindingInfo(
                    TestHistories.GetSayHelloWithSubOrchestratorReplayOne(
                        moment.utc().toDate(),
                        "SayHelloWithSubOrchestrator",
                        "SayHelloWithActivity",
                        childId,
                        name
                    ),
                    name,
                    id
                ),
            });

            orchestrator(mockContext);

            expect(mockContext.doneValue).to.be.deep.equal(
                new OrchestratorState({
                    isDone: true,
                    actions: [
                        [new CallSubOrchestratorAction("SayHelloWithActivity", childId, name)],
                    ],
                    output: "Hello, World!",
                })
            );
        });

        it("reports an unhandled exception from suborchestrator", async () => {
            const orchestrator = TestOrchestrations.SayHelloWithSubOrchestrator;
            const name = "World";
            const id = uuidv1();
            const childId = `${id}:0`;
            const mockContext = new MockContext({
                context: new DurableOrchestrationBindingInfo(
                    TestHistories.GetSayHelloWithSubOrchestratorFail(
                        moment.utc().toDate(),
                        "SayHelloWithSubOrchestrator",
                        "SayHelloWithActivity",
                        childId,
                        name
                    ),
                    name,
                    id
                ),
            });
            const expectedErr =
                "Sub orchestrator function 'SayHelloInline' failed: Result: Failure";

            orchestrator(mockContext);

            expect(mockContext.err).to.be.an.instanceOf(OrchestrationFailureError);

            const orchestrationState = TestUtils.extractStateFromError(
                mockContext.err as OrchestrationFailureError
            );

            expect(orchestrationState)
                .to.be.an("object")
                .that.deep.include({
                    isDone: false,
                    actions: [
                        [new CallSubOrchestratorAction("SayHelloWithActivity", childId, name)],
                    ],
                });
            expect(orchestrationState.error).to.include(expectedErr);
        });
    });

    describe("callSubOrchestratorWithRetry()", () => {
        it("reports an error when retryOptions is undefined", async () => {
            const orchestrator = TestOrchestrations.SayHelloWithSubOrchestratorRetryNoOptions;
            const id = uuidv1();
            const mockContext = new MockContext({
                context: new DurableOrchestrationBindingInfo(
                    TestHistories.GetOrchestratorStart(
                        "SayHelloWithSubOrchestratorRetryNoOptions",
                        moment.utc().toDate()
                    ),
                    undefined,
                    id
                ),
            });
            const expectedErr =
                "retryOptions: Expected object of type RetryOptions but got undefined; are you missing properties?";

            orchestrator(mockContext);

            expect(mockContext.err).to.be.an.instanceOf(OrchestrationFailureError);

            const orchestrationState = TestUtils.extractStateFromError(
                mockContext.err as OrchestrationFailureError
            );

<<<<<<< HEAD
            expect(orchestrationState)
                .to.be.an("object")
                .that.deep.include({
                    isDone: false,
                    actions: [],
                });
=======
            expect(orchestrationState).to.be.an("object").that.deep.include({
                isDone: false,
                actions: [],
            });
>>>>>>> f8cff871
            expect(orchestrationState.error).to.include(expectedErr);
        });

        it("schedules a suborchestrator function", async () => {
            const orchestrator = TestOrchestrations.SayHelloWithSubOrchestratorRetry;
            const name = "World";
            const id = uuidv1();
            const childId = `${id}:0`;
            const mockContext = new MockContext({
                context: new DurableOrchestrationBindingInfo(
                    TestHistories.GetOrchestratorStart(
                        "SayHelloWithSubOrchestratorRetry",
                        moment.utc().toDate(),
                        name
                    ),
                    name,
                    id
                ),
            });

            orchestrator(mockContext);

            expect(mockContext.doneValue).to.be.deep.equal(
                new OrchestratorState({
                    isDone: false,
                    output: undefined,
                    actions: [
                        [
                            new CallSubOrchestratorWithRetryAction(
                                "SayHelloInline",
                                new RetryOptions(10000, 2),
                                name,
                                childId
                            ),
                        ],
                    ],
                })
            );
        });

        it("schedules a suborchestrator function if < max attempts", async () => {
            const orchestrator = TestOrchestrations.SayHelloWithSubOrchestratorRetry;
            const name = "World";
            const id = uuidv1();
            const childId = `${id}:0`;
            const retryOptions = new RetryOptions(10000, 2);
            const mockContext = new MockContext({
                context: new DurableOrchestrationBindingInfo(
                    TestHistories.GetSayHelloWithSubOrchestratorRetryRetryOne(
                        moment.utc().toDate(),
                        childId,
                        name,
                        retryOptions.firstRetryIntervalInMilliseconds
                    ),
                    name,
                    id
                ),
            });

            orchestrator(mockContext);

            expect(mockContext.doneValue).to.be.deep.equal(
                new OrchestratorState({
                    isDone: false,
                    output: undefined,
                    actions: [
                        [
                            new CallSubOrchestratorWithRetryAction(
                                "SayHelloInline",
                                retryOptions,
                                name,
                                childId
                            ),
                        ],
                    ],
                })
            );
        });

        it("retries a failed suborchestrator function if < max attempts", async () => {
            const orchestrator = TestOrchestrations.SayHelloWithSubOrchestratorRetry;
            const name = "World";
            const id = uuidv1();
            const childId = `${id}:0`;
            const mockContext = new MockContext({
                context: new DurableOrchestrationBindingInfo(
                    TestHistories.GetSayHelloWithSubOrchestratorRetryFailOne(
                        moment.utc().toDate(),
                        childId,
                        name
                    ),
                    name,
                    id
                ),
            });

            orchestrator(mockContext);

            expect(mockContext.doneValue).to.be.deep.equal(
                new OrchestratorState({
                    isDone: false,
                    output: undefined,
                    actions: [
                        [
                            new CallSubOrchestratorWithRetryAction(
                                "SayHelloInline",
                                new RetryOptions(10000, 2),
                                name,
                                childId
                            ),
                        ],
                    ],
                })
            );
        });

        it("reports a failed suborchestrator function if >= max attempts", async () => {
            const orchestrator = TestOrchestrations.SayHelloWithSubOrchestratorRetry;
            const name = "World";
            const id = uuidv1();
            const childId = `${id}:0`;
            const retryOptions = new RetryOptions(10000, 2);
            const mockContext = new MockContext({
                context: new DurableOrchestrationBindingInfo(
                    TestHistories.GetSayHelloWithSubOrchestratorRetryRetryTwo(
                        moment.utc().toDate(),
                        childId,
                        name,
                        retryOptions.firstRetryIntervalInMilliseconds
                    ),
                    name,
                    id
                ),
            });
            const expectedErr =
                "Sub orchestrator function 'SayHelloInline' failed: Result: Failure";

            orchestrator(mockContext);

            expect(mockContext.err).to.be.an.instanceOf(OrchestrationFailureError);

            const orchestrationState = TestUtils.extractStateFromError(
                mockContext.err as OrchestrationFailureError
            );

            expect(orchestrationState)
                .to.be.an("object")
                .that.deep.include({
                    isDone: false,
                    actions: [
                        [
                            new CallSubOrchestratorWithRetryAction(
                                "SayHelloInline",
                                new RetryOptions(10000, 2),
                                name,
                                childId
                            ),
                        ],
                    ],
                });
            expect(orchestrationState.error).to.include(expectedErr);
        });

        it("handles a completed suborchestrator function", async () => {
            const orchestrator = TestOrchestrations.SayHelloWithSubOrchestratorRetry;
            const name = "World";
            const id = uuidv1();
            const childId = `${id}:0`;
            const mockContext = new MockContext({
                context: new DurableOrchestrationBindingInfo(
                    TestHistories.GetSayHelloWithSubOrchestratorReplayOne(
                        moment.utc().toDate(),
                        "SayHelloWithSubOrchestratorRetry",
                        "SayHelloInline",
                        childId,
                        name
                    ),
                    name,
                    id
                ),
            });

            orchestrator(mockContext);

            expect(mockContext.doneValue).to.be.deep.equal(
                new OrchestratorState({
                    isDone: true,
                    actions: [
                        [
                            new CallSubOrchestratorWithRetryAction(
                                "SayHelloInline",
                                new RetryOptions(10000, 2),
                                name,
                                childId
                            ),
                        ],
                    ],
                    output: `Hello, ${name}!`,
                })
            );
        });
    });

    describe("continueAsNew()", () => {
        it("schedules a continueAsNew request", () => {
            const orchestrator = TestOrchestrations.ContinueAsNewCounter;
            const mockContext = new MockContext({
                context: new DurableOrchestrationBindingInfo(
                    TestHistories.GetOrchestratorStart(
                        "ContinueAsNewCounter",
                        moment.utc().toDate()
                    ),
                    { value: 5 }
                ),
            });

            orchestrator(mockContext);

            expect(mockContext.doneValue).to.be.deep.equal(
                new OrchestratorState({
                    // Is Done needs to be marked as true for 1.8.0 and later to properly process continueAsNew
                    isDone: true,
                    output: undefined,
                    actions: [[new ContinueAsNewAction({ value: 6 })]],
                })
            );
        });
    });

    describe("createTimer()", () => {
        it("schedules a timer", async () => {
            const orchestrator = TestOrchestrations.WaitOnTimer;
            const startMoment = moment.utc();
            const fireAt = startMoment.add(5, "m").toDate();

            const mockContext = new MockContext({
                context: new DurableOrchestrationBindingInfo(
                    TestHistories.GetOrchestratorStart("WaitOnTimer", startMoment.toDate()),
                    fireAt
                ),
            });

            orchestrator(mockContext);

            expect(mockContext.doneValue).to.be.deep.equal(
                new OrchestratorState({
                    isDone: false,
                    output: undefined,
                    actions: [[new CreateTimerAction(fireAt)]],
                })
            );
        });

        it("proceeds after a timer fires", async () => {
            const orchestrator = TestOrchestrations.WaitOnTimer;
            const startTimestamp = moment.utc().toDate();
<<<<<<< HEAD
            const fireAt = moment(startTimestamp)
                .add(5, "m")
                .toDate();
=======
            const fireAt = moment(startTimestamp).add(5, "m").toDate();
>>>>>>> f8cff871

            const mockContext = new MockContext({
                context: new DurableOrchestrationBindingInfo(
                    TestHistories.GetWaitOnTimerFired(startTimestamp, fireAt),
                    fireAt
                ),
            });

            orchestrator(mockContext);

            expect(mockContext.doneValue).to.be.deep.equal(
                new OrchestratorState({
                    isDone: true,
                    actions: [[new CreateTimerAction(fireAt)]],
                    output: "Timer fired!",
                })
            );
        });
    });

    describe("newGuid()", () => {
        it("generates consistent GUIDs", () => {
            const orchestrator = TestOrchestrations.GuidGenerator;
            const currentUtcDateTime = moment.utc().toDate();
            const instanceId = uuidv1();

            const mockContext1 = new MockContext({
                context: new DurableOrchestrationBindingInfo(
                    TestHistories.GetOrchestratorStart("GuidGenerator", currentUtcDateTime),
                    undefined,
                    instanceId
                ),
            });
            const mockContext2 = new MockContext({
                context: new DurableOrchestrationBindingInfo(
                    TestHistories.GetOrchestratorStart("GuidGenerator", currentUtcDateTime),
                    undefined,
                    instanceId
                ),
            });

            orchestrator(mockContext1);
            orchestrator(mockContext2);

            expect(mockContext1.doneValue!.isDone).to.equal(true);
            expect(mockContext1.doneValue).to.deep.equal(mockContext2.doneValue);
        });
    });

    describe.skip("isLocked()", () => {
        it("returns correct state when no locks are owned", () => {
            const orchestrator = TestOrchestrations.CheckForLocksNone;
            const mockContext = new MockContext({
                context: new DurableOrchestrationBindingInfo(
                    TestHistories.GetOrchestratorStart("CheckForLocksNone", moment.utc().toDate())
                ),
            });

            const expectedLockState = new LockState(false, [
                new EntityId("samplename", "samplekey"),
            ]);

            orchestrator(mockContext);

            expect(mockContext.doneValue).to.deep.equal(
                new OrchestratorState({
                    isDone: true,
                    actions: [],
                    output: expectedLockState,
                })
            );
        });

        it.skip("returns correct state when locks are owned", () => {
            // TODO: fill in
        });
    });

    describe("newGuid()", () => {
        it("generates consistent GUIDs", () => {
            const orchestrator = TestOrchestrations.GuidGenerator;
            const currentUtcDateTime = moment.utc().toDate();
            const instanceId = uuidv1();

            const mockContext1 = new MockContext({
                context: new DurableOrchestrationBindingInfo(
                    TestHistories.GetOrchestratorStart("GuidGenerator", currentUtcDateTime),
                    undefined,
                    instanceId
                ),
            });
            const mockContext2 = new MockContext({
                context: new DurableOrchestrationBindingInfo(
                    TestHistories.GetOrchestratorStart("GuidGenerator", currentUtcDateTime),
                    undefined,
                    instanceId
                ),
            });

            orchestrator(mockContext1);
            orchestrator(mockContext2);

            expect(mockContext1.doneValue!.isDone).to.equal(true);
            expect(mockContext1.doneValue).to.deep.equal(mockContext2.doneValue);
        });
    });

    describe("setCustomStatus()", () => {
        it("sets a custom status", async () => {
            const orchestrator = TestOrchestrations.SayHelloWithCustomStatus;
            const name = "World!";
            const mockContext = new MockContext({
                context: new DurableOrchestrationBindingInfo(
                    TestHistories.GetSayHelloWithActivityReplayOne(
                        "SayHelloWithCustomStatus",
                        moment.utc().toDate(),
                        name
                    ),
                    name
                ),
            });

            orchestrator(mockContext);

            expect(mockContext.doneValue).to.deep.eq(
                new OrchestratorState({
                    isDone: false,
                    output: undefined,
                    actions: [
                        [new CallActivityAction("Hello", "Tokyo")],
                        [new CallActivityAction("Hello", "Seattle")],
                    ],
                    customStatus: "Tokyo",
                })
            );
        });
    });

    describe("waitForExternalEvent()", () => {
        it("waits for an external event", async () => {
            const orchestrator = TestOrchestrations.WaitForExternalEvent;
            const mockContext = new MockContext({
                context: new DurableOrchestrationBindingInfo(
                    TestHistories.GetOrchestratorStart(
                        "WaitForExternalEvent,",
                        moment.utc().toDate()
                    ),
                    undefined
                ),
            });

            orchestrator(mockContext);

            expect(mockContext.doneValue).to.deep.equal(
                new OrchestratorState({
                    isDone: false,
                    output: undefined,
                    actions: [
                        [new WaitForExternalEventAction("start", ExternalEventType.ExternalEvent)],
                    ],
                })
            );
        });

        it("proceeds when the correctly-named event is received", async () => {
            const orchestrator = TestOrchestrations.WaitForExternalEvent;
            const name = "Reykjavik";
            const mockContext = new MockContext({
                context: new DurableOrchestrationBindingInfo(
                    TestHistories.GetWaitForExternalEventEventReceived(
                        moment.utc().toDate(),
                        "start",
                        name
                    ),
                    undefined
                ),
            });

            orchestrator(mockContext);

            expect(mockContext.doneValue).to.deep.equal(
                new OrchestratorState({
                    isDone: false,
                    output: undefined,
                    actions: [
                        [new WaitForExternalEventAction("start", ExternalEventType.ExternalEvent)],
                        [new CallActivityAction("Hello", name)],
                    ],
                })
            );
        });

        it("does not proceed when an incorrectly-named event is received", async () => {
            const orchestrator = TestOrchestrations.WaitForExternalEvent;
            const name = "Reykjavik";
            const mockContext = new MockContext({
                context: new DurableOrchestrationBindingInfo(
                    TestHistories.GetWaitForExternalEventEventReceived(
                        moment.utc().toDate(),
                        "wrongEvent",
                        name
                    ),
                    undefined
                ),
            });

            orchestrator(mockContext);

            expect(mockContext.doneValue).to.deep.equal(
                new OrchestratorState({
                    isDone: false,
                    output: undefined,
                    actions: [
                        [new WaitForExternalEventAction("start", ExternalEventType.ExternalEvent)],
                    ],
                })
            );
        });
    });

    describe("Task.all() and Task.any()", () => {
        it("schedules a parallel set of tasks", async () => {
            const orchestrator = TestOrchestrations.FanOutFanInDiskUsage;
            const filePaths = ["file1.txt", "file2.png", "file3.csx"];
            const mockContext = new MockContext({
                context: new DurableOrchestrationBindingInfo(
                    TestHistories.GetFanOutFanInDiskUsageReplayOne(
                        moment.utc().toDate(),
                        filePaths
                    ),
                    "C:\\Dev"
                ),
            });

            orchestrator(mockContext);

            expect(mockContext.doneValue).to.be.deep.equal(
                new OrchestratorState({
                    isDone: false,
                    output: undefined,
                    actions: [
                        [new CallActivityAction("GetFileList", "C:\\Dev")],
<<<<<<< HEAD
                        filePaths.map(file => new CallActivityAction("GetFileSize", file)),
=======
                        filePaths.map((file) => new CallActivityAction("GetFileSize", file)),
>>>>>>> f8cff871
                    ],
                })
            );
        });

        it("Task.all does not proceed if some parallel tasks have completed", async () => {
            const orchestrator = TestOrchestrations.FanOutFanInDiskUsage;
            const filePaths = ["file1.txt", "file2.png", "file3.csx"];
            const mockContext = new MockContext({
                context: new DurableOrchestrationBindingInfo(
                    TestHistories.GetFanOutFanInDiskUsagePartComplete(
                        moment.utc().toDate(),
                        filePaths
                    ),
                    "C:\\Dev"
                ),
            });

            orchestrator(mockContext);

            expect(mockContext.doneValue).to.be.deep.equal(
                new OrchestratorState({
                    isDone: false,
                    output: undefined,
                    actions: [
                        [new CallActivityAction("GetFileList", "C:\\Dev")],
<<<<<<< HEAD
                        filePaths.map(file => new CallActivityAction("GetFileSize", file)),
=======
                        filePaths.map((file) => new CallActivityAction("GetFileSize", file)),
>>>>>>> f8cff871
                    ],
                })
            );
        });

        it("Task.all proceeds if all parallel tasks have completed", async () => {
            const orchestrator = TestOrchestrations.FanOutFanInDiskUsage;
            const filePaths = ["file1.txt", "file2.png", "file3.csx"];
            const mockContext = new MockContext({
                context: new DurableOrchestrationBindingInfo(
                    TestHistories.GetFanOutFanInDiskUsageComplete(moment.utc().toDate(), filePaths),
                    "C:\\Dev"
                ),
            });

            orchestrator(mockContext);

            expect(mockContext.doneValue).to.be.deep.equal(
                new OrchestratorState({
                    isDone: true,
                    actions: [
                        [new CallActivityAction("GetFileList", "C:\\Dev")],
<<<<<<< HEAD
                        filePaths.map(file => new CallActivityAction("GetFileSize", file)),
=======
                        filePaths.map((file) => new CallActivityAction("GetFileSize", file)),
>>>>>>> f8cff871
                    ],
                    output: 6,
                })
            );
        });

        it("Task.all throws if a parallel task has faulted", async () => {
            const orchestrator = TestOrchestrations.FanOutFanInDiskUsage;
            const filePaths = ["file1.txt", "file2.png", "file3.csx"];
            const mockContext = new MockContext({
                context: new DurableOrchestrationBindingInfo(
                    TestHistories.GetFanOutFanInDiskUsageFaulted(moment.utc().toDate(), filePaths),
                    "C:\\Dev"
                ),
            });

            const expectedErr1 =
                "Activity function 'GetFileSize' failed: Could not find file file2.png";
            const expectedErr2 =
                "Activity function 'GetFileSize' failed: Could not find file file3.csx";

            orchestrator(mockContext);

            expect(mockContext.err).to.be.an.instanceOf(OrchestrationFailureError);

            const orchestrationState = TestUtils.extractStateFromError(
                mockContext.err as OrchestrationFailureError
            );

            expect(orchestrationState).to.be.deep.include({
                isDone: false,
                actions: [
                    [new CallActivityAction("GetFileList", "C:\\Dev")],
<<<<<<< HEAD
                    filePaths.map(file => new CallActivityAction("GetFileSize", file)),
=======
                    filePaths.map((file) => new CallActivityAction("GetFileSize", file)),
>>>>>>> f8cff871
                ],
            });

            expect(orchestrationState.error).to.include(expectedErr1);
            expect(orchestrationState.error).to.include(expectedErr2);
        });

        it("Task.any proceeds if a scheduled parallel task completes in order", async () => {
            const orchestrator = TestOrchestrations.AnyAOrB;
            const completeInOrder = true;
            const mockContext = new MockContext({
                context: new DurableOrchestrationBindingInfo(
                    TestHistories.GetAnyAOrB(moment.utc().toDate(), completeInOrder),
                    completeInOrder
                ),
            });

            orchestrator(mockContext);

            expect(mockContext.doneValue).to.be.deep.equal(
                new OrchestratorState({
                    isDone: true,
                    actions: [
                        [
                            new CallActivityAction("TaskA", true),
                            new CallActivityAction("TaskB", true),
                        ],
                    ],
                    output: "A",
                })
            );
        });

        it("Task.any proceeds if a scheduled parallel task completes out of order", async () => {
            const orchestrator = TestOrchestrations.AnyAOrB;
            const completeInOrder = false;
            const mockContext = new MockContext({
                context: new DurableOrchestrationBindingInfo(
                    TestHistories.GetAnyAOrB(moment.utc().toDate(), completeInOrder),
                    completeInOrder
                ),
            });

            orchestrator(mockContext);

            expect(mockContext.doneValue).to.be.deep.equal(
                new OrchestratorState({
                    isDone: true,
                    actions: [
                        [
                            new CallActivityAction("TaskA", false),
                            new CallActivityAction("TaskB", false),
                        ],
                    ],
                    output: "B",
                })
            );
        });

        it("Task.any proceeds if a scheduled parallel task completes in order", async () => {
            const orchestrator = TestOrchestrations.AnyAOrB;
            const completeInOrder = true;
            const mockContext = new MockContext({
                context: new DurableOrchestrationBindingInfo(
                    TestHistories.GetAnyAOrB(moment.utc().toDate(), completeInOrder),
                    completeInOrder
                ),
            });

            orchestrator(mockContext);

            expect(mockContext.doneValue).to.be.deep.equal(
                new OrchestratorState({
                    isDone: true,
                    actions: [
                        [
                            new CallActivityAction("TaskA", true),
                            new CallActivityAction("TaskB", true),
                        ],
                    ],
                    output: "A",
                })
            );
        });

        it("Task.any called with one TaskSet and one timer where TaskSet wins", async () => {
            const orchestrator = TestOrchestrations.AnyWithTaskSet;
            const eventsWin = true;
            const initialTime = moment.utc();
            let mockContext = new MockContext({
                context: new DurableOrchestrationBindingInfo(
                    TestHistories.GetAnyWithTaskSet(initialTime.toDate(), 1, eventsWin)
                ),
            });

            orchestrator(mockContext);

            expect(mockContext.doneValue).to.be.deep.equal(
                new OrchestratorState({
                    isDone: false,
                    actions: [
                        [
                            new WaitForExternalEventAction("firstRequiredEvent"),
                            new WaitForExternalEventAction("secondRequiredEvent"),
                            new CreateTimerAction(initialTime.add(300, "s").toDate()),
                        ],
                    ],
                    output: undefined,
                })
            );

            mockContext = new MockContext({
                context: new DurableOrchestrationBindingInfo(
                    TestHistories.GetAnyWithTaskSet(initialTime.toDate(), 2, eventsWin)
                ),
            });

            orchestrator(mockContext);

            expect(mockContext.doneValue).to.be.deep.equal(
                new OrchestratorState({
                    isDone: false,
                    actions: [
                        [
                            new WaitForExternalEventAction("firstRequiredEvent"),
                            new WaitForExternalEventAction("secondRequiredEvent"),
                            new CreateTimerAction(initialTime.add(300, "s").toDate()),
                        ],
                        [new CallActivityAction("Hello", "Tokyo")],
                    ],
                    output: undefined,
                })
            );
        });

        it("Task.any called with one TaskSet and one timer where timer wins", async () => {
            const orchestrator = TestOrchestrations.AnyWithTaskSet;
            const eventsWin = false;
            const initialTime = moment.utc();
            let mockContext = new MockContext({
                context: new DurableOrchestrationBindingInfo(
                    TestHistories.GetAnyWithTaskSet(initialTime.toDate(), 1, eventsWin)
                ),
            });

            orchestrator(mockContext);

            expect(mockContext.doneValue).to.be.deep.equal(
                new OrchestratorState({
                    isDone: false,
                    actions: [
                        [
                            new WaitForExternalEventAction("firstRequiredEvent"),
                            new WaitForExternalEventAction("secondRequiredEvent"),
                            new CreateTimerAction(initialTime.add(300, "s").toDate()),
                        ],
                    ],
                    output: undefined,
                })
            );

            mockContext = new MockContext({
                context: new DurableOrchestrationBindingInfo(
                    TestHistories.GetAnyWithTaskSet(initialTime.toDate(), 2, eventsWin)
                ),
            });

            orchestrator(mockContext);

            expect(mockContext.doneValue).to.be.deep.equal(
                new OrchestratorState({
                    isDone: true,
                    actions: [
                        [
                            new WaitForExternalEventAction("firstRequiredEvent"),
                            new WaitForExternalEventAction("secondRequiredEvent"),
                            new CreateTimerAction(initialTime.add(300, "s").toDate()),
                        ],
                    ],
                    output: ["timeout"],
                })
            );
        });

        it("Task yielded in both Task.any() and afterwards scheduled only once", async () => {
            const orchestrator = TestOrchestrations.AnyAOrBYieldATwice;
            const completeInOrder = true;
            const mockContext = new MockContext({
                context: new DurableOrchestrationBindingInfo(
                    TestHistories.GetAnyAOrB(moment.utc().toDate(), completeInOrder),
                    completeInOrder
                ),
            });

            orchestrator(mockContext);

            expect(mockContext.doneValue).to.be.deep.equal(
                new OrchestratorState({
                    isDone: true,
                    actions: [
                        [
                            new CallActivityAction("TaskA", true),
                            new CallActivityAction("TaskB", true),
                        ],
                    ],
                    output: "A",
                })
            );
        });

        it("Timer in combination with Task.any() executes deterministically", async () => {
            const orchestrator = TestOrchestrations.TimerActivityRace;
            const currentTime = moment.utc();

            // first iteration
            let mockContext = new MockContext({
                context: new DurableOrchestrationBindingInfo(
                    TestHistories.GetTimerActivityRaceActivityWinsHistory(currentTime.toDate(), 1),
                    undefined
                ),
            });

            orchestrator(mockContext);

            expect(mockContext.doneValue).to.be.deep.equal(
                new OrchestratorState({
                    isDone: false,
                    actions: [
                        [
                            new CreateTimerAction(currentTime.add(1, "s").toDate()),
                            new CallActivityAction("TaskA"),
                        ],
                    ],
                    output: undefined,
                })
            );

            // second iteration
            mockContext = new MockContext({
                context: new DurableOrchestrationBindingInfo(
                    TestHistories.GetTimerActivityRaceActivityWinsHistory(currentTime.toDate(), 2),
                    undefined
                ),
            });

            orchestrator(mockContext);

            expect(mockContext.doneValue).to.be.deep.equal(
                new OrchestratorState({
                    isDone: false,
                    actions: [
                        [
                            new CreateTimerAction(currentTime.add(1, "s").toDate()),
                            new CallActivityAction("TaskA"),
                        ],
                        [new CallActivityAction("TaskB")],
                    ],
                    output: undefined,
                })
            );

            // third iteration
            mockContext = new MockContext({
                context: new DurableOrchestrationBindingInfo(
                    TestHistories.GetTimerActivityRaceActivityWinsHistory(currentTime.toDate(), 3),
                    undefined
                ),
            });

            orchestrator(mockContext);

            expect(mockContext.doneValue).to.be.deep.equal(
                new OrchestratorState({
                    isDone: false,
                    actions: [
                        [
                            new CreateTimerAction(currentTime.add(1, "s").toDate()),
                            new CallActivityAction("TaskA"),
                        ],
                        [new CallActivityAction("TaskB")],
                    ],
                    output: undefined,
                })
            );

            // final iteration
            mockContext = new MockContext({
                context: new DurableOrchestrationBindingInfo(
                    TestHistories.GetTimerActivityRaceActivityWinsHistory(currentTime.toDate(), 4),
                    undefined
                ),
            });

            orchestrator(mockContext);

            expect(mockContext.doneValue).to.be.deep.equal(
                new OrchestratorState({
                    isDone: true,
                    actions: [
                        [
                            new CreateTimerAction(currentTime.add(1, "s").toDate()),
                            new CallActivityAction("TaskA"),
                        ],
                        [new CallActivityAction("TaskB")],
                    ],
                    output: {},
                })
            );
        });

        it("Timer in combination with Task.any() timer wins", async () => {
            const orchestrator = TestOrchestrations.TimerActivityRace;
            const currentTime = moment.utc();

            // first iteration
            let mockContext = new MockContext({
                context: new DurableOrchestrationBindingInfo(
                    TestHistories.GetTimerActivityRaceTimerWinsHistory(currentTime.toDate(), 1),
                    null
                ),
            });

            orchestrator(mockContext);

            expect(mockContext.doneValue).to.be.deep.equal(
                new OrchestratorState({
                    isDone: false,
                    actions: [
                        [
                            new CreateTimerAction(currentTime.add(1, "s").toDate()),
                            new CallActivityAction("TaskA"),
                        ],
                    ],
                    output: undefined,
                })
            );

            // second iteration
            mockContext = new MockContext({
                context: new DurableOrchestrationBindingInfo(
                    TestHistories.GetTimerActivityRaceTimerWinsHistory(currentTime.toDate(), 2),
                    null
                ),
            });

            orchestrator(mockContext);

            expect(mockContext.doneValue).to.be.deep.equal(
                new OrchestratorState({
                    isDone: true,
                    actions: [
                        [
                            new CreateTimerAction(currentTime.add(1, "s").toDate()),
                            new CallActivityAction("TaskA"),
                        ],
                    ],
                    output: "Timer finished",
                })
            );
        });
    });

    // rewind

    // extended sessions

    // ...
});

<<<<<<< HEAD
class MockContext {
    constructor(
        public bindings: IBindings,
        public df?: DurableOrchestrationContext,
        public doneValue?: IOrchestratorState,
        public err?: Error | string | null
    ) {}
=======
class MockContext implements IOrchestrationFunctionContext {
    public doneValue: IOrchestratorState | undefined;
    public err: string | Error | null | undefined;
    constructor(public bindings: IBindings) {}
    df: DurableOrchestrationContext;
    invocationId: string;
    executionContext: import("@azure/functions").ExecutionContext;
    bindingData: { [key: string]: any };
    bindingDefinitions: import("@azure/functions").BindingDefinition[];
    log: import("@azure/functions").Logger;
    req?: import("@azure/functions").HttpRequest | undefined;
    res?: { [key: string]: any } | undefined;
>>>>>>> f8cff871

    public done(err?: Error | string | null, result?: IOrchestratorState): void {
        this.doneValue = result;
        this.err = err;
    }
}

interface IBindings {
    [key: string]: unknown;
}
<|MERGE_RESOLUTION|>--- conflicted
+++ resolved
@@ -1,2188 +1,2112 @@
-/* eslint-disable @typescript-eslint/no-non-null-assertion */
-import { expect } from "chai";
-import "mocha";
-import * as moment from "moment";
-import * as uuidv1 from "uuid/v1";
-import { ManagedIdentityTokenSource } from "../../src";
-import {
-    ActionType,
-    CallActivityAction,
-    CallActivityWithRetryAction,
-    CallEntityAction,
-    CallHttpAction,
-    CallSubOrchestratorAction,
-    CallSubOrchestratorWithRetryAction,
-    ContinueAsNewAction,
-    CreateTimerAction,
-    DurableHttpRequest,
-    DurableHttpResponse,
-    DurableOrchestrationBindingInfo,
-    DurableOrchestrationContext,
-    EntityId,
-    ExternalEventType,
-    HistoryEvent,
-    IOrchestratorState,
-    LockState,
-    OrchestratorState,
-    RetryOptions,
-    WaitForExternalEventAction,
-<<<<<<< HEAD
-=======
-    IOrchestrationFunctionContext,
->>>>>>> f8cff871
-} from "../../src/classes";
-import { OrchestrationFailureError } from "../../src/orchestrationfailureerror";
-import { TestHistories } from "../testobjects/testhistories";
-import { TestOrchestrations } from "../testobjects/TestOrchestrations";
-import { TestUtils } from "../testobjects/testutils";
-
-describe("Orchestrator", () => {
-    const falsyValues = [false, 0, "", null, undefined, NaN];
-
-    it("handles a simple orchestration function (no activity functions)", async () => {
-        const orchestrator = TestOrchestrations.SayHelloInline;
-        const name = "World";
-        const mockContext = new MockContext({
-            context: new DurableOrchestrationBindingInfo(
-                TestHistories.GetOrchestratorStart("SayHelloInline", moment.utc().toDate(), name),
-                name
-            ),
-        });
-        orchestrator(mockContext);
-
-        expect(mockContext.doneValue).to.be.deep.equal(
-            new OrchestratorState({
-                isDone: true,
-                actions: [],
-                output: `Hello, ${name}!`,
-            })
-        );
-    });
-
-    it("handles a simple orchestration function (no activity functions), with yield of non-Task object", async () => {
-        const orchestrator = TestOrchestrations.SayHelloInlineInproperYield;
-        const name = "World";
-        const mockContext = new MockContext({
-            context: new DurableOrchestrationBindingInfo(
-                TestHistories.GetOrchestratorStart(
-                    "SayHelloInlineInproperYield",
-                    moment.utc().toDate(),
-                    name
-                ),
-                name
-            ),
-        });
-        orchestrator(mockContext);
-
-        expect(mockContext.doneValue).to.be.deep.equal(
-            new OrchestratorState({
-                isDone: true,
-                actions: [],
-                output: `Hello, ${name}!`,
-            })
-        );
-    });
-
-<<<<<<< HEAD
-    falsyValues.forEach(falsyValue => {
-=======
-    falsyValues.forEach((falsyValue) => {
->>>>>>> f8cff871
-        it(`handles an orchestration function that returns ${
-            falsyValue === "" ? "empty string" : falsyValue
-        }`, async () => {
-            const orchestrator = TestOrchestrations.PassThrough;
-            const mockContext = new MockContext({
-                context: new DurableOrchestrationBindingInfo(
-                    TestHistories.GetOrchestratorStart(
-                        "PassThrough",
-                        moment.utc().toDate(),
-                        falsyValue
-                    ),
-                    falsyValue
-                ),
-            });
-            orchestrator(mockContext);
-
-            expect(mockContext.doneValue).to.deep.equal(
-                new OrchestratorState({
-                    isDone: true,
-                    actions: [],
-                    output: falsyValue,
-                })
-            );
-            if (isNaN(falsyValue as number)) {
-                expect(isNaN(mockContext.doneValue!.output as number)).to.equal(true);
-            } else {
-                expect(mockContext.doneValue!.output).to.equal(falsyValue);
-            }
-            expect(mockContext.err).to.equal(undefined);
-        });
-    });
-
-    describe("Properties", () => {
-        it("assigns instanceId", async () => {
-            const orchestrator = TestOrchestrations.SayHelloInline;
-            const name = "World";
-            const id = uuidv1();
-            const mockContext = new MockContext({
-                context: new DurableOrchestrationBindingInfo(
-                    TestHistories.GetOrchestratorStart(
-                        "SayHelloInline",
-                        moment.utc().toDate(),
-                        name
-                    ),
-                    name,
-                    id
-                ),
-            });
-            orchestrator(mockContext);
-
-            expect(mockContext.df!.instanceId).to.be.equal(id);
-        });
-
-        it("assigns isReplaying", async () => {
-            const orchestrator = TestOrchestrations.SayHelloSequence;
-            const name = "World";
-
-            const mockHistory = TestHistories.GetSayHelloWithActivityReplayOne(
-                "SayHelloWithActivity",
-                moment.utc().toDate(),
-                name
-            );
-
-            const mockContext = new MockContext({
-                context: new DurableOrchestrationBindingInfo(mockHistory, name),
-            });
-
-            orchestrator(mockContext);
-
-            const lastEvent = mockHistory.pop() as HistoryEvent;
-
-            expect(mockContext.df!.isReplaying).to.be.equal(lastEvent.IsPlayed);
-        });
-
-        it("assigns parentInstanceId", async () => {
-            const orchestrator = TestOrchestrations.SayHelloSequence;
-            const name = "World";
-            const id = uuidv1();
-
-            const mockContext = new MockContext({
-                context: new DurableOrchestrationBindingInfo(
-                    TestHistories.GetSayHelloWithActivityReplayOne(
-                        "SayHelloWithActivity",
-                        moment.utc().toDate(),
-                        name
-                    ),
-                    name,
-                    undefined,
-                    undefined,
-                    id
-                ),
-            });
-
-            orchestrator(mockContext);
-
-            expect(mockContext.df!.parentInstanceId).to.be.equal(id);
-        });
-
-        it("updates currentUtcDateTime to the most recent OrchestratorStarted timestamp", async () => {
-            const orchestrator = TestOrchestrations.SayHelloSequence;
-            const name = "World";
-            const startTimestamp = moment.utc().toDate();
-<<<<<<< HEAD
-            const nextTimestamp = moment(startTimestamp)
-                .add(1, "s")
-                .toDate();
-=======
-            const nextTimestamp = moment(startTimestamp).add(1, "s").toDate();
->>>>>>> f8cff871
-
-            const mockContext = new MockContext({
-                context: new DurableOrchestrationBindingInfo(
-                    TestHistories.GetSayHelloWithActivityReplayOne(
-                        "SayHelloWithActivity",
-                        startTimestamp,
-                        name
-                    ),
-                    name
-                ),
-            });
-
-            orchestrator(mockContext);
-
-            expect(mockContext.df!.currentUtcDateTime).to.be.deep.equal(nextTimestamp);
-        });
-
-        it("uses existing currentUtcDateTime if OrchestratorStarted events are exhausted", async () => {
-            const orchestrator = TestOrchestrations.TimestampExhaustion;
-            const startTimestamp = moment.utc().toDate();
-
-            const mockContext = new MockContext({
-                context: new DurableOrchestrationBindingInfo(
-                    TestHistories.GetTimestampExhaustion(startTimestamp),
-                    {
-                        delayMergeUntilSecs: 1,
-                    }
-                ),
-            });
-
-            orchestrator(mockContext);
-
-            expect(mockContext.doneValue!.error).to.equal(undefined);
-
-            expect(mockContext.err).to.equal(undefined);
-        });
-    });
-
-    describe("Error Handling", () => {
-        it("reports an unhandled exception from orchestrator", async () => {
-            const orchestrator = TestOrchestrations.ThrowsExceptionInline;
-            const mockContext = new MockContext({
-                context: new DurableOrchestrationBindingInfo(
-                    TestHistories.GetOrchestratorStart(
-                        "ThrowsExceptionInline",
-                        moment.utc().toDate()
-                    )
-                ),
-            });
-            const expectedErr = "Exception from Orchestrator";
-
-            orchestrator(mockContext);
-
-            expect(mockContext.err).to.be.an.instanceOf(OrchestrationFailureError);
-
-            const orchestrationState = TestUtils.extractStateFromError(
-                mockContext.err as OrchestrationFailureError
-            );
-
-<<<<<<< HEAD
-            expect(orchestrationState)
-                .to.be.an("object")
-                .that.deep.include({
-                    isDone: false,
-                    actions: [],
-                });
-=======
-            expect(orchestrationState).to.be.an("object").that.deep.include({
-                isDone: false,
-                actions: [],
-            });
->>>>>>> f8cff871
-            expect(orchestrationState.error).to.include(expectedErr);
-        });
-
-        it("reports an unhandled exception from activity passed through orchestrator", async () => {
-            const orchestrator = TestOrchestrations.ThrowsExceptionFromActivity;
-            const mockContext = new MockContext({
-                context: new DurableOrchestrationBindingInfo(
-                    TestHistories.GetThrowsExceptionFromActivityReplayOne(moment.utc().toDate())
-                ),
-            });
-            const expectedErr = "Activity function 'ThrowsErrorActivity' failed.";
-
-            orchestrator(mockContext);
-
-            expect(mockContext.err).to.be.an.instanceOf(OrchestrationFailureError);
-
-            const orchestrationState = TestUtils.extractStateFromError(
-                mockContext.err as OrchestrationFailureError
-            );
-
-            expect(orchestrationState)
-                .to.be.an("object")
-                .that.deep.include({
-                    isDone: false,
-                    actions: [
-                        [
-                            {
-                                actionType: ActionType.CallActivity,
-                                functionName: "ThrowsErrorActivity",
-                            },
-                        ],
-                    ],
-                });
-            expect(orchestrationState.error).to.include(expectedErr);
-        });
-
-        it("schedules an activity function after orchestrator catches an exception", async () => {
-            const orchestrator = TestOrchestrations.ThrowsExceptionFromActivityWithCatch;
-            const name = "World";
-            const mockContext = new MockContext({
-                context: new DurableOrchestrationBindingInfo(
-                    TestHistories.GetThrowsExceptionFromActivityReplayOne(moment.utc().toDate()),
-                    name
-                ),
-            });
-
-            orchestrator(mockContext);
-
-            expect(mockContext.doneValue).to.be.deep.equal(
-                new OrchestratorState({
-                    isDone: false,
-                    output: undefined,
-                    actions: [
-                        [new CallActivityAction("ThrowsErrorActivity")],
-                        [new CallActivityAction("Hello", name)],
-                    ],
-                })
-            );
-        });
-    });
-
-    describe("callActivity()", () => {
-        it("schedules an activity function", async () => {
-            const orchestrator = TestOrchestrations.SayHelloWithActivity;
-            const name = "World";
-            const mockContext = new MockContext({
-                context: new DurableOrchestrationBindingInfo(
-                    TestHistories.GetOrchestratorStart(
-                        "SayHelloWithActivity",
-                        moment.utc().toDate(),
-                        name
-                    ),
-                    name
-                ),
-            });
-
-            orchestrator(mockContext);
-
-            expect(mockContext.doneValue).to.be.deep.equal(
-                new OrchestratorState({
-                    isDone: false,
-                    output: undefined,
-                    actions: [[new CallActivityAction("Hello", name)]],
-                })
-            );
-        });
-
-        it("schedules an activity function with no input", async () => {
-            const orchestrator = TestOrchestrations.CallActivityNoInput;
-            const mockContext = new MockContext({
-                context: new DurableOrchestrationBindingInfo(
-                    TestHistories.GetOrchestratorStart("CallActivityNoInput", moment.utc().toDate())
-                ),
-            });
-
-            orchestrator(mockContext);
-
-            expect(mockContext.doneValue).to.be.deep.equal(
-                new OrchestratorState({
-                    isDone: false,
-                    output: undefined,
-                    actions: [[new CallActivityAction("ReturnsFour")]],
-                })
-            );
-        });
-
-        describe("Falsy Input", () => {
-<<<<<<< HEAD
-            falsyValues.forEach(falsyValue => {
-=======
-            falsyValues.forEach((falsyValue) => {
->>>>>>> f8cff871
-                it(`schedules an activity function with input ${falsyValue}`, async () => {
-                    const orchestrator = TestOrchestrations.SayHelloWithActivity;
-                    const mockContext = new MockContext({
-                        context: new DurableOrchestrationBindingInfo(
-                            TestHistories.GetOrchestratorStart(
-                                "SayHelloWithActivity",
-                                moment.utc().toDate(),
-                                falsyValue
-                            ),
-                            falsyValue
-                        ),
-                    });
-
-                    orchestrator(mockContext);
-
-                    expect(mockContext.doneValue).to.be.deep.equal(
-                        new OrchestratorState({
-                            isDone: false,
-                            output: undefined,
-                            actions: [[new CallActivityAction("Hello", falsyValue)]],
-                        })
-                    );
-                });
-
-                it(`handles a completed activity function with falsy input ${falsyValue}`, async () => {
-                    const orchestrator = TestOrchestrations.SayHelloWithActivity;
-                    const mockContext = new MockContext({
-                        context: new DurableOrchestrationBindingInfo(
-                            TestHistories.GetSayHelloWithActivityReplayOne(
-                                "SayHelloWithActivity",
-                                moment.utc().toDate(),
-                                falsyValue
-                            ),
-                            falsyValue
-                        ),
-                    });
-
-                    orchestrator(mockContext);
-
-                    expect(mockContext.doneValue).to.be.deep.equal(
-                        new OrchestratorState({
-                            isDone: true,
-                            actions: [[new CallActivityAction("Hello", falsyValue)]],
-                            output: `Hello, ${falsyValue}!`,
-                        })
-                    );
-                });
-            });
-        });
-
-        it("handles a completed activity function", async () => {
-            const orchestrator = TestOrchestrations.SayHelloWithActivity;
-            const name = "World";
-            const mockContext = new MockContext({
-                context: new DurableOrchestrationBindingInfo(
-                    TestHistories.GetSayHelloWithActivityReplayOne(
-                        "SayHelloWithActivity",
-                        moment.utc().toDate(),
-                        name
-                    ),
-                    name
-                ),
-            });
-
-            orchestrator(mockContext);
-
-            expect(mockContext.doneValue).to.be.deep.equal(
-                new OrchestratorState({
-                    isDone: true,
-                    actions: [[new CallActivityAction("Hello", name)]],
-                    output: `Hello, ${name}!`,
-                })
-            );
-        });
-
-        it("is yielded twice, only scheduled once", async () => {
-            const orchestrator = TestOrchestrations.SayHelloWithActivityYieldTwice;
-            const name = "World";
-            const mockContext = new MockContext({
-                context: new DurableOrchestrationBindingInfo(
-                    TestHistories.GetSayHelloWithActivityReplayOne(
-                        "CallActivityYieldTwice",
-                        moment.utc().toDate(),
-                        name
-                    ),
-                    name
-                ),
-            });
-
-            orchestrator(mockContext);
-
-            expect(mockContext.doneValue).to.be.deep.equal(
-                new OrchestratorState({
-                    isDone: true,
-                    output: `Hello, ${name}!`,
-                    actions: [[new CallActivityAction("Hello", name)]],
-                })
-            );
-        });
-
-        it("handles a completed activity function by returning instead of yielding", async () => {
-            const orchestrator = TestOrchestrations.SayHelloWithActivityDirectReturn;
-            const name = "World";
-            const mockContext = new MockContext({
-                context: new DurableOrchestrationBindingInfo(
-                    TestHistories.GetSayHelloWithActivityReplayOne(
-                        "SayHelloWithActivityDirectReturn",
-                        moment.utc().toDate(),
-                        name
-                    ),
-                    name
-                ),
-            });
-
-            orchestrator(mockContext);
-
-            expect(mockContext.doneValue).to.be.deep.equal(
-                new OrchestratorState({
-                    isDone: true,
-                    actions: [[new CallActivityAction("Hello", name)]],
-                    output: `Hello, ${name}!`,
-                })
-            );
-        });
-
-        it("handles a completed series of activity functions", async () => {
-            const orchestrator = TestOrchestrations.SayHelloSequence;
-            const mockContext = new MockContext({
-                context: new DurableOrchestrationBindingInfo(
-                    TestHistories.GetHelloSequenceReplayFinal(
-                        "SayHelloSequence",
-                        moment.utc().toDate()
-                    )
-                ),
-            });
-
-            orchestrator(mockContext);
-
-            expect(mockContext.doneValue).to.be.deep.equal(
-                new OrchestratorState({
-                    isDone: true,
-                    actions: [
-                        [new CallActivityAction("Hello", "Tokyo")],
-                        [new CallActivityAction("Hello", "Seattle")],
-                        [new CallActivityAction("Hello", "London")],
-                    ],
-                    output: ["Hello, Tokyo!", "Hello, Seattle!", "Hello, London!"],
-                })
-            );
-        });
-    });
-
-    describe("callActivityWithRetry()", () => {
-        it("reports an error when retryOptions is undefined", async () => {
-            const orchestrator = TestOrchestrations.SayHelloWithActivityRetryNoOptions;
-            const mockContext = new MockContext({
-                context: new DurableOrchestrationBindingInfo(
-                    TestHistories.GetOrchestratorStart(
-                        "SayHelloWithActivityRetryOptionsUndefined",
-                        moment.utc().toDate()
-                    )
-                ),
-            });
-            const expectedErr =
-                "retryOptions: Expected object of type RetryOptions but got undefined; are you missing properties?";
-
-            orchestrator(mockContext);
-
-            expect(mockContext.err).to.be.an.instanceOf(OrchestrationFailureError);
-
-            expect(mockContext.err).to.be.an.instanceOf(OrchestrationFailureError);
-
-            const orchestrationState = TestUtils.extractStateFromError(
-                mockContext.err as OrchestrationFailureError
-            );
-
-<<<<<<< HEAD
-            expect(orchestrationState)
-                .to.be.an("object")
-                .that.deep.include({
-                    isDone: false,
-                    actions: [],
-                });
-=======
-            expect(orchestrationState).to.be.an("object").that.deep.include({
-                isDone: false,
-                actions: [],
-            });
->>>>>>> f8cff871
-            expect(orchestrationState.error).to.include(expectedErr);
-        });
-
-        it("schedules an activity function", async () => {
-            const orchestrator = TestOrchestrations.SayHelloWithActivityRetry;
-            const name = "World";
-            const mockContext = new MockContext({
-                context: new DurableOrchestrationBindingInfo(
-                    TestHistories.GetOrchestratorStart(
-                        "SayHelloWithActivityRetry",
-                        moment.utc().toDate(),
-                        name
-                    ),
-                    name
-                ),
-            });
-
-            orchestrator(mockContext);
-
-            expect(mockContext.doneValue).to.be.deep.equal(
-                new OrchestratorState({
-                    isDone: false,
-                    output: undefined,
-                    actions: [
-                        [
-                            new CallActivityWithRetryAction(
-                                "Hello",
-                                new RetryOptions(10000, 2),
-                                name
-                            ),
-                        ],
-                    ],
-                })
-            );
-        });
-
-        it("schedules an activity function if < max attempts", async () => {
-            const orchestrator = TestOrchestrations.SayHelloWithActivityRetry;
-            const name = "World";
-            const retryOptions = new RetryOptions(10000, 2);
-            const mockContext = new MockContext({
-                context: new DurableOrchestrationBindingInfo(
-                    TestHistories.GetSayHelloWithActivityRetryRetryOne(
-                        moment.utc().toDate(),
-                        name,
-                        retryOptions.firstRetryIntervalInMilliseconds
-                    ),
-                    name
-                ),
-            });
-
-            orchestrator(mockContext);
-
-            expect(mockContext.doneValue).to.be.deep.equal(
-                new OrchestratorState({
-                    isDone: false,
-                    output: undefined,
-                    actions: [[new CallActivityWithRetryAction("Hello", retryOptions, name)]],
-                })
-            );
-        });
-
-        it("retries a failed activity function if < max attempts", async () => {
-            const orchestrator = TestOrchestrations.SayHelloWithActivityRetry;
-            const name = "World";
-            const mockContext = new MockContext({
-                context: new DurableOrchestrationBindingInfo(
-                    TestHistories.GetSayHelloWithActivityRetryFailOne(moment.utc().toDate(), name),
-                    name
-                ),
-            });
-
-            orchestrator(mockContext);
-
-            expect(mockContext.doneValue).to.be.deep.equal(
-                new OrchestratorState({
-                    isDone: false,
-                    output: undefined,
-                    actions: [
-                        [
-                            new CallActivityWithRetryAction(
-                                "Hello",
-                                new RetryOptions(10000, 2),
-                                name
-                            ),
-                        ],
-                    ],
-                })
-            );
-        });
-
-        it("reports a failed activity function if >= max attempts", async () => {
-            const orchestrator = TestOrchestrations.SayHelloWithActivityRetry;
-            const name = "World";
-            const retryOptions = new RetryOptions(10000, 2);
-            const mockContext = new MockContext({
-                context: new DurableOrchestrationBindingInfo(
-                    TestHistories.GetSayHelloWithActivityRetryRetryTwo(
-                        moment.utc().toDate(),
-                        name,
-                        retryOptions.firstRetryIntervalInMilliseconds
-                    ),
-                    name
-                ),
-            });
-            const expectedErr = "Activity function 'Hello' failed: Result: Failure";
-
-            orchestrator(mockContext);
-
-            expect(mockContext.err).to.be.an.instanceOf(OrchestrationFailureError);
-
-            const orchestrationState = TestUtils.extractStateFromError(
-                mockContext.err as OrchestrationFailureError
-            );
-
-            expect(orchestrationState)
-                .to.be.an("object")
-                .that.deep.include({
-                    isDone: false,
-                    actions: [[new CallActivityWithRetryAction("Hello", retryOptions, name)]],
-                });
-            expect(orchestrationState.error).to.include(expectedErr);
-        });
-
-        it("handles a completed activity function", async () => {
-            const orchestrator = TestOrchestrations.SayHelloWithActivityRetry;
-            const name = "World";
-            const mockContext = new MockContext({
-                context: new DurableOrchestrationBindingInfo(
-                    TestHistories.GetSayHelloWithActivityReplayOne(
-                        "SayHelloWithActivityRetry",
-                        moment.utc().toDate(),
-                        name
-                    ),
-                    name
-                ),
-            });
-
-            orchestrator(mockContext);
-
-            expect(mockContext.doneValue).to.be.deep.equal(
-                new OrchestratorState({
-                    isDone: true,
-                    actions: [
-                        [
-                            new CallActivityWithRetryAction(
-                                "Hello",
-                                new RetryOptions(10000, 2),
-                                name
-                            ),
-                        ],
-                    ],
-                    output: `Hello, ${name}!`,
-                })
-            );
-        });
-    });
-
-    describe("callHttp()", () => {
-        it("schedules simple HTTP GET calls", async () => {
-            const orchestrator = TestOrchestrations.SendHttpRequest;
-            const req = new DurableHttpRequest("GET", "https://bing.com");
-            const mockContext = new MockContext({
-                context: new DurableOrchestrationBindingInfo(
-                    TestHistories.GetOrchestratorStart(
-                        "SendHttpRequest",
-                        moment.utc().toDate(),
-                        req
-                    ),
-                    req
-                ),
-            });
-
-            orchestrator(mockContext);
-
-            expect(mockContext.doneValue).to.be.deep.equal(
-                new OrchestratorState({
-                    isDone: false,
-                    output: undefined,
-                    actions: [[new CallHttpAction(req)]],
-                })
-            );
-        });
-
-        it("schedules authenticated HTTP POST calls with headers", async () => {
-            const orchestrator = TestOrchestrations.SendHttpRequest;
-            const req = new DurableHttpRequest(
-                "POST",
-                "https://example.com/api",
-                JSON.stringify({ foo: "bar" }),
-                { "Content-Type": "application/json", Accept: "application/json" },
-                new ManagedIdentityTokenSource("https://management.core.windows.net")
-            );
-            const mockContext = new MockContext({
-                context: new DurableOrchestrationBindingInfo(
-                    TestHistories.GetOrchestratorStart(
-                        "SendHttpRequest",
-                        moment.utc().toDate(),
-                        req
-                    ),
-                    req
-                ),
-            });
-
-            orchestrator(mockContext);
-
-            // This is the exact protocol expected by the durable extension
-            expect(mockContext.doneValue).to.be.deep.equal({
-                isDone: false,
-                output: undefined,
-                actions: [
-                    [
-                        {
-                            actionType: 8,
-                            httpRequest: {
-                                method: req.method,
-                                uri: req.uri,
-                                content: req.content,
-                                headers: req.headers,
-                                tokenSource: {
-                                    resource: "https://management.core.windows.net",
-                                    kind: "AzureManagedIdentity",
-                                },
-                            },
-                        },
-                    ],
-                ],
-            });
-        });
-
-        it("handles a completed HTTP request", async () => {
-            const orchestrator = TestOrchestrations.SendHttpRequest;
-            const req = new DurableHttpRequest("GET", "https://bing.com");
-            const res = new DurableHttpResponse(200, '<!DOCTYPE html><html lang="en">...</html>', {
-                "Content-Type": "text/html; charset=utf-8",
-                "Cache-control": "private, max-age=8",
-            });
-            const mockContext = new MockContext({
-                context: new DurableOrchestrationBindingInfo(
-                    TestHistories.GetSendHttpRequestReplayOne(
-                        "SendHttpRequest",
-                        moment.utc().toDate(),
-                        req,
-                        res
-                    ),
-                    req
-                ),
-            });
-
-            orchestrator(mockContext);
-
-            expect(mockContext.doneValue).to.be.deep.equal(
-                new OrchestratorState({
-                    isDone: true,
-                    actions: [[new CallHttpAction(req)]],
-                    output: res,
-                })
-            );
-        });
-    });
-
-    describe("callEntity()", () => {
-        it("schedules an entity request", async () => {
-            const orchestrator = TestOrchestrations.CallEntitySet; // TODO: finish
-            const instanceId = uuidv1();
-            const expectedEntity = new EntityId("StringStore2", "12345");
-            const mockContext = new MockContext({
-                context: new DurableOrchestrationBindingInfo(
-                    TestHistories.GetOrchestratorStart("CallEntityGet", moment.utc().toDate()),
-                    expectedEntity,
-                    instanceId
-                ),
-            });
-
-            orchestrator(mockContext);
-
-            expect(mockContext.doneValue).to.be.deep.equal(
-                new OrchestratorState({
-                    isDone: false,
-                    output: undefined,
-                    actions: [[new CallEntityAction(expectedEntity, "set", "testString")]],
-                })
-            );
-        });
-
-        it("handles a completed entity request", async () => {
-            const orchestrator = TestOrchestrations.CallEntitySet;
-            const instanceId = uuidv1();
-            const expectedEntity = new EntityId("StringStore2", "12345");
-            const mockContext = new MockContext({
-                context: new DurableOrchestrationBindingInfo(
-                    TestHistories.GetCallEntitySet(moment.utc().toDate(), expectedEntity),
-                    expectedEntity,
-                    instanceId,
-                    true
-                ),
-            });
-
-            orchestrator(mockContext);
-
-            expect(mockContext.doneValue).to.be.deep.equal(
-                new OrchestratorState({
-                    isDone: true,
-                    actions: [[new CallEntityAction(expectedEntity, "set", "testString")]],
-                    output: "OK",
-                })
-            );
-        });
-    });
-
-    describe("callSubOrchestrator()", () => {
-        it("schedules a suborchestrator function", async () => {
-            const orchestrator = TestOrchestrations.SayHelloWithSubOrchestrator;
-            const name = "World";
-            const id = uuidv1();
-            const childId = `${id}:0`;
-            const mockContext = new MockContext({
-                context: new DurableOrchestrationBindingInfo(
-                    TestHistories.GetOrchestratorStart(
-                        "SayHelloWithSubOrchestrator",
-                        moment.utc().toDate()
-                    ),
-                    name,
-                    id
-                ),
-            });
-
-            orchestrator(mockContext);
-
-            expect(mockContext.doneValue).to.be.deep.equal(
-                new OrchestratorState({
-                    isDone: false,
-                    output: undefined,
-                    actions: [
-                        [new CallSubOrchestratorAction("SayHelloWithActivity", childId, name)],
-                    ],
-                })
-            );
-        });
-
-        it("schedules a suborchestrator function with no instanceId", async () => {
-            const orchestrator = TestOrchestrations.SayHelloWithSubOrchestratorNoSubId;
-            const name = "World";
-            const id = uuidv1();
-            const mockContext = new MockContext({
-                context: new DurableOrchestrationBindingInfo(
-                    TestHistories.GetOrchestratorStart(
-                        "SayHelloWithSubOrchestrator",
-                        moment.utc().toDate()
-                    ),
-                    name,
-                    id
-                ),
-            });
-
-            orchestrator(mockContext);
-
-            expect(mockContext.doneValue).to.be.deep.equal(
-                new OrchestratorState({
-                    isDone: false,
-                    output: undefined,
-                    actions: [
-                        [new CallSubOrchestratorAction("SayHelloWithActivity", undefined, name)],
-                    ],
-                })
-            );
-        });
-
-        it("Succesfully runs multiple suborchestrator function with no instanceId", async () => {
-            const orchestrator = TestOrchestrations.MultipleSubOrchestratorNoSubId;
-            const name = "World";
-            const id = uuidv1();
-            const mockContext = new MockContext({
-                context: new DurableOrchestrationBindingInfo(
-                    TestHistories.GetMultipleSubOrchestratorNoIdsSubOrchestrationsFinished(
-                        moment.utc().toDate(),
-                        orchestrator,
-                        [
-                            "SayHelloWithActivity",
-                            "SayHelloInline",
-                            "SayHelloWithActivity",
-                            "SayHelloInline",
-                        ],
-                        name
-                    ),
-                    name,
-                    id
-                ),
-            });
-
-            orchestrator(mockContext);
-
-            expect(mockContext.doneValue).to.be.deep.equal(
-                new OrchestratorState({
-                    isDone: true,
-                    output: [
-                        `Hello, ${name}_SayHelloWithActivity_0!`,
-                        `Hello, ${name}_SayHelloInline_1!`,
-                        `Hello, ${name}_SayHelloWithActivity_2!`,
-                        `Hello, ${name}_SayHelloInline_3!`,
-                    ],
-                    actions: [
-                        [
-                            new CallSubOrchestratorAction(
-                                "SayHelloWithActivity",
-                                undefined,
-                                `${name}_SayHelloWithActivity_0`
-                            ),
-                            new CallSubOrchestratorAction(
-                                "SayHelloInline",
-                                undefined,
-                                `${name}_SayHelloInline_1`
-                            ),
-                            new CallSubOrchestratorAction(
-                                "SayHelloWithActivity",
-                                undefined,
-                                `${name}_SayHelloWithActivity_2`
-                            ),
-                            new CallSubOrchestratorAction(
-                                "SayHelloInline",
-                                undefined,
-                                `${name}_SayHelloInline_3`
-                            ),
-                        ],
-                    ],
-                })
-            );
-        });
-
-        it("replay does not match history (mismatched suborchestration name) and throws error.", async () => {
-            const orchestrator = TestOrchestrations.MultipleSubOrchestratorNoSubId;
-            const name = "World";
-            const id = uuidv1();
-            const mockContext = new MockContext({
-                context: new DurableOrchestrationBindingInfo(
-                    TestHistories.GetMultipleSubOrchestratorNoIdsSubOrchestrationsFinished(
-                        moment.utc().toDate(),
-                        orchestrator,
-                        // The order in the sample suborchestrator is ["SayHelloWithActivity", "SayHelloInline", "SayHelloWithActivity", "SayHelloInline"]
-                        [
-                            "SayHelloInline",
-                            "SayHelloWithActivity",
-                            "SayHelloWithActivity",
-                            "SayHelloInline",
-                        ],
-                        name
-                    ),
-                    name,
-                    id
-                ),
-            });
-
-            orchestrator(mockContext);
-
-            const expectedErr =
-                "The sub-orchestration call (n = 1) should be executed with a function name of SayHelloInline instead of the provided function name of SayHelloWithActivity. Check your code for non-deterministic behavior.";
-
-            expect(mockContext.err).to.be.an.instanceOf(OrchestrationFailureError);
-
-            const orchestrationState = TestUtils.extractStateFromError(
-                mockContext.err as OrchestrationFailureError
-            );
-
-            expect(orchestrationState.error).to.include(expectedErr);
-        });
-
-        it("replay does not match history (mismatched suborchestration instance id) and throws error.", async () => {
-            const orchestrator = TestOrchestrations.SayHelloWithSubOrchestrator;
-            const name = "World";
-            const id = uuidv1();
-            const subId = id + ":1";
-            const mockContext = new MockContext({
-                context: new DurableOrchestrationBindingInfo(
-                    TestHistories.GetSayHelloWithSubOrchestratorReplayOne(
-                        moment.utc().toDate(),
-                        orchestrator,
-                        "SayHelloWithActivity",
-                        subId,
-                        name
-                    ),
-                    name,
-                    id
-                ),
-            });
-
-            orchestrator(mockContext);
-
-            const expectedErr = `The sub-orchestration call (n = 1) should be executed with an instance id of ${subId} instead of the provided instance id of ${id}:0. Check your code for non-deterministic behavior.`;
-
-            expect(mockContext.err).to.be.an.instanceOf(OrchestrationFailureError);
-
-            const orchestrationState = TestUtils.extractStateFromError(
-                mockContext.err as OrchestrationFailureError
-            );
-
-            expect(orchestrationState.error).to.include(expectedErr);
-        });
-
-        it("handles a completed suborchestrator function", async () => {
-            const orchestrator = TestOrchestrations.SayHelloWithSubOrchestrator;
-            const name = "World";
-            const id = uuidv1();
-            const childId = `${id}:0`;
-            const mockContext = new MockContext({
-                context: new DurableOrchestrationBindingInfo(
-                    TestHistories.GetSayHelloWithSubOrchestratorReplayOne(
-                        moment.utc().toDate(),
-                        "SayHelloWithSubOrchestrator",
-                        "SayHelloWithActivity",
-                        childId,
-                        name
-                    ),
-                    name,
-                    id
-                ),
-            });
-
-            orchestrator(mockContext);
-
-            expect(mockContext.doneValue).to.be.deep.equal(
-                new OrchestratorState({
-                    isDone: true,
-                    actions: [
-                        [new CallSubOrchestratorAction("SayHelloWithActivity", childId, name)],
-                    ],
-                    output: "Hello, World!",
-                })
-            );
-        });
-
-        it("reports an unhandled exception from suborchestrator", async () => {
-            const orchestrator = TestOrchestrations.SayHelloWithSubOrchestrator;
-            const name = "World";
-            const id = uuidv1();
-            const childId = `${id}:0`;
-            const mockContext = new MockContext({
-                context: new DurableOrchestrationBindingInfo(
-                    TestHistories.GetSayHelloWithSubOrchestratorFail(
-                        moment.utc().toDate(),
-                        "SayHelloWithSubOrchestrator",
-                        "SayHelloWithActivity",
-                        childId,
-                        name
-                    ),
-                    name,
-                    id
-                ),
-            });
-            const expectedErr =
-                "Sub orchestrator function 'SayHelloInline' failed: Result: Failure";
-
-            orchestrator(mockContext);
-
-            expect(mockContext.err).to.be.an.instanceOf(OrchestrationFailureError);
-
-            const orchestrationState = TestUtils.extractStateFromError(
-                mockContext.err as OrchestrationFailureError
-            );
-
-            expect(orchestrationState)
-                .to.be.an("object")
-                .that.deep.include({
-                    isDone: false,
-                    actions: [
-                        [new CallSubOrchestratorAction("SayHelloWithActivity", childId, name)],
-                    ],
-                });
-            expect(orchestrationState.error).to.include(expectedErr);
-        });
-    });
-
-    describe("callSubOrchestratorWithRetry()", () => {
-        it("reports an error when retryOptions is undefined", async () => {
-            const orchestrator = TestOrchestrations.SayHelloWithSubOrchestratorRetryNoOptions;
-            const id = uuidv1();
-            const mockContext = new MockContext({
-                context: new DurableOrchestrationBindingInfo(
-                    TestHistories.GetOrchestratorStart(
-                        "SayHelloWithSubOrchestratorRetryNoOptions",
-                        moment.utc().toDate()
-                    ),
-                    undefined,
-                    id
-                ),
-            });
-            const expectedErr =
-                "retryOptions: Expected object of type RetryOptions but got undefined; are you missing properties?";
-
-            orchestrator(mockContext);
-
-            expect(mockContext.err).to.be.an.instanceOf(OrchestrationFailureError);
-
-            const orchestrationState = TestUtils.extractStateFromError(
-                mockContext.err as OrchestrationFailureError
-            );
-
-<<<<<<< HEAD
-            expect(orchestrationState)
-                .to.be.an("object")
-                .that.deep.include({
-                    isDone: false,
-                    actions: [],
-                });
-=======
-            expect(orchestrationState).to.be.an("object").that.deep.include({
-                isDone: false,
-                actions: [],
-            });
->>>>>>> f8cff871
-            expect(orchestrationState.error).to.include(expectedErr);
-        });
-
-        it("schedules a suborchestrator function", async () => {
-            const orchestrator = TestOrchestrations.SayHelloWithSubOrchestratorRetry;
-            const name = "World";
-            const id = uuidv1();
-            const childId = `${id}:0`;
-            const mockContext = new MockContext({
-                context: new DurableOrchestrationBindingInfo(
-                    TestHistories.GetOrchestratorStart(
-                        "SayHelloWithSubOrchestratorRetry",
-                        moment.utc().toDate(),
-                        name
-                    ),
-                    name,
-                    id
-                ),
-            });
-
-            orchestrator(mockContext);
-
-            expect(mockContext.doneValue).to.be.deep.equal(
-                new OrchestratorState({
-                    isDone: false,
-                    output: undefined,
-                    actions: [
-                        [
-                            new CallSubOrchestratorWithRetryAction(
-                                "SayHelloInline",
-                                new RetryOptions(10000, 2),
-                                name,
-                                childId
-                            ),
-                        ],
-                    ],
-                })
-            );
-        });
-
-        it("schedules a suborchestrator function if < max attempts", async () => {
-            const orchestrator = TestOrchestrations.SayHelloWithSubOrchestratorRetry;
-            const name = "World";
-            const id = uuidv1();
-            const childId = `${id}:0`;
-            const retryOptions = new RetryOptions(10000, 2);
-            const mockContext = new MockContext({
-                context: new DurableOrchestrationBindingInfo(
-                    TestHistories.GetSayHelloWithSubOrchestratorRetryRetryOne(
-                        moment.utc().toDate(),
-                        childId,
-                        name,
-                        retryOptions.firstRetryIntervalInMilliseconds
-                    ),
-                    name,
-                    id
-                ),
-            });
-
-            orchestrator(mockContext);
-
-            expect(mockContext.doneValue).to.be.deep.equal(
-                new OrchestratorState({
-                    isDone: false,
-                    output: undefined,
-                    actions: [
-                        [
-                            new CallSubOrchestratorWithRetryAction(
-                                "SayHelloInline",
-                                retryOptions,
-                                name,
-                                childId
-                            ),
-                        ],
-                    ],
-                })
-            );
-        });
-
-        it("retries a failed suborchestrator function if < max attempts", async () => {
-            const orchestrator = TestOrchestrations.SayHelloWithSubOrchestratorRetry;
-            const name = "World";
-            const id = uuidv1();
-            const childId = `${id}:0`;
-            const mockContext = new MockContext({
-                context: new DurableOrchestrationBindingInfo(
-                    TestHistories.GetSayHelloWithSubOrchestratorRetryFailOne(
-                        moment.utc().toDate(),
-                        childId,
-                        name
-                    ),
-                    name,
-                    id
-                ),
-            });
-
-            orchestrator(mockContext);
-
-            expect(mockContext.doneValue).to.be.deep.equal(
-                new OrchestratorState({
-                    isDone: false,
-                    output: undefined,
-                    actions: [
-                        [
-                            new CallSubOrchestratorWithRetryAction(
-                                "SayHelloInline",
-                                new RetryOptions(10000, 2),
-                                name,
-                                childId
-                            ),
-                        ],
-                    ],
-                })
-            );
-        });
-
-        it("reports a failed suborchestrator function if >= max attempts", async () => {
-            const orchestrator = TestOrchestrations.SayHelloWithSubOrchestratorRetry;
-            const name = "World";
-            const id = uuidv1();
-            const childId = `${id}:0`;
-            const retryOptions = new RetryOptions(10000, 2);
-            const mockContext = new MockContext({
-                context: new DurableOrchestrationBindingInfo(
-                    TestHistories.GetSayHelloWithSubOrchestratorRetryRetryTwo(
-                        moment.utc().toDate(),
-                        childId,
-                        name,
-                        retryOptions.firstRetryIntervalInMilliseconds
-                    ),
-                    name,
-                    id
-                ),
-            });
-            const expectedErr =
-                "Sub orchestrator function 'SayHelloInline' failed: Result: Failure";
-
-            orchestrator(mockContext);
-
-            expect(mockContext.err).to.be.an.instanceOf(OrchestrationFailureError);
-
-            const orchestrationState = TestUtils.extractStateFromError(
-                mockContext.err as OrchestrationFailureError
-            );
-
-            expect(orchestrationState)
-                .to.be.an("object")
-                .that.deep.include({
-                    isDone: false,
-                    actions: [
-                        [
-                            new CallSubOrchestratorWithRetryAction(
-                                "SayHelloInline",
-                                new RetryOptions(10000, 2),
-                                name,
-                                childId
-                            ),
-                        ],
-                    ],
-                });
-            expect(orchestrationState.error).to.include(expectedErr);
-        });
-
-        it("handles a completed suborchestrator function", async () => {
-            const orchestrator = TestOrchestrations.SayHelloWithSubOrchestratorRetry;
-            const name = "World";
-            const id = uuidv1();
-            const childId = `${id}:0`;
-            const mockContext = new MockContext({
-                context: new DurableOrchestrationBindingInfo(
-                    TestHistories.GetSayHelloWithSubOrchestratorReplayOne(
-                        moment.utc().toDate(),
-                        "SayHelloWithSubOrchestratorRetry",
-                        "SayHelloInline",
-                        childId,
-                        name
-                    ),
-                    name,
-                    id
-                ),
-            });
-
-            orchestrator(mockContext);
-
-            expect(mockContext.doneValue).to.be.deep.equal(
-                new OrchestratorState({
-                    isDone: true,
-                    actions: [
-                        [
-                            new CallSubOrchestratorWithRetryAction(
-                                "SayHelloInline",
-                                new RetryOptions(10000, 2),
-                                name,
-                                childId
-                            ),
-                        ],
-                    ],
-                    output: `Hello, ${name}!`,
-                })
-            );
-        });
-    });
-
-    describe("continueAsNew()", () => {
-        it("schedules a continueAsNew request", () => {
-            const orchestrator = TestOrchestrations.ContinueAsNewCounter;
-            const mockContext = new MockContext({
-                context: new DurableOrchestrationBindingInfo(
-                    TestHistories.GetOrchestratorStart(
-                        "ContinueAsNewCounter",
-                        moment.utc().toDate()
-                    ),
-                    { value: 5 }
-                ),
-            });
-
-            orchestrator(mockContext);
-
-            expect(mockContext.doneValue).to.be.deep.equal(
-                new OrchestratorState({
-                    // Is Done needs to be marked as true for 1.8.0 and later to properly process continueAsNew
-                    isDone: true,
-                    output: undefined,
-                    actions: [[new ContinueAsNewAction({ value: 6 })]],
-                })
-            );
-        });
-    });
-
-    describe("createTimer()", () => {
-        it("schedules a timer", async () => {
-            const orchestrator = TestOrchestrations.WaitOnTimer;
-            const startMoment = moment.utc();
-            const fireAt = startMoment.add(5, "m").toDate();
-
-            const mockContext = new MockContext({
-                context: new DurableOrchestrationBindingInfo(
-                    TestHistories.GetOrchestratorStart("WaitOnTimer", startMoment.toDate()),
-                    fireAt
-                ),
-            });
-
-            orchestrator(mockContext);
-
-            expect(mockContext.doneValue).to.be.deep.equal(
-                new OrchestratorState({
-                    isDone: false,
-                    output: undefined,
-                    actions: [[new CreateTimerAction(fireAt)]],
-                })
-            );
-        });
-
-        it("proceeds after a timer fires", async () => {
-            const orchestrator = TestOrchestrations.WaitOnTimer;
-            const startTimestamp = moment.utc().toDate();
-<<<<<<< HEAD
-            const fireAt = moment(startTimestamp)
-                .add(5, "m")
-                .toDate();
-=======
-            const fireAt = moment(startTimestamp).add(5, "m").toDate();
->>>>>>> f8cff871
-
-            const mockContext = new MockContext({
-                context: new DurableOrchestrationBindingInfo(
-                    TestHistories.GetWaitOnTimerFired(startTimestamp, fireAt),
-                    fireAt
-                ),
-            });
-
-            orchestrator(mockContext);
-
-            expect(mockContext.doneValue).to.be.deep.equal(
-                new OrchestratorState({
-                    isDone: true,
-                    actions: [[new CreateTimerAction(fireAt)]],
-                    output: "Timer fired!",
-                })
-            );
-        });
-    });
-
-    describe("newGuid()", () => {
-        it("generates consistent GUIDs", () => {
-            const orchestrator = TestOrchestrations.GuidGenerator;
-            const currentUtcDateTime = moment.utc().toDate();
-            const instanceId = uuidv1();
-
-            const mockContext1 = new MockContext({
-                context: new DurableOrchestrationBindingInfo(
-                    TestHistories.GetOrchestratorStart("GuidGenerator", currentUtcDateTime),
-                    undefined,
-                    instanceId
-                ),
-            });
-            const mockContext2 = new MockContext({
-                context: new DurableOrchestrationBindingInfo(
-                    TestHistories.GetOrchestratorStart("GuidGenerator", currentUtcDateTime),
-                    undefined,
-                    instanceId
-                ),
-            });
-
-            orchestrator(mockContext1);
-            orchestrator(mockContext2);
-
-            expect(mockContext1.doneValue!.isDone).to.equal(true);
-            expect(mockContext1.doneValue).to.deep.equal(mockContext2.doneValue);
-        });
-    });
-
-    describe.skip("isLocked()", () => {
-        it("returns correct state when no locks are owned", () => {
-            const orchestrator = TestOrchestrations.CheckForLocksNone;
-            const mockContext = new MockContext({
-                context: new DurableOrchestrationBindingInfo(
-                    TestHistories.GetOrchestratorStart("CheckForLocksNone", moment.utc().toDate())
-                ),
-            });
-
-            const expectedLockState = new LockState(false, [
-                new EntityId("samplename", "samplekey"),
-            ]);
-
-            orchestrator(mockContext);
-
-            expect(mockContext.doneValue).to.deep.equal(
-                new OrchestratorState({
-                    isDone: true,
-                    actions: [],
-                    output: expectedLockState,
-                })
-            );
-        });
-
-        it.skip("returns correct state when locks are owned", () => {
-            // TODO: fill in
-        });
-    });
-
-    describe("newGuid()", () => {
-        it("generates consistent GUIDs", () => {
-            const orchestrator = TestOrchestrations.GuidGenerator;
-            const currentUtcDateTime = moment.utc().toDate();
-            const instanceId = uuidv1();
-
-            const mockContext1 = new MockContext({
-                context: new DurableOrchestrationBindingInfo(
-                    TestHistories.GetOrchestratorStart("GuidGenerator", currentUtcDateTime),
-                    undefined,
-                    instanceId
-                ),
-            });
-            const mockContext2 = new MockContext({
-                context: new DurableOrchestrationBindingInfo(
-                    TestHistories.GetOrchestratorStart("GuidGenerator", currentUtcDateTime),
-                    undefined,
-                    instanceId
-                ),
-            });
-
-            orchestrator(mockContext1);
-            orchestrator(mockContext2);
-
-            expect(mockContext1.doneValue!.isDone).to.equal(true);
-            expect(mockContext1.doneValue).to.deep.equal(mockContext2.doneValue);
-        });
-    });
-
-    describe("setCustomStatus()", () => {
-        it("sets a custom status", async () => {
-            const orchestrator = TestOrchestrations.SayHelloWithCustomStatus;
-            const name = "World!";
-            const mockContext = new MockContext({
-                context: new DurableOrchestrationBindingInfo(
-                    TestHistories.GetSayHelloWithActivityReplayOne(
-                        "SayHelloWithCustomStatus",
-                        moment.utc().toDate(),
-                        name
-                    ),
-                    name
-                ),
-            });
-
-            orchestrator(mockContext);
-
-            expect(mockContext.doneValue).to.deep.eq(
-                new OrchestratorState({
-                    isDone: false,
-                    output: undefined,
-                    actions: [
-                        [new CallActivityAction("Hello", "Tokyo")],
-                        [new CallActivityAction("Hello", "Seattle")],
-                    ],
-                    customStatus: "Tokyo",
-                })
-            );
-        });
-    });
-
-    describe("waitForExternalEvent()", () => {
-        it("waits for an external event", async () => {
-            const orchestrator = TestOrchestrations.WaitForExternalEvent;
-            const mockContext = new MockContext({
-                context: new DurableOrchestrationBindingInfo(
-                    TestHistories.GetOrchestratorStart(
-                        "WaitForExternalEvent,",
-                        moment.utc().toDate()
-                    ),
-                    undefined
-                ),
-            });
-
-            orchestrator(mockContext);
-
-            expect(mockContext.doneValue).to.deep.equal(
-                new OrchestratorState({
-                    isDone: false,
-                    output: undefined,
-                    actions: [
-                        [new WaitForExternalEventAction("start", ExternalEventType.ExternalEvent)],
-                    ],
-                })
-            );
-        });
-
-        it("proceeds when the correctly-named event is received", async () => {
-            const orchestrator = TestOrchestrations.WaitForExternalEvent;
-            const name = "Reykjavik";
-            const mockContext = new MockContext({
-                context: new DurableOrchestrationBindingInfo(
-                    TestHistories.GetWaitForExternalEventEventReceived(
-                        moment.utc().toDate(),
-                        "start",
-                        name
-                    ),
-                    undefined
-                ),
-            });
-
-            orchestrator(mockContext);
-
-            expect(mockContext.doneValue).to.deep.equal(
-                new OrchestratorState({
-                    isDone: false,
-                    output: undefined,
-                    actions: [
-                        [new WaitForExternalEventAction("start", ExternalEventType.ExternalEvent)],
-                        [new CallActivityAction("Hello", name)],
-                    ],
-                })
-            );
-        });
-
-        it("does not proceed when an incorrectly-named event is received", async () => {
-            const orchestrator = TestOrchestrations.WaitForExternalEvent;
-            const name = "Reykjavik";
-            const mockContext = new MockContext({
-                context: new DurableOrchestrationBindingInfo(
-                    TestHistories.GetWaitForExternalEventEventReceived(
-                        moment.utc().toDate(),
-                        "wrongEvent",
-                        name
-                    ),
-                    undefined
-                ),
-            });
-
-            orchestrator(mockContext);
-
-            expect(mockContext.doneValue).to.deep.equal(
-                new OrchestratorState({
-                    isDone: false,
-                    output: undefined,
-                    actions: [
-                        [new WaitForExternalEventAction("start", ExternalEventType.ExternalEvent)],
-                    ],
-                })
-            );
-        });
-    });
-
-    describe("Task.all() and Task.any()", () => {
-        it("schedules a parallel set of tasks", async () => {
-            const orchestrator = TestOrchestrations.FanOutFanInDiskUsage;
-            const filePaths = ["file1.txt", "file2.png", "file3.csx"];
-            const mockContext = new MockContext({
-                context: new DurableOrchestrationBindingInfo(
-                    TestHistories.GetFanOutFanInDiskUsageReplayOne(
-                        moment.utc().toDate(),
-                        filePaths
-                    ),
-                    "C:\\Dev"
-                ),
-            });
-
-            orchestrator(mockContext);
-
-            expect(mockContext.doneValue).to.be.deep.equal(
-                new OrchestratorState({
-                    isDone: false,
-                    output: undefined,
-                    actions: [
-                        [new CallActivityAction("GetFileList", "C:\\Dev")],
-<<<<<<< HEAD
-                        filePaths.map(file => new CallActivityAction("GetFileSize", file)),
-=======
-                        filePaths.map((file) => new CallActivityAction("GetFileSize", file)),
->>>>>>> f8cff871
-                    ],
-                })
-            );
-        });
-
-        it("Task.all does not proceed if some parallel tasks have completed", async () => {
-            const orchestrator = TestOrchestrations.FanOutFanInDiskUsage;
-            const filePaths = ["file1.txt", "file2.png", "file3.csx"];
-            const mockContext = new MockContext({
-                context: new DurableOrchestrationBindingInfo(
-                    TestHistories.GetFanOutFanInDiskUsagePartComplete(
-                        moment.utc().toDate(),
-                        filePaths
-                    ),
-                    "C:\\Dev"
-                ),
-            });
-
-            orchestrator(mockContext);
-
-            expect(mockContext.doneValue).to.be.deep.equal(
-                new OrchestratorState({
-                    isDone: false,
-                    output: undefined,
-                    actions: [
-                        [new CallActivityAction("GetFileList", "C:\\Dev")],
-<<<<<<< HEAD
-                        filePaths.map(file => new CallActivityAction("GetFileSize", file)),
-=======
-                        filePaths.map((file) => new CallActivityAction("GetFileSize", file)),
->>>>>>> f8cff871
-                    ],
-                })
-            );
-        });
-
-        it("Task.all proceeds if all parallel tasks have completed", async () => {
-            const orchestrator = TestOrchestrations.FanOutFanInDiskUsage;
-            const filePaths = ["file1.txt", "file2.png", "file3.csx"];
-            const mockContext = new MockContext({
-                context: new DurableOrchestrationBindingInfo(
-                    TestHistories.GetFanOutFanInDiskUsageComplete(moment.utc().toDate(), filePaths),
-                    "C:\\Dev"
-                ),
-            });
-
-            orchestrator(mockContext);
-
-            expect(mockContext.doneValue).to.be.deep.equal(
-                new OrchestratorState({
-                    isDone: true,
-                    actions: [
-                        [new CallActivityAction("GetFileList", "C:\\Dev")],
-<<<<<<< HEAD
-                        filePaths.map(file => new CallActivityAction("GetFileSize", file)),
-=======
-                        filePaths.map((file) => new CallActivityAction("GetFileSize", file)),
->>>>>>> f8cff871
-                    ],
-                    output: 6,
-                })
-            );
-        });
-
-        it("Task.all throws if a parallel task has faulted", async () => {
-            const orchestrator = TestOrchestrations.FanOutFanInDiskUsage;
-            const filePaths = ["file1.txt", "file2.png", "file3.csx"];
-            const mockContext = new MockContext({
-                context: new DurableOrchestrationBindingInfo(
-                    TestHistories.GetFanOutFanInDiskUsageFaulted(moment.utc().toDate(), filePaths),
-                    "C:\\Dev"
-                ),
-            });
-
-            const expectedErr1 =
-                "Activity function 'GetFileSize' failed: Could not find file file2.png";
-            const expectedErr2 =
-                "Activity function 'GetFileSize' failed: Could not find file file3.csx";
-
-            orchestrator(mockContext);
-
-            expect(mockContext.err).to.be.an.instanceOf(OrchestrationFailureError);
-
-            const orchestrationState = TestUtils.extractStateFromError(
-                mockContext.err as OrchestrationFailureError
-            );
-
-            expect(orchestrationState).to.be.deep.include({
-                isDone: false,
-                actions: [
-                    [new CallActivityAction("GetFileList", "C:\\Dev")],
-<<<<<<< HEAD
-                    filePaths.map(file => new CallActivityAction("GetFileSize", file)),
-=======
-                    filePaths.map((file) => new CallActivityAction("GetFileSize", file)),
->>>>>>> f8cff871
-                ],
-            });
-
-            expect(orchestrationState.error).to.include(expectedErr1);
-            expect(orchestrationState.error).to.include(expectedErr2);
-        });
-
-        it("Task.any proceeds if a scheduled parallel task completes in order", async () => {
-            const orchestrator = TestOrchestrations.AnyAOrB;
-            const completeInOrder = true;
-            const mockContext = new MockContext({
-                context: new DurableOrchestrationBindingInfo(
-                    TestHistories.GetAnyAOrB(moment.utc().toDate(), completeInOrder),
-                    completeInOrder
-                ),
-            });
-
-            orchestrator(mockContext);
-
-            expect(mockContext.doneValue).to.be.deep.equal(
-                new OrchestratorState({
-                    isDone: true,
-                    actions: [
-                        [
-                            new CallActivityAction("TaskA", true),
-                            new CallActivityAction("TaskB", true),
-                        ],
-                    ],
-                    output: "A",
-                })
-            );
-        });
-
-        it("Task.any proceeds if a scheduled parallel task completes out of order", async () => {
-            const orchestrator = TestOrchestrations.AnyAOrB;
-            const completeInOrder = false;
-            const mockContext = new MockContext({
-                context: new DurableOrchestrationBindingInfo(
-                    TestHistories.GetAnyAOrB(moment.utc().toDate(), completeInOrder),
-                    completeInOrder
-                ),
-            });
-
-            orchestrator(mockContext);
-
-            expect(mockContext.doneValue).to.be.deep.equal(
-                new OrchestratorState({
-                    isDone: true,
-                    actions: [
-                        [
-                            new CallActivityAction("TaskA", false),
-                            new CallActivityAction("TaskB", false),
-                        ],
-                    ],
-                    output: "B",
-                })
-            );
-        });
-
-        it("Task.any proceeds if a scheduled parallel task completes in order", async () => {
-            const orchestrator = TestOrchestrations.AnyAOrB;
-            const completeInOrder = true;
-            const mockContext = new MockContext({
-                context: new DurableOrchestrationBindingInfo(
-                    TestHistories.GetAnyAOrB(moment.utc().toDate(), completeInOrder),
-                    completeInOrder
-                ),
-            });
-
-            orchestrator(mockContext);
-
-            expect(mockContext.doneValue).to.be.deep.equal(
-                new OrchestratorState({
-                    isDone: true,
-                    actions: [
-                        [
-                            new CallActivityAction("TaskA", true),
-                            new CallActivityAction("TaskB", true),
-                        ],
-                    ],
-                    output: "A",
-                })
-            );
-        });
-
-        it("Task.any called with one TaskSet and one timer where TaskSet wins", async () => {
-            const orchestrator = TestOrchestrations.AnyWithTaskSet;
-            const eventsWin = true;
-            const initialTime = moment.utc();
-            let mockContext = new MockContext({
-                context: new DurableOrchestrationBindingInfo(
-                    TestHistories.GetAnyWithTaskSet(initialTime.toDate(), 1, eventsWin)
-                ),
-            });
-
-            orchestrator(mockContext);
-
-            expect(mockContext.doneValue).to.be.deep.equal(
-                new OrchestratorState({
-                    isDone: false,
-                    actions: [
-                        [
-                            new WaitForExternalEventAction("firstRequiredEvent"),
-                            new WaitForExternalEventAction("secondRequiredEvent"),
-                            new CreateTimerAction(initialTime.add(300, "s").toDate()),
-                        ],
-                    ],
-                    output: undefined,
-                })
-            );
-
-            mockContext = new MockContext({
-                context: new DurableOrchestrationBindingInfo(
-                    TestHistories.GetAnyWithTaskSet(initialTime.toDate(), 2, eventsWin)
-                ),
-            });
-
-            orchestrator(mockContext);
-
-            expect(mockContext.doneValue).to.be.deep.equal(
-                new OrchestratorState({
-                    isDone: false,
-                    actions: [
-                        [
-                            new WaitForExternalEventAction("firstRequiredEvent"),
-                            new WaitForExternalEventAction("secondRequiredEvent"),
-                            new CreateTimerAction(initialTime.add(300, "s").toDate()),
-                        ],
-                        [new CallActivityAction("Hello", "Tokyo")],
-                    ],
-                    output: undefined,
-                })
-            );
-        });
-
-        it("Task.any called with one TaskSet and one timer where timer wins", async () => {
-            const orchestrator = TestOrchestrations.AnyWithTaskSet;
-            const eventsWin = false;
-            const initialTime = moment.utc();
-            let mockContext = new MockContext({
-                context: new DurableOrchestrationBindingInfo(
-                    TestHistories.GetAnyWithTaskSet(initialTime.toDate(), 1, eventsWin)
-                ),
-            });
-
-            orchestrator(mockContext);
-
-            expect(mockContext.doneValue).to.be.deep.equal(
-                new OrchestratorState({
-                    isDone: false,
-                    actions: [
-                        [
-                            new WaitForExternalEventAction("firstRequiredEvent"),
-                            new WaitForExternalEventAction("secondRequiredEvent"),
-                            new CreateTimerAction(initialTime.add(300, "s").toDate()),
-                        ],
-                    ],
-                    output: undefined,
-                })
-            );
-
-            mockContext = new MockContext({
-                context: new DurableOrchestrationBindingInfo(
-                    TestHistories.GetAnyWithTaskSet(initialTime.toDate(), 2, eventsWin)
-                ),
-            });
-
-            orchestrator(mockContext);
-
-            expect(mockContext.doneValue).to.be.deep.equal(
-                new OrchestratorState({
-                    isDone: true,
-                    actions: [
-                        [
-                            new WaitForExternalEventAction("firstRequiredEvent"),
-                            new WaitForExternalEventAction("secondRequiredEvent"),
-                            new CreateTimerAction(initialTime.add(300, "s").toDate()),
-                        ],
-                    ],
-                    output: ["timeout"],
-                })
-            );
-        });
-
-        it("Task yielded in both Task.any() and afterwards scheduled only once", async () => {
-            const orchestrator = TestOrchestrations.AnyAOrBYieldATwice;
-            const completeInOrder = true;
-            const mockContext = new MockContext({
-                context: new DurableOrchestrationBindingInfo(
-                    TestHistories.GetAnyAOrB(moment.utc().toDate(), completeInOrder),
-                    completeInOrder
-                ),
-            });
-
-            orchestrator(mockContext);
-
-            expect(mockContext.doneValue).to.be.deep.equal(
-                new OrchestratorState({
-                    isDone: true,
-                    actions: [
-                        [
-                            new CallActivityAction("TaskA", true),
-                            new CallActivityAction("TaskB", true),
-                        ],
-                    ],
-                    output: "A",
-                })
-            );
-        });
-
-        it("Timer in combination with Task.any() executes deterministically", async () => {
-            const orchestrator = TestOrchestrations.TimerActivityRace;
-            const currentTime = moment.utc();
-
-            // first iteration
-            let mockContext = new MockContext({
-                context: new DurableOrchestrationBindingInfo(
-                    TestHistories.GetTimerActivityRaceActivityWinsHistory(currentTime.toDate(), 1),
-                    undefined
-                ),
-            });
-
-            orchestrator(mockContext);
-
-            expect(mockContext.doneValue).to.be.deep.equal(
-                new OrchestratorState({
-                    isDone: false,
-                    actions: [
-                        [
-                            new CreateTimerAction(currentTime.add(1, "s").toDate()),
-                            new CallActivityAction("TaskA"),
-                        ],
-                    ],
-                    output: undefined,
-                })
-            );
-
-            // second iteration
-            mockContext = new MockContext({
-                context: new DurableOrchestrationBindingInfo(
-                    TestHistories.GetTimerActivityRaceActivityWinsHistory(currentTime.toDate(), 2),
-                    undefined
-                ),
-            });
-
-            orchestrator(mockContext);
-
-            expect(mockContext.doneValue).to.be.deep.equal(
-                new OrchestratorState({
-                    isDone: false,
-                    actions: [
-                        [
-                            new CreateTimerAction(currentTime.add(1, "s").toDate()),
-                            new CallActivityAction("TaskA"),
-                        ],
-                        [new CallActivityAction("TaskB")],
-                    ],
-                    output: undefined,
-                })
-            );
-
-            // third iteration
-            mockContext = new MockContext({
-                context: new DurableOrchestrationBindingInfo(
-                    TestHistories.GetTimerActivityRaceActivityWinsHistory(currentTime.toDate(), 3),
-                    undefined
-                ),
-            });
-
-            orchestrator(mockContext);
-
-            expect(mockContext.doneValue).to.be.deep.equal(
-                new OrchestratorState({
-                    isDone: false,
-                    actions: [
-                        [
-                            new CreateTimerAction(currentTime.add(1, "s").toDate()),
-                            new CallActivityAction("TaskA"),
-                        ],
-                        [new CallActivityAction("TaskB")],
-                    ],
-                    output: undefined,
-                })
-            );
-
-            // final iteration
-            mockContext = new MockContext({
-                context: new DurableOrchestrationBindingInfo(
-                    TestHistories.GetTimerActivityRaceActivityWinsHistory(currentTime.toDate(), 4),
-                    undefined
-                ),
-            });
-
-            orchestrator(mockContext);
-
-            expect(mockContext.doneValue).to.be.deep.equal(
-                new OrchestratorState({
-                    isDone: true,
-                    actions: [
-                        [
-                            new CreateTimerAction(currentTime.add(1, "s").toDate()),
-                            new CallActivityAction("TaskA"),
-                        ],
-                        [new CallActivityAction("TaskB")],
-                    ],
-                    output: {},
-                })
-            );
-        });
-
-        it("Timer in combination with Task.any() timer wins", async () => {
-            const orchestrator = TestOrchestrations.TimerActivityRace;
-            const currentTime = moment.utc();
-
-            // first iteration
-            let mockContext = new MockContext({
-                context: new DurableOrchestrationBindingInfo(
-                    TestHistories.GetTimerActivityRaceTimerWinsHistory(currentTime.toDate(), 1),
-                    null
-                ),
-            });
-
-            orchestrator(mockContext);
-
-            expect(mockContext.doneValue).to.be.deep.equal(
-                new OrchestratorState({
-                    isDone: false,
-                    actions: [
-                        [
-                            new CreateTimerAction(currentTime.add(1, "s").toDate()),
-                            new CallActivityAction("TaskA"),
-                        ],
-                    ],
-                    output: undefined,
-                })
-            );
-
-            // second iteration
-            mockContext = new MockContext({
-                context: new DurableOrchestrationBindingInfo(
-                    TestHistories.GetTimerActivityRaceTimerWinsHistory(currentTime.toDate(), 2),
-                    null
-                ),
-            });
-
-            orchestrator(mockContext);
-
-            expect(mockContext.doneValue).to.be.deep.equal(
-                new OrchestratorState({
-                    isDone: true,
-                    actions: [
-                        [
-                            new CreateTimerAction(currentTime.add(1, "s").toDate()),
-                            new CallActivityAction("TaskA"),
-                        ],
-                    ],
-                    output: "Timer finished",
-                })
-            );
-        });
-    });
-
-    // rewind
-
-    // extended sessions
-
-    // ...
-});
-
-<<<<<<< HEAD
-class MockContext {
-    constructor(
-        public bindings: IBindings,
-        public df?: DurableOrchestrationContext,
-        public doneValue?: IOrchestratorState,
-        public err?: Error | string | null
-    ) {}
-=======
-class MockContext implements IOrchestrationFunctionContext {
-    public doneValue: IOrchestratorState | undefined;
-    public err: string | Error | null | undefined;
-    constructor(public bindings: IBindings) {}
-    df: DurableOrchestrationContext;
-    invocationId: string;
-    executionContext: import("@azure/functions").ExecutionContext;
-    bindingData: { [key: string]: any };
-    bindingDefinitions: import("@azure/functions").BindingDefinition[];
-    log: import("@azure/functions").Logger;
-    req?: import("@azure/functions").HttpRequest | undefined;
-    res?: { [key: string]: any } | undefined;
->>>>>>> f8cff871
-
-    public done(err?: Error | string | null, result?: IOrchestratorState): void {
-        this.doneValue = result;
-        this.err = err;
-    }
-}
-
-interface IBindings {
-    [key: string]: unknown;
-}
+/* eslint-disable @typescript-eslint/no-non-null-assertion */
+import { expect } from "chai";
+import "mocha";
+import * as moment from "moment";
+import * as uuidv1 from "uuid/v1";
+import { ManagedIdentityTokenSource } from "../../src";
+import {
+    ActionType,
+    CallActivityAction,
+    CallActivityWithRetryAction,
+    CallEntityAction,
+    CallHttpAction,
+    CallSubOrchestratorAction,
+    CallSubOrchestratorWithRetryAction,
+    ContinueAsNewAction,
+    CreateTimerAction,
+    DurableHttpRequest,
+    DurableHttpResponse,
+    DurableOrchestrationBindingInfo,
+    DurableOrchestrationContext,
+    EntityId,
+    ExternalEventType,
+    HistoryEvent,
+    IOrchestratorState,
+    LockState,
+    OrchestratorState,
+    RetryOptions,
+    WaitForExternalEventAction,
+    IOrchestrationFunctionContext,
+} from "../../src/classes";
+import { OrchestrationFailureError } from "../../src/orchestrationfailureerror";
+import { TestHistories } from "../testobjects/testhistories";
+import { TestOrchestrations } from "../testobjects/TestOrchestrations";
+import { TestUtils } from "../testobjects/testutils";
+
+describe("Orchestrator", () => {
+    const falsyValues = [false, 0, "", null, undefined, NaN];
+
+    it("handles a simple orchestration function (no activity functions)", async () => {
+        const orchestrator = TestOrchestrations.SayHelloInline;
+        const name = "World";
+        const mockContext = new MockContext({
+            context: new DurableOrchestrationBindingInfo(
+                TestHistories.GetOrchestratorStart("SayHelloInline", moment.utc().toDate(), name),
+                name
+            ),
+        });
+        orchestrator(mockContext);
+
+        expect(mockContext.doneValue).to.be.deep.equal(
+            new OrchestratorState({
+                isDone: true,
+                actions: [],
+                output: `Hello, ${name}!`,
+            })
+        );
+    });
+
+    it("handles a simple orchestration function (no activity functions), with yield of non-Task object", async () => {
+        const orchestrator = TestOrchestrations.SayHelloInlineInproperYield;
+        const name = "World";
+        const mockContext = new MockContext({
+            context: new DurableOrchestrationBindingInfo(
+                TestHistories.GetOrchestratorStart(
+                    "SayHelloInlineInproperYield",
+                    moment.utc().toDate(),
+                    name
+                ),
+                name
+            ),
+        });
+        orchestrator(mockContext);
+
+        expect(mockContext.doneValue).to.be.deep.equal(
+            new OrchestratorState({
+                isDone: true,
+                actions: [],
+                output: `Hello, ${name}!`,
+            })
+        );
+    });
+
+    falsyValues.forEach((falsyValue) => {
+        it(`handles an orchestration function that returns ${
+            falsyValue === "" ? "empty string" : falsyValue
+        }`, async () => {
+            const orchestrator = TestOrchestrations.PassThrough;
+            const mockContext = new MockContext({
+                context: new DurableOrchestrationBindingInfo(
+                    TestHistories.GetOrchestratorStart(
+                        "PassThrough",
+                        moment.utc().toDate(),
+                        falsyValue
+                    ),
+                    falsyValue
+                ),
+            });
+            orchestrator(mockContext);
+
+            expect(mockContext.doneValue).to.deep.equal(
+                new OrchestratorState({
+                    isDone: true,
+                    actions: [],
+                    output: falsyValue,
+                })
+            );
+            if (isNaN(falsyValue as number)) {
+                expect(isNaN(mockContext.doneValue!.output as number)).to.equal(true);
+            } else {
+                expect(mockContext.doneValue!.output).to.equal(falsyValue);
+            }
+            expect(mockContext.err).to.equal(undefined);
+        });
+    });
+
+    describe("Properties", () => {
+        it("assigns instanceId", async () => {
+            const orchestrator = TestOrchestrations.SayHelloInline;
+            const name = "World";
+            const id = uuidv1();
+            const mockContext = new MockContext({
+                context: new DurableOrchestrationBindingInfo(
+                    TestHistories.GetOrchestratorStart(
+                        "SayHelloInline",
+                        moment.utc().toDate(),
+                        name
+                    ),
+                    name,
+                    id
+                ),
+            });
+            orchestrator(mockContext);
+
+            expect(mockContext.df!.instanceId).to.be.equal(id);
+        });
+
+        it("assigns isReplaying", async () => {
+            const orchestrator = TestOrchestrations.SayHelloSequence;
+            const name = "World";
+
+            const mockHistory = TestHistories.GetSayHelloWithActivityReplayOne(
+                "SayHelloWithActivity",
+                moment.utc().toDate(),
+                name
+            );
+
+            const mockContext = new MockContext({
+                context: new DurableOrchestrationBindingInfo(mockHistory, name),
+            });
+
+            orchestrator(mockContext);
+
+            const lastEvent = mockHistory.pop() as HistoryEvent;
+
+            expect(mockContext.df!.isReplaying).to.be.equal(lastEvent.IsPlayed);
+        });
+
+        it("assigns parentInstanceId", async () => {
+            const orchestrator = TestOrchestrations.SayHelloSequence;
+            const name = "World";
+            const id = uuidv1();
+
+            const mockContext = new MockContext({
+                context: new DurableOrchestrationBindingInfo(
+                    TestHistories.GetSayHelloWithActivityReplayOne(
+                        "SayHelloWithActivity",
+                        moment.utc().toDate(),
+                        name
+                    ),
+                    name,
+                    undefined,
+                    undefined,
+                    id
+                ),
+            });
+
+            orchestrator(mockContext);
+
+            expect(mockContext.df!.parentInstanceId).to.be.equal(id);
+        });
+
+        it("updates currentUtcDateTime to the most recent OrchestratorStarted timestamp", async () => {
+            const orchestrator = TestOrchestrations.SayHelloSequence;
+            const name = "World";
+            const startTimestamp = moment.utc().toDate();
+            const nextTimestamp = moment(startTimestamp).add(1, "s").toDate();
+
+            const mockContext = new MockContext({
+                context: new DurableOrchestrationBindingInfo(
+                    TestHistories.GetSayHelloWithActivityReplayOne(
+                        "SayHelloWithActivity",
+                        startTimestamp,
+                        name
+                    ),
+                    name
+                ),
+            });
+
+            orchestrator(mockContext);
+
+            expect(mockContext.df!.currentUtcDateTime).to.be.deep.equal(nextTimestamp);
+        });
+
+        it("uses existing currentUtcDateTime if OrchestratorStarted events are exhausted", async () => {
+            const orchestrator = TestOrchestrations.TimestampExhaustion;
+            const startTimestamp = moment.utc().toDate();
+
+            const mockContext = new MockContext({
+                context: new DurableOrchestrationBindingInfo(
+                    TestHistories.GetTimestampExhaustion(startTimestamp),
+                    {
+                        delayMergeUntilSecs: 1,
+                    }
+                ),
+            });
+
+            orchestrator(mockContext);
+
+            expect(mockContext.doneValue!.error).to.equal(undefined);
+
+            expect(mockContext.err).to.equal(undefined);
+        });
+    });
+
+    describe("Error Handling", () => {
+        it("reports an unhandled exception from orchestrator", async () => {
+            const orchestrator = TestOrchestrations.ThrowsExceptionInline;
+            const mockContext = new MockContext({
+                context: new DurableOrchestrationBindingInfo(
+                    TestHistories.GetOrchestratorStart(
+                        "ThrowsExceptionInline",
+                        moment.utc().toDate()
+                    )
+                ),
+            });
+            const expectedErr = "Exception from Orchestrator";
+
+            orchestrator(mockContext);
+
+            expect(mockContext.err).to.be.an.instanceOf(OrchestrationFailureError);
+
+            const orchestrationState = TestUtils.extractStateFromError(
+                mockContext.err as OrchestrationFailureError
+            );
+
+            expect(orchestrationState).to.be.an("object").that.deep.include({
+                isDone: false,
+                actions: [],
+            });
+            expect(orchestrationState.error).to.include(expectedErr);
+        });
+
+        it("reports an unhandled exception from activity passed through orchestrator", async () => {
+            const orchestrator = TestOrchestrations.ThrowsExceptionFromActivity;
+            const mockContext = new MockContext({
+                context: new DurableOrchestrationBindingInfo(
+                    TestHistories.GetThrowsExceptionFromActivityReplayOne(moment.utc().toDate())
+                ),
+            });
+            const expectedErr = "Activity function 'ThrowsErrorActivity' failed.";
+
+            orchestrator(mockContext);
+
+            expect(mockContext.err).to.be.an.instanceOf(OrchestrationFailureError);
+
+            const orchestrationState = TestUtils.extractStateFromError(
+                mockContext.err as OrchestrationFailureError
+            );
+
+            expect(orchestrationState)
+                .to.be.an("object")
+                .that.deep.include({
+                    isDone: false,
+                    actions: [
+                        [
+                            {
+                                actionType: ActionType.CallActivity,
+                                functionName: "ThrowsErrorActivity",
+                            },
+                        ],
+                    ],
+                });
+            expect(orchestrationState.error).to.include(expectedErr);
+        });
+
+        it("schedules an activity function after orchestrator catches an exception", async () => {
+            const orchestrator = TestOrchestrations.ThrowsExceptionFromActivityWithCatch;
+            const name = "World";
+            const mockContext = new MockContext({
+                context: new DurableOrchestrationBindingInfo(
+                    TestHistories.GetThrowsExceptionFromActivityReplayOne(moment.utc().toDate()),
+                    name
+                ),
+            });
+
+            orchestrator(mockContext);
+
+            expect(mockContext.doneValue).to.be.deep.equal(
+                new OrchestratorState({
+                    isDone: false,
+                    output: undefined,
+                    actions: [
+                        [new CallActivityAction("ThrowsErrorActivity")],
+                        [new CallActivityAction("Hello", name)],
+                    ],
+                })
+            );
+        });
+    });
+
+    describe("callActivity()", () => {
+        it("schedules an activity function", async () => {
+            const orchestrator = TestOrchestrations.SayHelloWithActivity;
+            const name = "World";
+            const mockContext = new MockContext({
+                context: new DurableOrchestrationBindingInfo(
+                    TestHistories.GetOrchestratorStart(
+                        "SayHelloWithActivity",
+                        moment.utc().toDate(),
+                        name
+                    ),
+                    name
+                ),
+            });
+
+            orchestrator(mockContext);
+
+            expect(mockContext.doneValue).to.be.deep.equal(
+                new OrchestratorState({
+                    isDone: false,
+                    output: undefined,
+                    actions: [[new CallActivityAction("Hello", name)]],
+                })
+            );
+        });
+
+        it("schedules an activity function with no input", async () => {
+            const orchestrator = TestOrchestrations.CallActivityNoInput;
+            const mockContext = new MockContext({
+                context: new DurableOrchestrationBindingInfo(
+                    TestHistories.GetOrchestratorStart("CallActivityNoInput", moment.utc().toDate())
+                ),
+            });
+
+            orchestrator(mockContext);
+
+            expect(mockContext.doneValue).to.be.deep.equal(
+                new OrchestratorState({
+                    isDone: false,
+                    output: undefined,
+                    actions: [[new CallActivityAction("ReturnsFour")]],
+                })
+            );
+        });
+
+        describe("Falsy Input", () => {
+            falsyValues.forEach((falsyValue) => {
+                it(`schedules an activity function with input ${falsyValue}`, async () => {
+                    const orchestrator = TestOrchestrations.SayHelloWithActivity;
+                    const mockContext = new MockContext({
+                        context: new DurableOrchestrationBindingInfo(
+                            TestHistories.GetOrchestratorStart(
+                                "SayHelloWithActivity",
+                                moment.utc().toDate(),
+                                falsyValue
+                            ),
+                            falsyValue
+                        ),
+                    });
+
+                    orchestrator(mockContext);
+
+                    expect(mockContext.doneValue).to.be.deep.equal(
+                        new OrchestratorState({
+                            isDone: false,
+                            output: undefined,
+                            actions: [[new CallActivityAction("Hello", falsyValue)]],
+                        })
+                    );
+                });
+
+                it(`handles a completed activity function with falsy input ${falsyValue}`, async () => {
+                    const orchestrator = TestOrchestrations.SayHelloWithActivity;
+                    const mockContext = new MockContext({
+                        context: new DurableOrchestrationBindingInfo(
+                            TestHistories.GetSayHelloWithActivityReplayOne(
+                                "SayHelloWithActivity",
+                                moment.utc().toDate(),
+                                falsyValue
+                            ),
+                            falsyValue
+                        ),
+                    });
+
+                    orchestrator(mockContext);
+
+                    expect(mockContext.doneValue).to.be.deep.equal(
+                        new OrchestratorState({
+                            isDone: true,
+                            actions: [[new CallActivityAction("Hello", falsyValue)]],
+                            output: `Hello, ${falsyValue}!`,
+                        })
+                    );
+                });
+            });
+        });
+
+        it("handles a completed activity function", async () => {
+            const orchestrator = TestOrchestrations.SayHelloWithActivity;
+            const name = "World";
+            const mockContext = new MockContext({
+                context: new DurableOrchestrationBindingInfo(
+                    TestHistories.GetSayHelloWithActivityReplayOne(
+                        "SayHelloWithActivity",
+                        moment.utc().toDate(),
+                        name
+                    ),
+                    name
+                ),
+            });
+
+            orchestrator(mockContext);
+
+            expect(mockContext.doneValue).to.be.deep.equal(
+                new OrchestratorState({
+                    isDone: true,
+                    actions: [[new CallActivityAction("Hello", name)]],
+                    output: `Hello, ${name}!`,
+                })
+            );
+        });
+
+        it("is yielded twice, only scheduled once", async () => {
+            const orchestrator = TestOrchestrations.SayHelloWithActivityYieldTwice;
+            const name = "World";
+            const mockContext = new MockContext({
+                context: new DurableOrchestrationBindingInfo(
+                    TestHistories.GetSayHelloWithActivityReplayOne(
+                        "CallActivityYieldTwice",
+                        moment.utc().toDate(),
+                        name
+                    ),
+                    name
+                ),
+            });
+
+            orchestrator(mockContext);
+
+            expect(mockContext.doneValue).to.be.deep.equal(
+                new OrchestratorState({
+                    isDone: true,
+                    output: `Hello, ${name}!`,
+                    actions: [[new CallActivityAction("Hello", name)]],
+                })
+            );
+        });
+
+        it("handles a completed activity function by returning instead of yielding", async () => {
+            const orchestrator = TestOrchestrations.SayHelloWithActivityDirectReturn;
+            const name = "World";
+            const mockContext = new MockContext({
+                context: new DurableOrchestrationBindingInfo(
+                    TestHistories.GetSayHelloWithActivityReplayOne(
+                        "SayHelloWithActivityDirectReturn",
+                        moment.utc().toDate(),
+                        name
+                    ),
+                    name
+                ),
+            });
+
+            orchestrator(mockContext);
+
+            expect(mockContext.doneValue).to.be.deep.equal(
+                new OrchestratorState({
+                    isDone: true,
+                    actions: [[new CallActivityAction("Hello", name)]],
+                    output: `Hello, ${name}!`,
+                })
+            );
+        });
+
+        it("handles a completed series of activity functions", async () => {
+            const orchestrator = TestOrchestrations.SayHelloSequence;
+            const mockContext = new MockContext({
+                context: new DurableOrchestrationBindingInfo(
+                    TestHistories.GetHelloSequenceReplayFinal(
+                        "SayHelloSequence",
+                        moment.utc().toDate()
+                    )
+                ),
+            });
+
+            orchestrator(mockContext);
+
+            expect(mockContext.doneValue).to.be.deep.equal(
+                new OrchestratorState({
+                    isDone: true,
+                    actions: [
+                        [new CallActivityAction("Hello", "Tokyo")],
+                        [new CallActivityAction("Hello", "Seattle")],
+                        [new CallActivityAction("Hello", "London")],
+                    ],
+                    output: ["Hello, Tokyo!", "Hello, Seattle!", "Hello, London!"],
+                })
+            );
+        });
+    });
+
+    describe("callActivityWithRetry()", () => {
+        it("reports an error when retryOptions is undefined", async () => {
+            const orchestrator = TestOrchestrations.SayHelloWithActivityRetryNoOptions;
+            const mockContext = new MockContext({
+                context: new DurableOrchestrationBindingInfo(
+                    TestHistories.GetOrchestratorStart(
+                        "SayHelloWithActivityRetryOptionsUndefined",
+                        moment.utc().toDate()
+                    )
+                ),
+            });
+            const expectedErr =
+                "retryOptions: Expected object of type RetryOptions but got undefined; are you missing properties?";
+
+            orchestrator(mockContext);
+
+            expect(mockContext.err).to.be.an.instanceOf(OrchestrationFailureError);
+
+            expect(mockContext.err).to.be.an.instanceOf(OrchestrationFailureError);
+
+            const orchestrationState = TestUtils.extractStateFromError(
+                mockContext.err as OrchestrationFailureError
+            );
+
+            expect(orchestrationState).to.be.an("object").that.deep.include({
+                isDone: false,
+                actions: [],
+            });
+            expect(orchestrationState.error).to.include(expectedErr);
+        });
+
+        it("schedules an activity function", async () => {
+            const orchestrator = TestOrchestrations.SayHelloWithActivityRetry;
+            const name = "World";
+            const mockContext = new MockContext({
+                context: new DurableOrchestrationBindingInfo(
+                    TestHistories.GetOrchestratorStart(
+                        "SayHelloWithActivityRetry",
+                        moment.utc().toDate(),
+                        name
+                    ),
+                    name
+                ),
+            });
+
+            orchestrator(mockContext);
+
+            expect(mockContext.doneValue).to.be.deep.equal(
+                new OrchestratorState({
+                    isDone: false,
+                    output: undefined,
+                    actions: [
+                        [
+                            new CallActivityWithRetryAction(
+                                "Hello",
+                                new RetryOptions(10000, 2),
+                                name
+                            ),
+                        ],
+                    ],
+                })
+            );
+        });
+
+        it("schedules an activity function if < max attempts", async () => {
+            const orchestrator = TestOrchestrations.SayHelloWithActivityRetry;
+            const name = "World";
+            const retryOptions = new RetryOptions(10000, 2);
+            const mockContext = new MockContext({
+                context: new DurableOrchestrationBindingInfo(
+                    TestHistories.GetSayHelloWithActivityRetryRetryOne(
+                        moment.utc().toDate(),
+                        name,
+                        retryOptions.firstRetryIntervalInMilliseconds
+                    ),
+                    name
+                ),
+            });
+
+            orchestrator(mockContext);
+
+            expect(mockContext.doneValue).to.be.deep.equal(
+                new OrchestratorState({
+                    isDone: false,
+                    output: undefined,
+                    actions: [[new CallActivityWithRetryAction("Hello", retryOptions, name)]],
+                })
+            );
+        });
+
+        it("retries a failed activity function if < max attempts", async () => {
+            const orchestrator = TestOrchestrations.SayHelloWithActivityRetry;
+            const name = "World";
+            const mockContext = new MockContext({
+                context: new DurableOrchestrationBindingInfo(
+                    TestHistories.GetSayHelloWithActivityRetryFailOne(moment.utc().toDate(), name),
+                    name
+                ),
+            });
+
+            orchestrator(mockContext);
+
+            expect(mockContext.doneValue).to.be.deep.equal(
+                new OrchestratorState({
+                    isDone: false,
+                    output: undefined,
+                    actions: [
+                        [
+                            new CallActivityWithRetryAction(
+                                "Hello",
+                                new RetryOptions(10000, 2),
+                                name
+                            ),
+                        ],
+                    ],
+                })
+            );
+        });
+
+        it("reports a failed activity function if >= max attempts", async () => {
+            const orchestrator = TestOrchestrations.SayHelloWithActivityRetry;
+            const name = "World";
+            const retryOptions = new RetryOptions(10000, 2);
+            const mockContext = new MockContext({
+                context: new DurableOrchestrationBindingInfo(
+                    TestHistories.GetSayHelloWithActivityRetryRetryTwo(
+                        moment.utc().toDate(),
+                        name,
+                        retryOptions.firstRetryIntervalInMilliseconds
+                    ),
+                    name
+                ),
+            });
+            const expectedErr = "Activity function 'Hello' failed: Result: Failure";
+
+            orchestrator(mockContext);
+
+            expect(mockContext.err).to.be.an.instanceOf(OrchestrationFailureError);
+
+            const orchestrationState = TestUtils.extractStateFromError(
+                mockContext.err as OrchestrationFailureError
+            );
+
+            expect(orchestrationState)
+                .to.be.an("object")
+                .that.deep.include({
+                    isDone: false,
+                    actions: [[new CallActivityWithRetryAction("Hello", retryOptions, name)]],
+                });
+            expect(orchestrationState.error).to.include(expectedErr);
+        });
+
+        it("handles a completed activity function", async () => {
+            const orchestrator = TestOrchestrations.SayHelloWithActivityRetry;
+            const name = "World";
+            const mockContext = new MockContext({
+                context: new DurableOrchestrationBindingInfo(
+                    TestHistories.GetSayHelloWithActivityReplayOne(
+                        "SayHelloWithActivityRetry",
+                        moment.utc().toDate(),
+                        name
+                    ),
+                    name
+                ),
+            });
+
+            orchestrator(mockContext);
+
+            expect(mockContext.doneValue).to.be.deep.equal(
+                new OrchestratorState({
+                    isDone: true,
+                    actions: [
+                        [
+                            new CallActivityWithRetryAction(
+                                "Hello",
+                                new RetryOptions(10000, 2),
+                                name
+                            ),
+                        ],
+                    ],
+                    output: `Hello, ${name}!`,
+                })
+            );
+        });
+    });
+
+    describe("callHttp()", () => {
+        it("schedules simple HTTP GET calls", async () => {
+            const orchestrator = TestOrchestrations.SendHttpRequest;
+            const req = new DurableHttpRequest("GET", "https://bing.com");
+            const mockContext = new MockContext({
+                context: new DurableOrchestrationBindingInfo(
+                    TestHistories.GetOrchestratorStart(
+                        "SendHttpRequest",
+                        moment.utc().toDate(),
+                        req
+                    ),
+                    req
+                ),
+            });
+
+            orchestrator(mockContext);
+
+            expect(mockContext.doneValue).to.be.deep.equal(
+                new OrchestratorState({
+                    isDone: false,
+                    output: undefined,
+                    actions: [[new CallHttpAction(req)]],
+                })
+            );
+        });
+
+        it("schedules authenticated HTTP POST calls with headers", async () => {
+            const orchestrator = TestOrchestrations.SendHttpRequest;
+            const req = new DurableHttpRequest(
+                "POST",
+                "https://example.com/api",
+                JSON.stringify({ foo: "bar" }),
+                { "Content-Type": "application/json", Accept: "application/json" },
+                new ManagedIdentityTokenSource("https://management.core.windows.net")
+            );
+            const mockContext = new MockContext({
+                context: new DurableOrchestrationBindingInfo(
+                    TestHistories.GetOrchestratorStart(
+                        "SendHttpRequest",
+                        moment.utc().toDate(),
+                        req
+                    ),
+                    req
+                ),
+            });
+
+            orchestrator(mockContext);
+
+            // This is the exact protocol expected by the durable extension
+            expect(mockContext.doneValue).to.be.deep.equal({
+                isDone: false,
+                output: undefined,
+                actions: [
+                    [
+                        {
+                            actionType: 8,
+                            httpRequest: {
+                                method: req.method,
+                                uri: req.uri,
+                                content: req.content,
+                                headers: req.headers,
+                                tokenSource: {
+                                    resource: "https://management.core.windows.net",
+                                    kind: "AzureManagedIdentity",
+                                },
+                            },
+                        },
+                    ],
+                ],
+            });
+        });
+
+        it("handles a completed HTTP request", async () => {
+            const orchestrator = TestOrchestrations.SendHttpRequest;
+            const req = new DurableHttpRequest("GET", "https://bing.com");
+            const res = new DurableHttpResponse(200, '<!DOCTYPE html><html lang="en">...</html>', {
+                "Content-Type": "text/html; charset=utf-8",
+                "Cache-control": "private, max-age=8",
+            });
+            const mockContext = new MockContext({
+                context: new DurableOrchestrationBindingInfo(
+                    TestHistories.GetSendHttpRequestReplayOne(
+                        "SendHttpRequest",
+                        moment.utc().toDate(),
+                        req,
+                        res
+                    ),
+                    req
+                ),
+            });
+
+            orchestrator(mockContext);
+
+            expect(mockContext.doneValue).to.be.deep.equal(
+                new OrchestratorState({
+                    isDone: true,
+                    actions: [[new CallHttpAction(req)]],
+                    output: res,
+                })
+            );
+        });
+    });
+
+    describe("callEntity()", () => {
+        it("schedules an entity request", async () => {
+            const orchestrator = TestOrchestrations.CallEntitySet; // TODO: finish
+            const instanceId = uuidv1();
+            const expectedEntity = new EntityId("StringStore2", "12345");
+            const mockContext = new MockContext({
+                context: new DurableOrchestrationBindingInfo(
+                    TestHistories.GetOrchestratorStart("CallEntityGet", moment.utc().toDate()),
+                    expectedEntity,
+                    instanceId
+                ),
+            });
+
+            orchestrator(mockContext);
+
+            expect(mockContext.doneValue).to.be.deep.equal(
+                new OrchestratorState({
+                    isDone: false,
+                    output: undefined,
+                    actions: [[new CallEntityAction(expectedEntity, "set", "testString")]],
+                })
+            );
+        });
+
+        it("handles a completed entity request", async () => {
+            const orchestrator = TestOrchestrations.CallEntitySet;
+            const instanceId = uuidv1();
+            const expectedEntity = new EntityId("StringStore2", "12345");
+            const mockContext = new MockContext({
+                context: new DurableOrchestrationBindingInfo(
+                    TestHistories.GetCallEntitySet(moment.utc().toDate(), expectedEntity),
+                    expectedEntity,
+                    instanceId,
+                    true
+                ),
+            });
+
+            orchestrator(mockContext);
+
+            expect(mockContext.doneValue).to.be.deep.equal(
+                new OrchestratorState({
+                    isDone: true,
+                    actions: [[new CallEntityAction(expectedEntity, "set", "testString")]],
+                    output: "OK",
+                })
+            );
+        });
+    });
+
+    describe("callSubOrchestrator()", () => {
+        it("schedules a suborchestrator function", async () => {
+            const orchestrator = TestOrchestrations.SayHelloWithSubOrchestrator;
+            const name = "World";
+            const id = uuidv1();
+            const childId = `${id}:0`;
+            const mockContext = new MockContext({
+                context: new DurableOrchestrationBindingInfo(
+                    TestHistories.GetOrchestratorStart(
+                        "SayHelloWithSubOrchestrator",
+                        moment.utc().toDate()
+                    ),
+                    name,
+                    id
+                ),
+            });
+
+            orchestrator(mockContext);
+
+            expect(mockContext.doneValue).to.be.deep.equal(
+                new OrchestratorState({
+                    isDone: false,
+                    output: undefined,
+                    actions: [
+                        [new CallSubOrchestratorAction("SayHelloWithActivity", childId, name)],
+                    ],
+                })
+            );
+        });
+
+        it("schedules a suborchestrator function with no instanceId", async () => {
+            const orchestrator = TestOrchestrations.SayHelloWithSubOrchestratorNoSubId;
+            const name = "World";
+            const id = uuidv1();
+            const mockContext = new MockContext({
+                context: new DurableOrchestrationBindingInfo(
+                    TestHistories.GetOrchestratorStart(
+                        "SayHelloWithSubOrchestrator",
+                        moment.utc().toDate()
+                    ),
+                    name,
+                    id
+                ),
+            });
+
+            orchestrator(mockContext);
+
+            expect(mockContext.doneValue).to.be.deep.equal(
+                new OrchestratorState({
+                    isDone: false,
+                    output: undefined,
+                    actions: [
+                        [new CallSubOrchestratorAction("SayHelloWithActivity", undefined, name)],
+                    ],
+                })
+            );
+        });
+
+        it("Succesfully runs multiple suborchestrator function with no instanceId", async () => {
+            const orchestrator = TestOrchestrations.MultipleSubOrchestratorNoSubId;
+            const name = "World";
+            const id = uuidv1();
+            const mockContext = new MockContext({
+                context: new DurableOrchestrationBindingInfo(
+                    TestHistories.GetMultipleSubOrchestratorNoIdsSubOrchestrationsFinished(
+                        moment.utc().toDate(),
+                        orchestrator,
+                        [
+                            "SayHelloWithActivity",
+                            "SayHelloInline",
+                            "SayHelloWithActivity",
+                            "SayHelloInline",
+                        ],
+                        name
+                    ),
+                    name,
+                    id
+                ),
+            });
+
+            orchestrator(mockContext);
+
+            expect(mockContext.doneValue).to.be.deep.equal(
+                new OrchestratorState({
+                    isDone: true,
+                    output: [
+                        `Hello, ${name}_SayHelloWithActivity_0!`,
+                        `Hello, ${name}_SayHelloInline_1!`,
+                        `Hello, ${name}_SayHelloWithActivity_2!`,
+                        `Hello, ${name}_SayHelloInline_3!`,
+                    ],
+                    actions: [
+                        [
+                            new CallSubOrchestratorAction(
+                                "SayHelloWithActivity",
+                                undefined,
+                                `${name}_SayHelloWithActivity_0`
+                            ),
+                            new CallSubOrchestratorAction(
+                                "SayHelloInline",
+                                undefined,
+                                `${name}_SayHelloInline_1`
+                            ),
+                            new CallSubOrchestratorAction(
+                                "SayHelloWithActivity",
+                                undefined,
+                                `${name}_SayHelloWithActivity_2`
+                            ),
+                            new CallSubOrchestratorAction(
+                                "SayHelloInline",
+                                undefined,
+                                `${name}_SayHelloInline_3`
+                            ),
+                        ],
+                    ],
+                })
+            );
+        });
+
+        it("replay does not match history (mismatched suborchestration name) and throws error.", async () => {
+            const orchestrator = TestOrchestrations.MultipleSubOrchestratorNoSubId;
+            const name = "World";
+            const id = uuidv1();
+            const mockContext = new MockContext({
+                context: new DurableOrchestrationBindingInfo(
+                    TestHistories.GetMultipleSubOrchestratorNoIdsSubOrchestrationsFinished(
+                        moment.utc().toDate(),
+                        orchestrator,
+                        // The order in the sample suborchestrator is ["SayHelloWithActivity", "SayHelloInline", "SayHelloWithActivity", "SayHelloInline"]
+                        [
+                            "SayHelloInline",
+                            "SayHelloWithActivity",
+                            "SayHelloWithActivity",
+                            "SayHelloInline",
+                        ],
+                        name
+                    ),
+                    name,
+                    id
+                ),
+            });
+
+            orchestrator(mockContext);
+
+            const expectedErr =
+                "The sub-orchestration call (n = 1) should be executed with a function name of SayHelloInline instead of the provided function name of SayHelloWithActivity. Check your code for non-deterministic behavior.";
+
+            expect(mockContext.err).to.be.an.instanceOf(OrchestrationFailureError);
+
+            const orchestrationState = TestUtils.extractStateFromError(
+                mockContext.err as OrchestrationFailureError
+            );
+
+            expect(orchestrationState.error).to.include(expectedErr);
+        });
+
+        it("replay does not match history (mismatched suborchestration instance id) and throws error.", async () => {
+            const orchestrator = TestOrchestrations.SayHelloWithSubOrchestrator;
+            const name = "World";
+            const id = uuidv1();
+            const subId = id + ":1";
+            const mockContext = new MockContext({
+                context: new DurableOrchestrationBindingInfo(
+                    TestHistories.GetSayHelloWithSubOrchestratorReplayOne(
+                        moment.utc().toDate(),
+                        orchestrator,
+                        "SayHelloWithActivity",
+                        subId,
+                        name
+                    ),
+                    name,
+                    id
+                ),
+            });
+
+            orchestrator(mockContext);
+
+            const expectedErr = `The sub-orchestration call (n = 1) should be executed with an instance id of ${subId} instead of the provided instance id of ${id}:0. Check your code for non-deterministic behavior.`;
+
+            expect(mockContext.err).to.be.an.instanceOf(OrchestrationFailureError);
+
+            const orchestrationState = TestUtils.extractStateFromError(
+                mockContext.err as OrchestrationFailureError
+            );
+
+            expect(orchestrationState.error).to.include(expectedErr);
+        });
+
+        it("handles a completed suborchestrator function", async () => {
+            const orchestrator = TestOrchestrations.SayHelloWithSubOrchestrator;
+            const name = "World";
+            const id = uuidv1();
+            const childId = `${id}:0`;
+            const mockContext = new MockContext({
+                context: new DurableOrchestrationBindingInfo(
+                    TestHistories.GetSayHelloWithSubOrchestratorReplayOne(
+                        moment.utc().toDate(),
+                        "SayHelloWithSubOrchestrator",
+                        "SayHelloWithActivity",
+                        childId,
+                        name
+                    ),
+                    name,
+                    id
+                ),
+            });
+
+            orchestrator(mockContext);
+
+            expect(mockContext.doneValue).to.be.deep.equal(
+                new OrchestratorState({
+                    isDone: true,
+                    actions: [
+                        [new CallSubOrchestratorAction("SayHelloWithActivity", childId, name)],
+                    ],
+                    output: "Hello, World!",
+                })
+            );
+        });
+
+        it("reports an unhandled exception from suborchestrator", async () => {
+            const orchestrator = TestOrchestrations.SayHelloWithSubOrchestrator;
+            const name = "World";
+            const id = uuidv1();
+            const childId = `${id}:0`;
+            const mockContext = new MockContext({
+                context: new DurableOrchestrationBindingInfo(
+                    TestHistories.GetSayHelloWithSubOrchestratorFail(
+                        moment.utc().toDate(),
+                        "SayHelloWithSubOrchestrator",
+                        "SayHelloWithActivity",
+                        childId,
+                        name
+                    ),
+                    name,
+                    id
+                ),
+            });
+            const expectedErr =
+                "Sub orchestrator function 'SayHelloInline' failed: Result: Failure";
+
+            orchestrator(mockContext);
+
+            expect(mockContext.err).to.be.an.instanceOf(OrchestrationFailureError);
+
+            const orchestrationState = TestUtils.extractStateFromError(
+                mockContext.err as OrchestrationFailureError
+            );
+
+            expect(orchestrationState)
+                .to.be.an("object")
+                .that.deep.include({
+                    isDone: false,
+                    actions: [
+                        [new CallSubOrchestratorAction("SayHelloWithActivity", childId, name)],
+                    ],
+                });
+            expect(orchestrationState.error).to.include(expectedErr);
+        });
+    });
+
+    describe("callSubOrchestratorWithRetry()", () => {
+        it("reports an error when retryOptions is undefined", async () => {
+            const orchestrator = TestOrchestrations.SayHelloWithSubOrchestratorRetryNoOptions;
+            const id = uuidv1();
+            const mockContext = new MockContext({
+                context: new DurableOrchestrationBindingInfo(
+                    TestHistories.GetOrchestratorStart(
+                        "SayHelloWithSubOrchestratorRetryNoOptions",
+                        moment.utc().toDate()
+                    ),
+                    undefined,
+                    id
+                ),
+            });
+            const expectedErr =
+                "retryOptions: Expected object of type RetryOptions but got undefined; are you missing properties?";
+
+            orchestrator(mockContext);
+
+            expect(mockContext.err).to.be.an.instanceOf(OrchestrationFailureError);
+
+            const orchestrationState = TestUtils.extractStateFromError(
+                mockContext.err as OrchestrationFailureError
+            );
+
+            expect(orchestrationState).to.be.an("object").that.deep.include({
+                isDone: false,
+                actions: [],
+            });
+            expect(orchestrationState.error).to.include(expectedErr);
+        });
+
+        it("schedules a suborchestrator function", async () => {
+            const orchestrator = TestOrchestrations.SayHelloWithSubOrchestratorRetry;
+            const name = "World";
+            const id = uuidv1();
+            const childId = `${id}:0`;
+            const mockContext = new MockContext({
+                context: new DurableOrchestrationBindingInfo(
+                    TestHistories.GetOrchestratorStart(
+                        "SayHelloWithSubOrchestratorRetry",
+                        moment.utc().toDate(),
+                        name
+                    ),
+                    name,
+                    id
+                ),
+            });
+
+            orchestrator(mockContext);
+
+            expect(mockContext.doneValue).to.be.deep.equal(
+                new OrchestratorState({
+                    isDone: false,
+                    output: undefined,
+                    actions: [
+                        [
+                            new CallSubOrchestratorWithRetryAction(
+                                "SayHelloInline",
+                                new RetryOptions(10000, 2),
+                                name,
+                                childId
+                            ),
+                        ],
+                    ],
+                })
+            );
+        });
+
+        it("schedules a suborchestrator function if < max attempts", async () => {
+            const orchestrator = TestOrchestrations.SayHelloWithSubOrchestratorRetry;
+            const name = "World";
+            const id = uuidv1();
+            const childId = `${id}:0`;
+            const retryOptions = new RetryOptions(10000, 2);
+            const mockContext = new MockContext({
+                context: new DurableOrchestrationBindingInfo(
+                    TestHistories.GetSayHelloWithSubOrchestratorRetryRetryOne(
+                        moment.utc().toDate(),
+                        childId,
+                        name,
+                        retryOptions.firstRetryIntervalInMilliseconds
+                    ),
+                    name,
+                    id
+                ),
+            });
+
+            orchestrator(mockContext);
+
+            expect(mockContext.doneValue).to.be.deep.equal(
+                new OrchestratorState({
+                    isDone: false,
+                    output: undefined,
+                    actions: [
+                        [
+                            new CallSubOrchestratorWithRetryAction(
+                                "SayHelloInline",
+                                retryOptions,
+                                name,
+                                childId
+                            ),
+                        ],
+                    ],
+                })
+            );
+        });
+
+        it("retries a failed suborchestrator function if < max attempts", async () => {
+            const orchestrator = TestOrchestrations.SayHelloWithSubOrchestratorRetry;
+            const name = "World";
+            const id = uuidv1();
+            const childId = `${id}:0`;
+            const mockContext = new MockContext({
+                context: new DurableOrchestrationBindingInfo(
+                    TestHistories.GetSayHelloWithSubOrchestratorRetryFailOne(
+                        moment.utc().toDate(),
+                        childId,
+                        name
+                    ),
+                    name,
+                    id
+                ),
+            });
+
+            orchestrator(mockContext);
+
+            expect(mockContext.doneValue).to.be.deep.equal(
+                new OrchestratorState({
+                    isDone: false,
+                    output: undefined,
+                    actions: [
+                        [
+                            new CallSubOrchestratorWithRetryAction(
+                                "SayHelloInline",
+                                new RetryOptions(10000, 2),
+                                name,
+                                childId
+                            ),
+                        ],
+                    ],
+                })
+            );
+        });
+
+        it("reports a failed suborchestrator function if >= max attempts", async () => {
+            const orchestrator = TestOrchestrations.SayHelloWithSubOrchestratorRetry;
+            const name = "World";
+            const id = uuidv1();
+            const childId = `${id}:0`;
+            const retryOptions = new RetryOptions(10000, 2);
+            const mockContext = new MockContext({
+                context: new DurableOrchestrationBindingInfo(
+                    TestHistories.GetSayHelloWithSubOrchestratorRetryRetryTwo(
+                        moment.utc().toDate(),
+                        childId,
+                        name,
+                        retryOptions.firstRetryIntervalInMilliseconds
+                    ),
+                    name,
+                    id
+                ),
+            });
+            const expectedErr =
+                "Sub orchestrator function 'SayHelloInline' failed: Result: Failure";
+
+            orchestrator(mockContext);
+
+            expect(mockContext.err).to.be.an.instanceOf(OrchestrationFailureError);
+
+            const orchestrationState = TestUtils.extractStateFromError(
+                mockContext.err as OrchestrationFailureError
+            );
+
+            expect(orchestrationState)
+                .to.be.an("object")
+                .that.deep.include({
+                    isDone: false,
+                    actions: [
+                        [
+                            new CallSubOrchestratorWithRetryAction(
+                                "SayHelloInline",
+                                new RetryOptions(10000, 2),
+                                name,
+                                childId
+                            ),
+                        ],
+                    ],
+                });
+            expect(orchestrationState.error).to.include(expectedErr);
+        });
+
+        it("handles a completed suborchestrator function", async () => {
+            const orchestrator = TestOrchestrations.SayHelloWithSubOrchestratorRetry;
+            const name = "World";
+            const id = uuidv1();
+            const childId = `${id}:0`;
+            const mockContext = new MockContext({
+                context: new DurableOrchestrationBindingInfo(
+                    TestHistories.GetSayHelloWithSubOrchestratorReplayOne(
+                        moment.utc().toDate(),
+                        "SayHelloWithSubOrchestratorRetry",
+                        "SayHelloInline",
+                        childId,
+                        name
+                    ),
+                    name,
+                    id
+                ),
+            });
+
+            orchestrator(mockContext);
+
+            expect(mockContext.doneValue).to.be.deep.equal(
+                new OrchestratorState({
+                    isDone: true,
+                    actions: [
+                        [
+                            new CallSubOrchestratorWithRetryAction(
+                                "SayHelloInline",
+                                new RetryOptions(10000, 2),
+                                name,
+                                childId
+                            ),
+                        ],
+                    ],
+                    output: `Hello, ${name}!`,
+                })
+            );
+        });
+    });
+
+    describe("continueAsNew()", () => {
+        it("schedules a continueAsNew request", () => {
+            const orchestrator = TestOrchestrations.ContinueAsNewCounter;
+            const mockContext = new MockContext({
+                context: new DurableOrchestrationBindingInfo(
+                    TestHistories.GetOrchestratorStart(
+                        "ContinueAsNewCounter",
+                        moment.utc().toDate()
+                    ),
+                    { value: 5 }
+                ),
+            });
+
+            orchestrator(mockContext);
+
+            expect(mockContext.doneValue).to.be.deep.equal(
+                new OrchestratorState({
+                    // Is Done needs to be marked as true for 1.8.0 and later to properly process continueAsNew
+                    isDone: true,
+                    output: undefined,
+                    actions: [[new ContinueAsNewAction({ value: 6 })]],
+                })
+            );
+        });
+    });
+
+    describe("createTimer()", () => {
+        it("schedules a timer", async () => {
+            const orchestrator = TestOrchestrations.WaitOnTimer;
+            const startMoment = moment.utc();
+            const fireAt = startMoment.add(5, "m").toDate();
+
+            const mockContext = new MockContext({
+                context: new DurableOrchestrationBindingInfo(
+                    TestHistories.GetOrchestratorStart("WaitOnTimer", startMoment.toDate()),
+                    fireAt
+                ),
+            });
+
+            orchestrator(mockContext);
+
+            expect(mockContext.doneValue).to.be.deep.equal(
+                new OrchestratorState({
+                    isDone: false,
+                    output: undefined,
+                    actions: [[new CreateTimerAction(fireAt)]],
+                })
+            );
+        });
+
+        it("proceeds after a timer fires", async () => {
+            const orchestrator = TestOrchestrations.WaitOnTimer;
+            const startTimestamp = moment.utc().toDate();
+            const fireAt = moment(startTimestamp).add(5, "m").toDate();
+
+            const mockContext = new MockContext({
+                context: new DurableOrchestrationBindingInfo(
+                    TestHistories.GetWaitOnTimerFired(startTimestamp, fireAt),
+                    fireAt
+                ),
+            });
+
+            orchestrator(mockContext);
+
+            expect(mockContext.doneValue).to.be.deep.equal(
+                new OrchestratorState({
+                    isDone: true,
+                    actions: [[new CreateTimerAction(fireAt)]],
+                    output: "Timer fired!",
+                })
+            );
+        });
+    });
+
+    describe("newGuid()", () => {
+        it("generates consistent GUIDs", () => {
+            const orchestrator = TestOrchestrations.GuidGenerator;
+            const currentUtcDateTime = moment.utc().toDate();
+            const instanceId = uuidv1();
+
+            const mockContext1 = new MockContext({
+                context: new DurableOrchestrationBindingInfo(
+                    TestHistories.GetOrchestratorStart("GuidGenerator", currentUtcDateTime),
+                    undefined,
+                    instanceId
+                ),
+            });
+            const mockContext2 = new MockContext({
+                context: new DurableOrchestrationBindingInfo(
+                    TestHistories.GetOrchestratorStart("GuidGenerator", currentUtcDateTime),
+                    undefined,
+                    instanceId
+                ),
+            });
+
+            orchestrator(mockContext1);
+            orchestrator(mockContext2);
+
+            expect(mockContext1.doneValue!.isDone).to.equal(true);
+            expect(mockContext1.doneValue).to.deep.equal(mockContext2.doneValue);
+        });
+    });
+
+    describe.skip("isLocked()", () => {
+        it("returns correct state when no locks are owned", () => {
+            const orchestrator = TestOrchestrations.CheckForLocksNone;
+            const mockContext = new MockContext({
+                context: new DurableOrchestrationBindingInfo(
+                    TestHistories.GetOrchestratorStart("CheckForLocksNone", moment.utc().toDate())
+                ),
+            });
+
+            const expectedLockState = new LockState(false, [
+                new EntityId("samplename", "samplekey"),
+            ]);
+
+            orchestrator(mockContext);
+
+            expect(mockContext.doneValue).to.deep.equal(
+                new OrchestratorState({
+                    isDone: true,
+                    actions: [],
+                    output: expectedLockState,
+                })
+            );
+        });
+
+        it.skip("returns correct state when locks are owned", () => {
+            // TODO: fill in
+        });
+    });
+
+    describe("newGuid()", () => {
+        it("generates consistent GUIDs", () => {
+            const orchestrator = TestOrchestrations.GuidGenerator;
+            const currentUtcDateTime = moment.utc().toDate();
+            const instanceId = uuidv1();
+
+            const mockContext1 = new MockContext({
+                context: new DurableOrchestrationBindingInfo(
+                    TestHistories.GetOrchestratorStart("GuidGenerator", currentUtcDateTime),
+                    undefined,
+                    instanceId
+                ),
+            });
+            const mockContext2 = new MockContext({
+                context: new DurableOrchestrationBindingInfo(
+                    TestHistories.GetOrchestratorStart("GuidGenerator", currentUtcDateTime),
+                    undefined,
+                    instanceId
+                ),
+            });
+
+            orchestrator(mockContext1);
+            orchestrator(mockContext2);
+
+            expect(mockContext1.doneValue!.isDone).to.equal(true);
+            expect(mockContext1.doneValue).to.deep.equal(mockContext2.doneValue);
+        });
+    });
+
+    describe("setCustomStatus()", () => {
+        it("sets a custom status", async () => {
+            const orchestrator = TestOrchestrations.SayHelloWithCustomStatus;
+            const name = "World!";
+            const mockContext = new MockContext({
+                context: new DurableOrchestrationBindingInfo(
+                    TestHistories.GetSayHelloWithActivityReplayOne(
+                        "SayHelloWithCustomStatus",
+                        moment.utc().toDate(),
+                        name
+                    ),
+                    name
+                ),
+            });
+
+            orchestrator(mockContext);
+
+            expect(mockContext.doneValue).to.deep.eq(
+                new OrchestratorState({
+                    isDone: false,
+                    output: undefined,
+                    actions: [
+                        [new CallActivityAction("Hello", "Tokyo")],
+                        [new CallActivityAction("Hello", "Seattle")],
+                    ],
+                    customStatus: "Tokyo",
+                })
+            );
+        });
+    });
+
+    describe("waitForExternalEvent()", () => {
+        it("waits for an external event", async () => {
+            const orchestrator = TestOrchestrations.WaitForExternalEvent;
+            const mockContext = new MockContext({
+                context: new DurableOrchestrationBindingInfo(
+                    TestHistories.GetOrchestratorStart(
+                        "WaitForExternalEvent,",
+                        moment.utc().toDate()
+                    ),
+                    undefined
+                ),
+            });
+
+            orchestrator(mockContext);
+
+            expect(mockContext.doneValue).to.deep.equal(
+                new OrchestratorState({
+                    isDone: false,
+                    output: undefined,
+                    actions: [
+                        [new WaitForExternalEventAction("start", ExternalEventType.ExternalEvent)],
+                    ],
+                })
+            );
+        });
+
+        it("proceeds when the correctly-named event is received", async () => {
+            const orchestrator = TestOrchestrations.WaitForExternalEvent;
+            const name = "Reykjavik";
+            const mockContext = new MockContext({
+                context: new DurableOrchestrationBindingInfo(
+                    TestHistories.GetWaitForExternalEventEventReceived(
+                        moment.utc().toDate(),
+                        "start",
+                        name
+                    ),
+                    undefined
+                ),
+            });
+
+            orchestrator(mockContext);
+
+            expect(mockContext.doneValue).to.deep.equal(
+                new OrchestratorState({
+                    isDone: false,
+                    output: undefined,
+                    actions: [
+                        [new WaitForExternalEventAction("start", ExternalEventType.ExternalEvent)],
+                        [new CallActivityAction("Hello", name)],
+                    ],
+                })
+            );
+        });
+
+        it("does not proceed when an incorrectly-named event is received", async () => {
+            const orchestrator = TestOrchestrations.WaitForExternalEvent;
+            const name = "Reykjavik";
+            const mockContext = new MockContext({
+                context: new DurableOrchestrationBindingInfo(
+                    TestHistories.GetWaitForExternalEventEventReceived(
+                        moment.utc().toDate(),
+                        "wrongEvent",
+                        name
+                    ),
+                    undefined
+                ),
+            });
+
+            orchestrator(mockContext);
+
+            expect(mockContext.doneValue).to.deep.equal(
+                new OrchestratorState({
+                    isDone: false,
+                    output: undefined,
+                    actions: [
+                        [new WaitForExternalEventAction("start", ExternalEventType.ExternalEvent)],
+                    ],
+                })
+            );
+        });
+    });
+
+    describe("Task.all() and Task.any()", () => {
+        it("schedules a parallel set of tasks", async () => {
+            const orchestrator = TestOrchestrations.FanOutFanInDiskUsage;
+            const filePaths = ["file1.txt", "file2.png", "file3.csx"];
+            const mockContext = new MockContext({
+                context: new DurableOrchestrationBindingInfo(
+                    TestHistories.GetFanOutFanInDiskUsageReplayOne(
+                        moment.utc().toDate(),
+                        filePaths
+                    ),
+                    "C:\\Dev"
+                ),
+            });
+
+            orchestrator(mockContext);
+
+            expect(mockContext.doneValue).to.be.deep.equal(
+                new OrchestratorState({
+                    isDone: false,
+                    output: undefined,
+                    actions: [
+                        [new CallActivityAction("GetFileList", "C:\\Dev")],
+                        filePaths.map((file) => new CallActivityAction("GetFileSize", file)),
+                    ],
+                })
+            );
+        });
+
+        it("Task.all does not proceed if some parallel tasks have completed", async () => {
+            const orchestrator = TestOrchestrations.FanOutFanInDiskUsage;
+            const filePaths = ["file1.txt", "file2.png", "file3.csx"];
+            const mockContext = new MockContext({
+                context: new DurableOrchestrationBindingInfo(
+                    TestHistories.GetFanOutFanInDiskUsagePartComplete(
+                        moment.utc().toDate(),
+                        filePaths
+                    ),
+                    "C:\\Dev"
+                ),
+            });
+
+            orchestrator(mockContext);
+
+            expect(mockContext.doneValue).to.be.deep.equal(
+                new OrchestratorState({
+                    isDone: false,
+                    output: undefined,
+                    actions: [
+                        [new CallActivityAction("GetFileList", "C:\\Dev")],
+                        filePaths.map((file) => new CallActivityAction("GetFileSize", file)),
+                    ],
+                })
+            );
+        });
+
+        it("Task.all proceeds if all parallel tasks have completed", async () => {
+            const orchestrator = TestOrchestrations.FanOutFanInDiskUsage;
+            const filePaths = ["file1.txt", "file2.png", "file3.csx"];
+            const mockContext = new MockContext({
+                context: new DurableOrchestrationBindingInfo(
+                    TestHistories.GetFanOutFanInDiskUsageComplete(moment.utc().toDate(), filePaths),
+                    "C:\\Dev"
+                ),
+            });
+
+            orchestrator(mockContext);
+
+            expect(mockContext.doneValue).to.be.deep.equal(
+                new OrchestratorState({
+                    isDone: true,
+                    actions: [
+                        [new CallActivityAction("GetFileList", "C:\\Dev")],
+                        filePaths.map((file) => new CallActivityAction("GetFileSize", file)),
+                    ],
+                    output: 6,
+                })
+            );
+        });
+
+        it("Task.all throws if a parallel task has faulted", async () => {
+            const orchestrator = TestOrchestrations.FanOutFanInDiskUsage;
+            const filePaths = ["file1.txt", "file2.png", "file3.csx"];
+            const mockContext = new MockContext({
+                context: new DurableOrchestrationBindingInfo(
+                    TestHistories.GetFanOutFanInDiskUsageFaulted(moment.utc().toDate(), filePaths),
+                    "C:\\Dev"
+                ),
+            });
+
+            const expectedErr1 =
+                "Activity function 'GetFileSize' failed: Could not find file file2.png";
+            const expectedErr2 =
+                "Activity function 'GetFileSize' failed: Could not find file file3.csx";
+
+            orchestrator(mockContext);
+
+            expect(mockContext.err).to.be.an.instanceOf(OrchestrationFailureError);
+
+            const orchestrationState = TestUtils.extractStateFromError(
+                mockContext.err as OrchestrationFailureError
+            );
+
+            expect(orchestrationState).to.be.deep.include({
+                isDone: false,
+                actions: [
+                    [new CallActivityAction("GetFileList", "C:\\Dev")],
+                    filePaths.map((file) => new CallActivityAction("GetFileSize", file)),
+                ],
+            });
+
+            expect(orchestrationState.error).to.include(expectedErr1);
+            expect(orchestrationState.error).to.include(expectedErr2);
+        });
+
+        it("Task.any proceeds if a scheduled parallel task completes in order", async () => {
+            const orchestrator = TestOrchestrations.AnyAOrB;
+            const completeInOrder = true;
+            const mockContext = new MockContext({
+                context: new DurableOrchestrationBindingInfo(
+                    TestHistories.GetAnyAOrB(moment.utc().toDate(), completeInOrder),
+                    completeInOrder
+                ),
+            });
+
+            orchestrator(mockContext);
+
+            expect(mockContext.doneValue).to.be.deep.equal(
+                new OrchestratorState({
+                    isDone: true,
+                    actions: [
+                        [
+                            new CallActivityAction("TaskA", true),
+                            new CallActivityAction("TaskB", true),
+                        ],
+                    ],
+                    output: "A",
+                })
+            );
+        });
+
+        it("Task.any proceeds if a scheduled parallel task completes out of order", async () => {
+            const orchestrator = TestOrchestrations.AnyAOrB;
+            const completeInOrder = false;
+            const mockContext = new MockContext({
+                context: new DurableOrchestrationBindingInfo(
+                    TestHistories.GetAnyAOrB(moment.utc().toDate(), completeInOrder),
+                    completeInOrder
+                ),
+            });
+
+            orchestrator(mockContext);
+
+            expect(mockContext.doneValue).to.be.deep.equal(
+                new OrchestratorState({
+                    isDone: true,
+                    actions: [
+                        [
+                            new CallActivityAction("TaskA", false),
+                            new CallActivityAction("TaskB", false),
+                        ],
+                    ],
+                    output: "B",
+                })
+            );
+        });
+
+        it("Task.any proceeds if a scheduled parallel task completes in order", async () => {
+            const orchestrator = TestOrchestrations.AnyAOrB;
+            const completeInOrder = true;
+            const mockContext = new MockContext({
+                context: new DurableOrchestrationBindingInfo(
+                    TestHistories.GetAnyAOrB(moment.utc().toDate(), completeInOrder),
+                    completeInOrder
+                ),
+            });
+
+            orchestrator(mockContext);
+
+            expect(mockContext.doneValue).to.be.deep.equal(
+                new OrchestratorState({
+                    isDone: true,
+                    actions: [
+                        [
+                            new CallActivityAction("TaskA", true),
+                            new CallActivityAction("TaskB", true),
+                        ],
+                    ],
+                    output: "A",
+                })
+            );
+        });
+
+        it("Task.any called with one TaskSet and one timer where TaskSet wins", async () => {
+            const orchestrator = TestOrchestrations.AnyWithTaskSet;
+            const eventsWin = true;
+            const initialTime = moment.utc();
+            let mockContext = new MockContext({
+                context: new DurableOrchestrationBindingInfo(
+                    TestHistories.GetAnyWithTaskSet(initialTime.toDate(), 1, eventsWin)
+                ),
+            });
+
+            orchestrator(mockContext);
+
+            expect(mockContext.doneValue).to.be.deep.equal(
+                new OrchestratorState({
+                    isDone: false,
+                    actions: [
+                        [
+                            new WaitForExternalEventAction("firstRequiredEvent"),
+                            new WaitForExternalEventAction("secondRequiredEvent"),
+                            new CreateTimerAction(initialTime.add(300, "s").toDate()),
+                        ],
+                    ],
+                    output: undefined,
+                })
+            );
+
+            mockContext = new MockContext({
+                context: new DurableOrchestrationBindingInfo(
+                    TestHistories.GetAnyWithTaskSet(initialTime.toDate(), 2, eventsWin)
+                ),
+            });
+
+            orchestrator(mockContext);
+
+            expect(mockContext.doneValue).to.be.deep.equal(
+                new OrchestratorState({
+                    isDone: false,
+                    actions: [
+                        [
+                            new WaitForExternalEventAction("firstRequiredEvent"),
+                            new WaitForExternalEventAction("secondRequiredEvent"),
+                            new CreateTimerAction(initialTime.add(300, "s").toDate()),
+                        ],
+                        [new CallActivityAction("Hello", "Tokyo")],
+                    ],
+                    output: undefined,
+                })
+            );
+        });
+
+        it("Task.any called with one TaskSet and one timer where timer wins", async () => {
+            const orchestrator = TestOrchestrations.AnyWithTaskSet;
+            const eventsWin = false;
+            const initialTime = moment.utc();
+            let mockContext = new MockContext({
+                context: new DurableOrchestrationBindingInfo(
+                    TestHistories.GetAnyWithTaskSet(initialTime.toDate(), 1, eventsWin)
+                ),
+            });
+
+            orchestrator(mockContext);
+
+            expect(mockContext.doneValue).to.be.deep.equal(
+                new OrchestratorState({
+                    isDone: false,
+                    actions: [
+                        [
+                            new WaitForExternalEventAction("firstRequiredEvent"),
+                            new WaitForExternalEventAction("secondRequiredEvent"),
+                            new CreateTimerAction(initialTime.add(300, "s").toDate()),
+                        ],
+                    ],
+                    output: undefined,
+                })
+            );
+
+            mockContext = new MockContext({
+                context: new DurableOrchestrationBindingInfo(
+                    TestHistories.GetAnyWithTaskSet(initialTime.toDate(), 2, eventsWin)
+                ),
+            });
+
+            orchestrator(mockContext);
+
+            expect(mockContext.doneValue).to.be.deep.equal(
+                new OrchestratorState({
+                    isDone: true,
+                    actions: [
+                        [
+                            new WaitForExternalEventAction("firstRequiredEvent"),
+                            new WaitForExternalEventAction("secondRequiredEvent"),
+                            new CreateTimerAction(initialTime.add(300, "s").toDate()),
+                        ],
+                    ],
+                    output: ["timeout"],
+                })
+            );
+        });
+
+        it("Task yielded in both Task.any() and afterwards scheduled only once", async () => {
+            const orchestrator = TestOrchestrations.AnyAOrBYieldATwice;
+            const completeInOrder = true;
+            const mockContext = new MockContext({
+                context: new DurableOrchestrationBindingInfo(
+                    TestHistories.GetAnyAOrB(moment.utc().toDate(), completeInOrder),
+                    completeInOrder
+                ),
+            });
+
+            orchestrator(mockContext);
+
+            expect(mockContext.doneValue).to.be.deep.equal(
+                new OrchestratorState({
+                    isDone: true,
+                    actions: [
+                        [
+                            new CallActivityAction("TaskA", true),
+                            new CallActivityAction("TaskB", true),
+                        ],
+                    ],
+                    output: "A",
+                })
+            );
+        });
+
+        it("Timer in combination with Task.any() executes deterministically", async () => {
+            const orchestrator = TestOrchestrations.TimerActivityRace;
+            const currentTime = moment.utc();
+
+            // first iteration
+            let mockContext = new MockContext({
+                context: new DurableOrchestrationBindingInfo(
+                    TestHistories.GetTimerActivityRaceActivityWinsHistory(currentTime.toDate(), 1),
+                    undefined
+                ),
+            });
+
+            orchestrator(mockContext);
+
+            expect(mockContext.doneValue).to.be.deep.equal(
+                new OrchestratorState({
+                    isDone: false,
+                    actions: [
+                        [
+                            new CreateTimerAction(currentTime.add(1, "s").toDate()),
+                            new CallActivityAction("TaskA"),
+                        ],
+                    ],
+                    output: undefined,
+                })
+            );
+
+            // second iteration
+            mockContext = new MockContext({
+                context: new DurableOrchestrationBindingInfo(
+                    TestHistories.GetTimerActivityRaceActivityWinsHistory(currentTime.toDate(), 2),
+                    undefined
+                ),
+            });
+
+            orchestrator(mockContext);
+
+            expect(mockContext.doneValue).to.be.deep.equal(
+                new OrchestratorState({
+                    isDone: false,
+                    actions: [
+                        [
+                            new CreateTimerAction(currentTime.add(1, "s").toDate()),
+                            new CallActivityAction("TaskA"),
+                        ],
+                        [new CallActivityAction("TaskB")],
+                    ],
+                    output: undefined,
+                })
+            );
+
+            // third iteration
+            mockContext = new MockContext({
+                context: new DurableOrchestrationBindingInfo(
+                    TestHistories.GetTimerActivityRaceActivityWinsHistory(currentTime.toDate(), 3),
+                    undefined
+                ),
+            });
+
+            orchestrator(mockContext);
+
+            expect(mockContext.doneValue).to.be.deep.equal(
+                new OrchestratorState({
+                    isDone: false,
+                    actions: [
+                        [
+                            new CreateTimerAction(currentTime.add(1, "s").toDate()),
+                            new CallActivityAction("TaskA"),
+                        ],
+                        [new CallActivityAction("TaskB")],
+                    ],
+                    output: undefined,
+                })
+            );
+
+            // final iteration
+            mockContext = new MockContext({
+                context: new DurableOrchestrationBindingInfo(
+                    TestHistories.GetTimerActivityRaceActivityWinsHistory(currentTime.toDate(), 4),
+                    undefined
+                ),
+            });
+
+            orchestrator(mockContext);
+
+            expect(mockContext.doneValue).to.be.deep.equal(
+                new OrchestratorState({
+                    isDone: true,
+                    actions: [
+                        [
+                            new CreateTimerAction(currentTime.add(1, "s").toDate()),
+                            new CallActivityAction("TaskA"),
+                        ],
+                        [new CallActivityAction("TaskB")],
+                    ],
+                    output: {},
+                })
+            );
+        });
+
+        it("Timer in combination with Task.any() timer wins", async () => {
+            const orchestrator = TestOrchestrations.TimerActivityRace;
+            const currentTime = moment.utc();
+
+            // first iteration
+            let mockContext = new MockContext({
+                context: new DurableOrchestrationBindingInfo(
+                    TestHistories.GetTimerActivityRaceTimerWinsHistory(currentTime.toDate(), 1),
+                    null
+                ),
+            });
+
+            orchestrator(mockContext);
+
+            expect(mockContext.doneValue).to.be.deep.equal(
+                new OrchestratorState({
+                    isDone: false,
+                    actions: [
+                        [
+                            new CreateTimerAction(currentTime.add(1, "s").toDate()),
+                            new CallActivityAction("TaskA"),
+                        ],
+                    ],
+                    output: undefined,
+                })
+            );
+
+            // second iteration
+            mockContext = new MockContext({
+                context: new DurableOrchestrationBindingInfo(
+                    TestHistories.GetTimerActivityRaceTimerWinsHistory(currentTime.toDate(), 2),
+                    null
+                ),
+            });
+
+            orchestrator(mockContext);
+
+            expect(mockContext.doneValue).to.be.deep.equal(
+                new OrchestratorState({
+                    isDone: true,
+                    actions: [
+                        [
+                            new CreateTimerAction(currentTime.add(1, "s").toDate()),
+                            new CallActivityAction("TaskA"),
+                        ],
+                    ],
+                    output: "Timer finished",
+                })
+            );
+        });
+    });
+
+    // rewind
+
+    // extended sessions
+
+    // ...
+});
+
+class MockContext implements IOrchestrationFunctionContext {
+    public doneValue: IOrchestratorState | undefined;
+    public err: string | Error | null | undefined;
+    constructor(public bindings: IBindings) {}
+    df: DurableOrchestrationContext;
+    invocationId: string;
+    executionContext: import("@azure/functions").ExecutionContext;
+    bindingData: { [key: string]: any };
+    bindingDefinitions: import("@azure/functions").BindingDefinition[];
+    log: import("@azure/functions").Logger;
+    req?: import("@azure/functions").HttpRequest | undefined;
+    res?: { [key: string]: any } | undefined;
+
+    public done(err?: Error | string | null, result?: IOrchestratorState): void {
+        this.doneValue = result;
+        this.err = err;
+    }
+}
+
+interface IBindings {
+    [key: string]: unknown;
+}