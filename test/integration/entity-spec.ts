--- conflicted
+++ resolved
@@ -1,130 +1,105 @@
-import { expect } from "chai";
-import "mocha";
-<<<<<<< HEAD
-import { DurableEntityContext, EntityState, IEntityFunctionContext } from "../../src/classes";
-import { TestEntities } from "../testobjects/testentities";
-import { TestEntityBatches } from "../testobjects/testentitybatches";
-import { StringStoreOperation } from "../testobjects/testentityoperations";
-import { BindingDefinition, ExecutionContext, Logger, HttpRequest } from "@azure/functions";
-=======
-import { DurableEntityContext, EntityState } from "../../src/classes";
-import { TestEntities } from "../testobjects/testentities";
-import { TestEntityBatches } from "../testobjects/testentitybatches";
-import { StringStoreOperation } from "../testobjects/testentityoperations";
->>>>>>> f8cff871
-
-describe("Entity", () => {
-    it("StringStore entity with no initial state.", async () => {
-        const entity = TestEntities.StringStore;
-        const operations: StringStoreOperation[] = [];
-        operations.push({ kind: "set", value: "hello" });
-        operations.push({ kind: "get" });
-        operations.push({ kind: "set", value: "hello world" });
-        operations.push({ kind: "get" });
-
-        const testData = TestEntityBatches.GetStringStoreBatch(operations, undefined);
-        const mockContext = new MockContext({
-            context: testData.input,
-        });
-<<<<<<< HEAD
-        entity(mockContext);
-=======
-        await entity(mockContext);
->>>>>>> f8cff871
-
-        expect(mockContext.doneValue).to.not.equal(undefined);
-
-        if (mockContext.doneValue) {
-            entityStateMatchesExpected(mockContext.doneValue, testData.output);
-        }
-    });
-
-    it("StringStore entity with initial state.", async () => {
-        const entity = TestEntities.StringStore;
-        const operations: StringStoreOperation[] = [];
-        operations.push({ kind: "get" });
-
-        const testData = TestEntityBatches.GetStringStoreBatch(operations, "Hello world");
-        const mockContext = new MockContext({
-            context: testData.input,
-        });
-<<<<<<< HEAD
-        entity(mockContext);
-=======
-        await entity(mockContext);
-
-        expect(mockContext.doneValue).to.not.equal(undefined);
-
-        if (mockContext.doneValue) {
-            entityStateMatchesExpected(mockContext.doneValue, testData.output);
-        }
-    });
-
-    it("AsyncStringStore entity with no initial state.", async () => {
-        const entity = TestEntities.AsyncStringStore;
-        const operations: StringStoreOperation[] = [];
-        operations.push({ kind: "set", value: "set 1" });
-        operations.push({ kind: "get" });
-        operations.push({ kind: "set", value: "set 2" });
-        operations.push({ kind: "get" });
-
-        const testData = TestEntityBatches.GetAsyncStringStoreBatch(operations, undefined);
-        const mockContext = new MockContext({
-            context: testData.input,
-        });
-        await entity(mockContext);
->>>>>>> f8cff871
-
-        expect(mockContext.doneValue).to.not.equal(undefined);
-
-        if (mockContext.doneValue) {
-            entityStateMatchesExpected(mockContext.doneValue, testData.output);
-        }
-    });
-});
-
-// Have to compare on an element by element basis as elapsed time is not deterministic.
-function entityStateMatchesExpected(actual: EntityState, expected: EntityState): void {
-    expect(actual.entityExists).to.be.equal(expected.entityExists);
-    expect(actual.entityState).to.be.deep.equal(expected.entityState);
-    expect(actual.signals).to.be.deep.equal(expected.signals);
-    for (let i = 0; i < actual.results.length; i++) {
-        expect(actual.results[i].isError).to.be.equal(expected.results[i].isError);
-        expect(actual.results[i].result).to.be.deep.equal(expected.results[i].result);
-    }
-}
-
-<<<<<<< HEAD
-class MockContext implements IEntityFunctionContext {
-    constructor(
-        public bindings: IBindings,
-        public doneValue?: EntityState,
-        public err?: Error | string | null
-    ) {}
-    public invocationId: string;
-    public executionContext: ExecutionContext;
-    public bindingData: { [key: string]: any };
-    public bindingDefinitions: BindingDefinition[];
-    public log: Logger;
-    public req?: HttpRequest | undefined;
-    public res?: { [key: string]: any } | undefined;
-    public df: DurableEntityContext;
-=======
-class MockContext {
-    constructor(
-        public bindings: IBindings,
-        public df?: DurableEntityContext,
-        public doneValue?: EntityState,
-        public err?: Error | string | null
-    ) {}
->>>>>>> f8cff871
-
-    public done(err?: Error | string | null, result?: EntityState): void {
-        this.doneValue = result;
-        this.err = err;
-    }
-}
-
-interface IBindings {
-    [key: string]: unknown;
-}
+import { expect } from "chai";
+import "mocha";
+import { DurableEntityContext, EntityState, IEntityFunctionContext } from "../../src/classes";
+import { TestEntities } from "../testobjects/testentities";
+import { TestEntityBatches } from "../testobjects/testentitybatches";
+import { StringStoreOperation } from "../testobjects/testentityoperations";
+import { BindingDefinition, ExecutionContext, Logger, HttpRequest } from "@azure/functions";
+
+describe("Entity", () => {
+    it("StringStore entity with no initial state.", async () => {
+        const entity = TestEntities.StringStore;
+        const operations: StringStoreOperation[] = [];
+        operations.push({ kind: "set", value: "hello" });
+        operations.push({ kind: "get" });
+        operations.push({ kind: "set", value: "hello world" });
+        operations.push({ kind: "get" });
+
+        const testData = TestEntityBatches.GetStringStoreBatch(operations, undefined);
+        const mockContext = new MockContext({
+            context: testData.input,
+        });
+        await entity(mockContext);
+
+        expect(mockContext.doneValue).to.not.equal(undefined);
+
+        if (mockContext.doneValue) {
+            entityStateMatchesExpected(mockContext.doneValue, testData.output);
+        }
+    });
+
+    it("StringStore entity with initial state.", async () => {
+        const entity = TestEntities.StringStore;
+        const operations: StringStoreOperation[] = [];
+        operations.push({ kind: "get" });
+
+        const testData = TestEntityBatches.GetStringStoreBatch(operations, "Hello world");
+        const mockContext = new MockContext({
+            context: testData.input,
+        });
+        await entity(mockContext);
+
+        expect(mockContext.doneValue).to.not.equal(undefined);
+
+        if (mockContext.doneValue) {
+            entityStateMatchesExpected(mockContext.doneValue, testData.output);
+        }
+    });
+
+    it("AsyncStringStore entity with no initial state.", async () => {
+        const entity = TestEntities.AsyncStringStore;
+        const operations: StringStoreOperation[] = [];
+        operations.push({ kind: "set", value: "set 1" });
+        operations.push({ kind: "get" });
+        operations.push({ kind: "set", value: "set 2" });
+        operations.push({ kind: "get" });
+
+        const testData = TestEntityBatches.GetAsyncStringStoreBatch(operations, undefined);
+        const mockContext = new MockContext({
+            context: testData.input,
+        });
+        await entity(mockContext);
+
+        expect(mockContext.doneValue).to.not.equal(undefined);
+
+        if (mockContext.doneValue) {
+            entityStateMatchesExpected(mockContext.doneValue, testData.output);
+        }
+    });
+});
+
+// Have to compare on an element by element basis as elapsed time is not deterministic.
+function entityStateMatchesExpected(actual: EntityState, expected: EntityState): void {
+    expect(actual.entityExists).to.be.equal(expected.entityExists);
+    expect(actual.entityState).to.be.deep.equal(expected.entityState);
+    expect(actual.signals).to.be.deep.equal(expected.signals);
+    for (let i = 0; i < actual.results.length; i++) {
+        expect(actual.results[i].isError).to.be.equal(expected.results[i].isError);
+        expect(actual.results[i].result).to.be.deep.equal(expected.results[i].result);
+    }
+}
+
+class MockContext implements IEntityFunctionContext {
+    constructor(
+        public bindings: IBindings,
+        public doneValue?: EntityState,
+        public err?: Error | string | null
+    ) {}
+    public invocationId: string;
+    public executionContext: ExecutionContext;
+    public bindingData: { [key: string]: any };
+    public bindingDefinitions: BindingDefinition[];
+    public log: Logger;
+    public req?: HttpRequest | undefined;
+    public res?: { [key: string]: any } | undefined;
+    public df: DurableEntityContext;
+
+    public done(err?: Error | string | null, result?: EntityState): void {
+        this.doneValue = result;
+        this.err = err;
+    }
+}
+
+interface IBindings {
+    [key: string]: unknown;
+}