--- conflicted
+++ resolved
@@ -1,96 +1,92 @@
-{
-    "name": "durable-functions",
-<<<<<<< HEAD
-    "version": "1.5.4",
-=======
-    "version": "1.5.3",
->>>>>>> b37999f0
-    "description": "Durable Functions library for Node.js Azure Functions",
-    "license": "MIT",
-    "repository": {
-        "type": "git",
-        "url": "git+https://github.com/Azure/azure-functions-durable-js.git"
-    },
-    "author": "Microsoft Corporation",
-    "keywords": [
-        "azure-functions"
-    ],
-    "files": [
-        "lib/src"
-    ],
-    "main": "lib/src/index.js",
-    "typings": "lib/src/index.d.ts",
-    "scripts": {
-        "clean": "rimraf lib",
-        "lint": "eslint --ext .ts,.json src/",
-        "lint:test": "eslint --ext .ts,.json test/",
-        "lint:samples": "eslint --ext .ts,.js samples/",
-        "lint:srcfix": "eslint --ext .ts,.json src/ --fix",
-        "lint:testfix": "eslint --ext .ts,.json test/ --fix",
-        "lint:samplesfix": "eslint --ext .ts,.js samples/ --fix",
-        "build": "npm install && npm run clean && npm run lint && npm run lint:test && npx tsc && npm run stripInternalDocs && echo Done",
-        "build:samples": "npm --prefix samples run build",
-        "build:prod": "npm install --production",
-        "validate:samples": "npm run build && npm --prefix samples install && npm run build:samples",
-        "build:nolint": "npm run clean && npm run stripInternalDocs && echo Done",
-        "stripInternalDocs": "tsc --pretty -p tsconfig.nocomments",
-        "test": "npm run validate:samples && npm run build && mocha --recursive ./lib/test/**/*-spec.js",
-        "test:nolint": "npm run build:nolint && mocha --recursive ./lib/test/**/*-spec.js",
-        "watch": "tsc --watch",
-        "watch:test": "npm run test -- --watch",
-        "docs": "typedoc --excludePrivate --mode file --out ./lib/docs ./src",
-        "e2etst": "npm run "
-    },
-    "dependencies": {
-        "@azure/functions": "^1.2.3",
-        "@types/lodash": "^4.14.119",
-        "@types/node": "10.14.2",
-        "@types/uuid": "~3.4.4",
-        "@types/validator": "^9.4.3",
-        "axios": "^0.21.1",
-        "commander": "~2.9.0",
-        "debug": "~2.6.9",
-        "lodash": "^4.17.15",
-        "rimraf": "~2.5.4",
-        "uuid": "~3.3.2",
-        "validator": "~13.7.0"
-    },
-    "devDependencies": {
-        "@types/chai": "~4.1.6",
-        "@types/chai-as-promised": "~7.1.0",
-        "@types/chai-string": "~1.4.1",
-        "@types/commander": "~2.3.31",
-        "@types/debug": "0.0.29",
-        "@types/mocha": "~7.0.2",
-        "@types/nock": "^9.3.0",
-        "@types/rimraf": "0.0.28",
-        "@types/sinon": "~5.0.5",
-        "@typescript-eslint/eslint-plugin": "^5.4.0",
-        "@typescript-eslint/parser": "^5.4.0",
-        "chai": "~4.2.0",
-        "chai-as-promised": "~7.1.1",
-        "chai-string": "~1.5.0",
-        "eslint": "^7.32.0",
-        "eslint-config-prettier": "^6.15.0",
-        "eslint-plugin-prettier": "^3.4.1",
-        "mocha": "^9.1.3",
-        "moment": "~2.22.2",
-        "nock": "^10.0.6",
-        "prettier": "^2.0.5",
-        "sinon": "~7.1.1",
-        "ts-node": "^10.0.0",
-        "typedoc": "^0.22.11",
-        "typescript": "^3.8.3"
-    },
-    "engines": {
-        "node": ">=6.5.0"
-    },
-    "bugs": {
-        "url": "https://github.com/Azure/azure-functions-durable-js/issues"
-    },
-    "homepage": "https://github.com/Azure/azure-functions-durable-js#readme",
-    "directories": {
-        "lib": "lib",
-        "test": "test"
-    }
-}
+{
+    "name": "durable-functions",
+    "version": "1.5.4",
+    "description": "Durable Functions library for Node.js Azure Functions",
+    "license": "MIT",
+    "repository": {
+        "type": "git",
+        "url": "git+https://github.com/Azure/azure-functions-durable-js.git"
+    },
+    "author": "Microsoft Corporation",
+    "keywords": [
+        "azure-functions"
+    ],
+    "files": [
+        "lib/src"
+    ],
+    "main": "lib/src/index.js",
+    "typings": "lib/src/index.d.ts",
+    "scripts": {
+        "clean": "rimraf lib",
+        "lint": "eslint --ext .ts,.json src/",
+        "lint:test": "eslint --ext .ts,.json test/",
+        "lint:samples": "eslint --ext .ts,.js samples/",
+        "lint:srcfix": "eslint --ext .ts,.json src/ --fix",
+        "lint:testfix": "eslint --ext .ts,.json test/ --fix",
+        "lint:samplesfix": "eslint --ext .ts,.js samples/ --fix",
+        "build": "npm install && npm run clean && npm run lint && npm run lint:test && npx tsc && npm run stripInternalDocs && echo Done",
+        "build:samples": "npm --prefix samples run build",
+        "build:prod": "npm install --production",
+        "validate:samples": "npm run build && npm --prefix samples install && npm run build:samples",
+        "build:nolint": "npm run clean && npm run stripInternalDocs && echo Done",
+        "stripInternalDocs": "tsc --pretty -p tsconfig.nocomments",
+        "test": "npm run validate:samples && npm run build && mocha --recursive ./lib/test/**/*-spec.js",
+        "test:nolint": "npm run build:nolint && mocha --recursive ./lib/test/**/*-spec.js",
+        "watch": "tsc --watch",
+        "watch:test": "npm run test -- --watch",
+        "docs": "typedoc --excludePrivate --mode file --out ./lib/docs ./src",
+        "e2etst": "npm run "
+    },
+    "dependencies": {
+        "@azure/functions": "^1.2.3",
+        "@types/lodash": "^4.14.119",
+        "@types/node": "10.14.2",
+        "@types/uuid": "~3.4.4",
+        "@types/validator": "^9.4.3",
+        "axios": "^0.21.1",
+        "commander": "~2.9.0",
+        "debug": "~2.6.9",
+        "lodash": "^4.17.15",
+        "rimraf": "~2.5.4",
+        "uuid": "~3.3.2",
+        "validator": "~13.7.0"
+    },
+    "devDependencies": {
+        "@types/chai": "~4.1.6",
+        "@types/chai-as-promised": "~7.1.0",
+        "@types/chai-string": "~1.4.1",
+        "@types/commander": "~2.3.31",
+        "@types/debug": "0.0.29",
+        "@types/mocha": "~7.0.2",
+        "@types/nock": "^9.3.0",
+        "@types/rimraf": "0.0.28",
+        "@types/sinon": "~5.0.5",
+        "@typescript-eslint/eslint-plugin": "^5.4.0",
+        "@typescript-eslint/parser": "^5.4.0",
+        "chai": "~4.2.0",
+        "chai-as-promised": "~7.1.1",
+        "chai-string": "~1.5.0",
+        "eslint": "^7.32.0",
+        "eslint-config-prettier": "^6.15.0",
+        "eslint-plugin-prettier": "^3.4.1",
+        "mocha": "^9.1.3",
+        "moment": "~2.22.2",
+        "nock": "^10.0.6",
+        "prettier": "^2.0.5",
+        "sinon": "~7.1.1",
+        "ts-node": "^10.0.0",
+        "typedoc": "^0.22.11",
+        "typescript": "^3.8.3"
+    },
+    "engines": {
+        "node": ">=6.5.0"
+    },
+    "bugs": {
+        "url": "https://github.com/Azure/azure-functions-durable-js/issues"
+    },
+    "homepage": "https://github.com/Azure/azure-functions-durable-js#readme",
+    "directories": {
+        "lib": "lib",
+        "test": "test"
+    }
+}