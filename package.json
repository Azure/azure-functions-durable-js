--- conflicted
+++ resolved
@@ -1,10 +1,6 @@
 {
   "name": "durable-functions",
-<<<<<<< HEAD
-  "version": "1.1.4",
-=======
   "version": "1.2.0",
->>>>>>> 0fd13371
   "description": "Durable Functions library for Node.js Azure Functions",
   "license": "MIT",
   "repository": "github:Azure/azure-functions-durable-js",
