--- conflicted
+++ resolved
@@ -1,14 +1,10 @@
 {
   "name": "durable-functions",
-<<<<<<< HEAD
-  "version": "1.2.3",
-=======
   "version": "1.2.4",
->>>>>>> 27e36f44
   "description": "Durable Functions library for Node.js Azure Functions",
   "license": "MIT",
   "repository": "github:Azure/azure-functions-durable-js",
-  "author": "kashimiz",
+  "author": "Microsoft Corporation",
   "keywords": [
     "azure-functions"
   ],
