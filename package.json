--- conflicted
+++ resolved
@@ -1,104 +1,90 @@
-{
-    "name": "durable-functions",
-<<<<<<< HEAD
-    "version": "1.4.1",
-=======
-    "version": "1.4.2",
->>>>>>> 6ed537cc
-    "description": "Durable Functions library for Node.js Azure Functions",
-    "license": "MIT",
-    "repository": {
-        "type": "git",
-        "url": "git+https://github.com/Azure/azure-functions-durable-js.git"
-    },
-    "author": "Microsoft Corporation",
-    "keywords": [
-        "azure-functions"
-    ],
-    "files": [
-        "lib/src"
-    ],
-    "main": "lib/src/index.js",
-    "typings": "lib/src/index.d.ts",
-    "scripts": {
-        "clean": "rimraf lib",
-        "lint": "eslint --ext .ts,.json src/",
-        "lint:test": "eslint --ext .ts,.json test/",
-        "lint:samples": "eslint --ext .ts,.js samples/",
-<<<<<<< HEAD
-=======
-        "lint:srcfix": "eslint --ext .ts,.json src/ --fix",
-        "lint:testfix": "eslint --ext .ts,.json test/ --fix",
-        "lint:samplesfix": "eslint --ext .ts,.js samples/ --fix",
->>>>>>> 6ed537cc
-        "build": "npm run clean && npm run lint && npm run lint:test && npx tsc && npm run stripInternalDocs && echo Done",
-        "build:nolint": "npm run clean && npm run stripInternalDocs && echo Done",
-        "stripInternalDocs": "tsc --pretty -p tsconfig.nocomments",
-        "test": "npm run build && mocha --recursive ./lib/test/**/*-spec.js",
-        "test:nolint": "npm run build:nolint && mocha --recursive ./lib/test/**/*-spec.js",
-<<<<<<< HEAD
-        "watch": "npm run build -- --watch",
-=======
-        "watch": "tsc --watch",
->>>>>>> 6ed537cc
-        "watch:test": "npm run test -- --watch",
-        "docs": "typedoc --excludePrivate --mode file --out ./lib/docs ./src",
-        "e2etst": "npm run "
-    },
-    "dependencies": {
-        "@azure/functions": "^1.0.2-beta2",
-        "@types/lodash": "^4.14.119",
-        "@types/uuid": "~3.4.4",
-        "@types/validator": "^9.4.3",
-        "axios": "^0.19.0",
-        "commander": "~2.9.0",
-        "debug": "~2.6.9",
-        "lodash": "^4.17.15",
-        "rimraf": "~2.5.4",
-        "typedoc": "^0.17.1",
-        "uuid": "~3.3.2",
-        "validator": "~10.8.0"
-    },
-    "devDependencies": {
-        "@types/chai": "~4.1.6",
-        "@types/chai-as-promised": "~7.1.0",
-        "@types/chai-string": "~1.4.1",
-        "@types/commander": "~2.3.31",
-        "@types/debug": "0.0.29",
-        "@types/mocha": "~7.0.2",
-        "@types/nock": "^9.3.0",
-        "@types/node": "~6.14.7",
-        "@types/rimraf": "0.0.28",
-        "@types/sinon": "~5.0.5",
-        "@typescript-eslint/eslint-plugin": "^2.21.0",
-        "@typescript-eslint/parser": "^2.21.0",
-        "chai": "~4.2.0",
-        "chai-as-promised": "~7.1.1",
-        "chai-string": "~1.5.0",
-        "eslint": "^6.8.0",
-        "eslint-config-prettier": "^6.10.0",
-        "eslint-plugin-prettier": "^3.1.2",
-        "mocha": "~7.1.1",
-        "moment": "~2.22.2",
-        "nock": "^10.0.6",
-        "prettier": "^2.0.5",
-<<<<<<< HEAD
-=======
-        "prettier-eslint": "11.0.0",
->>>>>>> 6ed537cc
-        "sinon": "~7.1.1",
-        "ts-node": "~1.0.0",
-        "typescript": "^3.8.3"
-    },
-    "engines": {
-        "node": ">=6.5.0"
-    },
-    "bugs": {
-        "url": "https://github.com/Azure/azure-functions-durable-js/issues"
-    },
-    "homepage": "https://github.com/Azure/azure-functions-durable-js#readme",
-    "directories": {
-        "lib": "lib",
-        "test": "test"
-    }
-}
+{
+    "name": "durable-functions",
+    "version": "1.4.2",
+    "description": "Durable Functions library for Node.js Azure Functions",
+    "license": "MIT",
+    "repository": {
+        "type": "git",
+        "url": "git+https://github.com/Azure/azure-functions-durable-js.git"
+    },
+    "author": "Microsoft Corporation",
+    "keywords": [
+        "azure-functions"
+    ],
+    "files": [
+        "lib/src"
+    ],
+    "main": "lib/src/index.js",
+    "typings": "lib/src/index.d.ts",
+    "scripts": {
+        "clean": "rimraf lib",
+        "lint": "eslint --ext .ts,.json src/",
+        "lint:test": "eslint --ext .ts,.json test/",
+        "lint:samples": "eslint --ext .ts,.js samples/",
+        "lint:srcfix": "eslint --ext .ts,.json src/ --fix",
+        "lint:testfix": "eslint --ext .ts,.json test/ --fix",
+        "lint:samplesfix": "eslint --ext .ts,.js samples/ --fix",
+        "build": "npm run clean && npm run lint && npm run lint:test && npx tsc && npm run stripInternalDocs && echo Done",
+        "build:nolint": "npm run clean && npm run stripInternalDocs && echo Done",
+        "stripInternalDocs": "tsc --pretty -p tsconfig.nocomments",
+        "test": "npm run build && mocha --recursive ./lib/test/**/*-spec.js",
+        "test:nolint": "npm run build:nolint && mocha --recursive ./lib/test/**/*-spec.js",
+        "watch": "tsc --watch",
+        "watch:test": "npm run test -- --watch",
+        "docs": "typedoc --excludePrivate --mode file --out ./lib/docs ./src",
+        "e2etst": "npm run "
+    },
+    "dependencies": {
+        "@azure/functions": "^1.0.2-beta2",
+        "@types/lodash": "^4.14.119",
+        "@types/uuid": "~3.4.4",
+        "@types/validator": "^9.4.3",
+        "axios": "^0.19.0",
+        "commander": "~2.9.0",
+        "debug": "~2.6.9",
+        "lodash": "^4.17.15",
+        "rimraf": "~2.5.4",
+        "typedoc": "^0.17.1",
+        "uuid": "~3.3.2",
+        "validator": "~10.8.0"
+    },
+    "devDependencies": {
+        "@types/chai": "~4.1.6",
+        "@types/chai-as-promised": "~7.1.0",
+        "@types/chai-string": "~1.4.1",
+        "@types/commander": "~2.3.31",
+        "@types/debug": "0.0.29",
+        "@types/mocha": "~7.0.2",
+        "@types/nock": "^9.3.0",
+        "@types/node": "~6.14.7",
+        "@types/rimraf": "0.0.28",
+        "@types/sinon": "~5.0.5",
+        "@typescript-eslint/eslint-plugin": "^2.21.0",
+        "@typescript-eslint/parser": "^2.21.0",
+        "chai": "~4.2.0",
+        "chai-as-promised": "~7.1.1",
+        "chai-string": "~1.5.0",
+        "eslint": "^6.8.0",
+        "eslint-config-prettier": "^6.10.0",
+        "eslint-plugin-prettier": "^3.1.2",
+        "mocha": "~7.1.1",
+        "moment": "~2.22.2",
+        "nock": "^10.0.6",
+        "prettier": "^2.0.5",
+        "prettier-eslint": "11.0.0",
+        "sinon": "~7.1.1",
+        "ts-node": "~1.0.0",
+        "typescript": "^3.8.3"
+    },
+    "engines": {
+        "node": ">=6.5.0"
+    },
+    "bugs": {
+        "url": "https://github.com/Azure/azure-functions-durable-js/issues"
+    },
+    "homepage": "https://github.com/Azure/azure-functions-durable-js#readme",
+    "directories": {
+        "lib": "lib",
+        "test": "test"
+    }
+}