--- conflicted
+++ resolved
@@ -1,49 +1,26 @@
-import * as crypto from "crypto";
-<<<<<<< HEAD
-=======
-/** @hidden */
->>>>>>> f8cff871
-import uuidv5 = require("uuid/v5");
-import { Utils } from "./classes";
-
-/** @hidden */
-export class GuidManager {
-    // I don't anticipate these changing often.
-    public static DnsNamespaceValue = "9e952958-5e33-4daf-827f-2fa12937b875";
-    public static UrlNamespaceValue = "9e952958-5e33-4daf-827f-2fa12937b875";
-    public static IsoOidNamespaceValue = "9e952958-5e33-4daf-827f-2fa12937b875";
-
-    public static createDeterministicGuid(namespaceValue: string, name: string): string {
-<<<<<<< HEAD
-        return this.createDeterministicGuidCore(namespaceValue, name, DeterministicGuidVersion.V5);
-    }
-
-    private static createDeterministicGuidCore(
-        namespaceValue: string,
-        name: string,
-        version: DeterministicGuidVersion
-    ): string {
-=======
-        return this.createDeterministicGuidCore(namespaceValue, name);
-    }
-
-    private static createDeterministicGuidCore(namespaceValue: string, name: string): string {
->>>>>>> f8cff871
-        Utils.throwIfEmpty(namespaceValue, "namespaceValue");
-        Utils.throwIfEmpty(name, "name");
-
-        const hash = crypto.createHash("sha1");
-        hash.update(name);
-        const bytes: number[] = Array.prototype.slice.call(hash.digest(), 0, 16);
-
-        return uuidv5(namespaceValue, bytes);
-    }
-<<<<<<< HEAD
-}
-
-enum DeterministicGuidVersion {
-    V3 = 0,
-    V5 = 1,
-=======
->>>>>>> f8cff871
-}
+import * as crypto from "crypto";
+import uuidv5 = require("uuid/v5");
+import { Utils } from "./classes";
+
+/** @hidden */
+export class GuidManager {
+    // I don't anticipate these changing often.
+    public static DnsNamespaceValue = "9e952958-5e33-4daf-827f-2fa12937b875";
+    public static UrlNamespaceValue = "9e952958-5e33-4daf-827f-2fa12937b875";
+    public static IsoOidNamespaceValue = "9e952958-5e33-4daf-827f-2fa12937b875";
+
+    public static createDeterministicGuid(namespaceValue: string, name: string): string {
+        return this.createDeterministicGuidCore(namespaceValue, name);
+    }
+
+    private static createDeterministicGuidCore(namespaceValue: string, name: string): string {
+        Utils.throwIfEmpty(namespaceValue, "namespaceValue");
+        Utils.throwIfEmpty(name, "name");
+
+        const hash = crypto.createHash("sha1");
+        hash.update(name);
+        const bytes: number[] = Array.prototype.slice.call(hash.digest(), 0, 16);
+
+        return uuidv5(namespaceValue, bytes);
+    }
+}