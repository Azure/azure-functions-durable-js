--- conflicted
+++ resolved
@@ -1,39 +1,31 @@
-<<<<<<< HEAD
-=======
-/** @hidden */
->>>>>>> f8cff871
-const separator = "-----------------------------------";
-
-/**
- * A specfic error thrown when context.df.Task.all() fails. Its message
- * contains an aggregation of all the exceptions that failed. It should follow the
- * below format:
- *
- * context.df.Task.all() encountered the below error messages:
- *
- * Name: DurableError
- * Message: The activity function "ActivityA" failed.
- * StackTrace: <stacktrace>
- * -----------------------------------
- * Name: DurableError
- * Message: The activity function "ActivityB" failed.
- * StackTrace: <stacktrace>
- */
-export class AggregatedError extends Error {
-    public errors: Error[];
-
-    constructor(errors: Error[]) {
-        const errorStrings = errors.map(
-<<<<<<< HEAD
-            error => `Name: ${error.name}\nMessage: ${error.message}\nStackTrace: ${error.stack}`
-=======
-            (error) => `Name: ${error.name}\nMessage: ${error.message}\nStackTrace: ${error.stack}`
->>>>>>> f8cff871
-        );
-        const message = `context.df.Task.all() encountered the below error messages:\n\n${errorStrings.join(
-            `\n${separator}\n`
-        )}`;
-        super(message);
-        this.errors = errors;
-    }
-}
+const separator = "-----------------------------------";
+
+/**
+ * A specfic error thrown when context.df.Task.all() fails. Its message
+ * contains an aggregation of all the exceptions that failed. It should follow the
+ * below format:
+ *
+ * context.df.Task.all() encountered the below error messages:
+ *
+ * Name: DurableError
+ * Message: The activity function "ActivityA" failed.
+ * StackTrace: <stacktrace>
+ * -----------------------------------
+ * Name: DurableError
+ * Message: The activity function "ActivityB" failed.
+ * StackTrace: <stacktrace>
+ */
+export class AggregatedError extends Error {
+    public errors: Error[];
+
+    constructor(errors: Error[]) {
+        const errorStrings = errors.map(
+            (error) => `Name: ${error.name}\nMessage: ${error.message}\nStackTrace: ${error.stack}`
+        );
+        const message = `context.df.Task.all() encountered the below error messages:\n\n${errorStrings.join(
+            `\n${separator}\n`
+        )}`;
+        super(message);
+        this.errors = errors;
+    }
+}