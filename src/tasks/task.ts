import { IAction } from "../classes";
import { TaskBase } from "./taskinterfaces";

/**
 * Represents some pending action. Similar to a native JavaScript promise in
 * that it acts as a placeholder for outstanding asynchronous work, but has
 * a synchronous implementation and is specific to Durable Functions.
 *
 * Tasks are only returned to an orchestration function when a
 * [[DurableOrchestrationContext]] operation is not called with `yield`. They
 * are useful for parallelization and timeout operations in conjunction with
 * Task.all and Task.any.
 *
<<<<<<< HEAD
=======
 * We discourage the usage of `instanceof`-style guards on this type,
 * as it is subject to change in the future.
 *
>>>>>>> f8cff871
 * @example Wait for all parallel operations to complete
 * ```javascript
 * const operations = context.df.callActivity("GetOperations");
 *
 * const tasks = [];
 * for (const operation of operations) {
 *     tasks.push(context.df.callActivity("DoOperation", operation));
 * }
 *
 * const results = yield context.df.Task.all(tasks);
 * ```
 *
 * @example Return the result of the first of two operations to complete
 * ```javascript
 * const taskA = context.df.callActivity("DoWorkA");
 * const taskB = context.df.callActivity("DoWorkB");
 *
 * const firstDone = yield context.df.Task.any([taskA, taskB]);
 *
 * return firstDone.result;
 * ```
 */
<<<<<<< HEAD
export class Task<T = unknown> implements TaskBase {
    /**
=======
export class Task implements TaskBase {
    /**
     * @hidden
>>>>>>> f8cff871
     * Used to keep track of how many times the task has been yielded to avoid
     * scheduling the internal action multiple times _Internal use only._
     */
    private wasYielded = false;

    /** @hidden */
    constructor(
        /**
         * Whether the task has completed. Note that completion is not
         * equivalent to success.
         */
        public readonly isCompleted: boolean,
        /**
         * Whether the task faulted in some way due to error.
         */
        public readonly isFaulted: boolean,
        /**
<<<<<<< HEAD
=======
         * @hidden
>>>>>>> f8cff871
         * The scheduled action represented by the task. _Internal use only._
         */
        public readonly action: IAction,
        /**
         * The result of the task, if completed. Otherwise `undefined`.
         */
<<<<<<< HEAD
        public readonly result?: T,
        /**
=======
        public readonly result?: unknown,
        /**
         * @hidden
>>>>>>> f8cff871
         * The timestamp of the task.
         */
        public readonly timestamp?: Date,
        /**
<<<<<<< HEAD
=======
         * @hidden
>>>>>>> f8cff871
         * The ID number of the task. _Internal use only._
         */
        public readonly id?: number,
        /**
         * The error thrown when attempting to perform the task's action. If
         * the Task has not yet completed or has completed successfully,
         * `undefined`.
         */
        public readonly exception?: Error | undefined,

        /**
<<<<<<< HEAD
=======
         * @hidden
>>>>>>> f8cff871
         * The index in the history state where the task was marked completed. _Internal use only._
         */
        public readonly completionIndex?: number
    ) {}

    /**
<<<<<<< HEAD
=======
     * @hidden
>>>>>>> f8cff871
     * _Internal use only._
     */
    public yieldNewActions(): IAction[] {
        if (!this.wasYielded) {
            this.wasYielded = true;
            return [this.action];
        }

        return [];
    }
}
<|MERGE_RESOLUTION|>--- conflicted
+++ resolved
@@ -1,128 +1,97 @@
-import { IAction } from "../classes";
-import { TaskBase } from "./taskinterfaces";
-
-/**
- * Represents some pending action. Similar to a native JavaScript promise in
- * that it acts as a placeholder for outstanding asynchronous work, but has
- * a synchronous implementation and is specific to Durable Functions.
- *
- * Tasks are only returned to an orchestration function when a
- * [[DurableOrchestrationContext]] operation is not called with `yield`. They
- * are useful for parallelization and timeout operations in conjunction with
- * Task.all and Task.any.
- *
-<<<<<<< HEAD
-=======
- * We discourage the usage of `instanceof`-style guards on this type,
- * as it is subject to change in the future.
- *
->>>>>>> f8cff871
- * @example Wait for all parallel operations to complete
- * ```javascript
- * const operations = context.df.callActivity("GetOperations");
- *
- * const tasks = [];
- * for (const operation of operations) {
- *     tasks.push(context.df.callActivity("DoOperation", operation));
- * }
- *
- * const results = yield context.df.Task.all(tasks);
- * ```
- *
- * @example Return the result of the first of two operations to complete
- * ```javascript
- * const taskA = context.df.callActivity("DoWorkA");
- * const taskB = context.df.callActivity("DoWorkB");
- *
- * const firstDone = yield context.df.Task.any([taskA, taskB]);
- *
- * return firstDone.result;
- * ```
- */
-<<<<<<< HEAD
-export class Task<T = unknown> implements TaskBase {
-    /**
-=======
-export class Task implements TaskBase {
-    /**
-     * @hidden
->>>>>>> f8cff871
-     * Used to keep track of how many times the task has been yielded to avoid
-     * scheduling the internal action multiple times _Internal use only._
-     */
-    private wasYielded = false;
-
-    /** @hidden */
-    constructor(
-        /**
-         * Whether the task has completed. Note that completion is not
-         * equivalent to success.
-         */
-        public readonly isCompleted: boolean,
-        /**
-         * Whether the task faulted in some way due to error.
-         */
-        public readonly isFaulted: boolean,
-        /**
-<<<<<<< HEAD
-=======
-         * @hidden
->>>>>>> f8cff871
-         * The scheduled action represented by the task. _Internal use only._
-         */
-        public readonly action: IAction,
-        /**
-         * The result of the task, if completed. Otherwise `undefined`.
-         */
-<<<<<<< HEAD
-        public readonly result?: T,
-        /**
-=======
-        public readonly result?: unknown,
-        /**
-         * @hidden
->>>>>>> f8cff871
-         * The timestamp of the task.
-         */
-        public readonly timestamp?: Date,
-        /**
-<<<<<<< HEAD
-=======
-         * @hidden
->>>>>>> f8cff871
-         * The ID number of the task. _Internal use only._
-         */
-        public readonly id?: number,
-        /**
-         * The error thrown when attempting to perform the task's action. If
-         * the Task has not yet completed or has completed successfully,
-         * `undefined`.
-         */
-        public readonly exception?: Error | undefined,
-
-        /**
-<<<<<<< HEAD
-=======
-         * @hidden
->>>>>>> f8cff871
-         * The index in the history state where the task was marked completed. _Internal use only._
-         */
-        public readonly completionIndex?: number
-    ) {}
-
-    /**
-<<<<<<< HEAD
-=======
-     * @hidden
->>>>>>> f8cff871
-     * _Internal use only._
-     */
-    public yieldNewActions(): IAction[] {
-        if (!this.wasYielded) {
-            this.wasYielded = true;
-            return [this.action];
-        }
-
-        return [];
-    }
-}
+import { IAction } from "../classes";
+import { TaskBase } from "./taskinterfaces";
+
+/**
+ * Represents some pending action. Similar to a native JavaScript promise in
+ * that it acts as a placeholder for outstanding asynchronous work, but has
+ * a synchronous implementation and is specific to Durable Functions.
+ *
+ * Tasks are only returned to an orchestration function when a
+ * [[DurableOrchestrationContext]] operation is not called with `yield`. They
+ * are useful for parallelization and timeout operations in conjunction with
+ * Task.all and Task.any.
+ *
+ * We discourage the usage of `instanceof`-style guards on this type,
+ * as it is subject to change in the future.
+ *
+ * @example Wait for all parallel operations to complete
+ * ```javascript
+ * const operations = context.df.callActivity("GetOperations");
+ *
+ * const tasks = [];
+ * for (const operation of operations) {
+ *     tasks.push(context.df.callActivity("DoOperation", operation));
+ * }
+ *
+ * const results = yield context.df.Task.all(tasks);
+ * ```
+ *
+ * @example Return the result of the first of two operations to complete
+ * ```javascript
+ * const taskA = context.df.callActivity("DoWorkA");
+ * const taskB = context.df.callActivity("DoWorkB");
+ *
+ * const firstDone = yield context.df.Task.any([taskA, taskB]);
+ *
+ * return firstDone.result;
+ * ```
+ */
+export class Task<T = unknown> implements TaskBase {
+    /**
+     * Used to keep track of how many times the task has been yielded to avoid
+     * scheduling the internal action multiple times _Internal use only._
+     */
+    private wasYielded = false;
+
+    /** @hidden */
+    constructor(
+        /**
+         * Whether the task has completed. Note that completion is not
+         * equivalent to success.
+         */
+        public readonly isCompleted: boolean,
+        /**
+         * Whether the task faulted in some way due to error.
+         */
+        public readonly isFaulted: boolean,
+        /**
+         * The scheduled action represented by the task. _Internal use only._
+         */
+        public readonly action: IAction,
+        /**
+         * The result of the task, if completed. Otherwise `undefined`.
+         */
+        public readonly result?: T,
+        /**
+         * The timestamp of the task.
+         */
+        public readonly timestamp?: Date,
+        /**
+         * The ID number of the task. _Internal use only._
+         */
+        public readonly id?: number,
+        /**
+         * The error thrown when attempting to perform the task's action. If
+         * the Task has not yet completed or has completed successfully,
+         * `undefined`.
+         */
+        public readonly exception?: Error | undefined,
+
+        /**
+         * The index in the history state where the task was marked completed. _Internal use only._
+         */
+        public readonly completionIndex?: number
+    ) {}
+
+    /**
+     * _Internal use only._
+     */
+    public yieldNewActions(): IAction[] {
+        if (!this.wasYielded) {
+            this.wasYielded = true;
+            return [this.action];
+        }
+
+        return [];
+    }
+}