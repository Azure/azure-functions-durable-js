import { IAction } from "../classes";

<<<<<<< HEAD
// Base interfaces
=======
 // Base interfaces
/** @hidden */
>>>>>>> 57659890
export interface TaskBase {
    readonly isCompleted: boolean;
    readonly isFaulted: boolean;
    yieldNewActions(): IAction[];
}

/** @hidden */
export interface UncompletedTask extends TaskBase {
    readonly isCompleted: false;
    readonly isFaulted: false;
}

/** @hidden */
export interface CompletedTask extends TaskBase {
    readonly completionIndex: number;
    readonly isCompleted: true;
    readonly result: unknown | undefined;
}

/** @hidden */
export interface SuccessfulTask extends CompletedTask {
    readonly isFaulted: false;
    readonly result: unknown;
    readonly exception: undefined;
}

/** @hidden */
export interface FailedTask extends CompletedTask {
    readonly isFaulted: true;
    readonly exception: Error;
    readonly result: undefined;
}<|MERGE_RESOLUTION|>--- conflicted
+++ resolved
@@ -1,40 +1,36 @@
-import { IAction } from "../classes";
-
-<<<<<<< HEAD
-// Base interfaces
-=======
- // Base interfaces
-/** @hidden */
->>>>>>> 57659890
-export interface TaskBase {
-    readonly isCompleted: boolean;
-    readonly isFaulted: boolean;
-    yieldNewActions(): IAction[];
-}
-
-/** @hidden */
-export interface UncompletedTask extends TaskBase {
-    readonly isCompleted: false;
-    readonly isFaulted: false;
-}
-
-/** @hidden */
-export interface CompletedTask extends TaskBase {
-    readonly completionIndex: number;
-    readonly isCompleted: true;
-    readonly result: unknown | undefined;
-}
-
-/** @hidden */
-export interface SuccessfulTask extends CompletedTask {
-    readonly isFaulted: false;
-    readonly result: unknown;
-    readonly exception: undefined;
-}
-
-/** @hidden */
-export interface FailedTask extends CompletedTask {
-    readonly isFaulted: true;
-    readonly exception: Error;
-    readonly result: undefined;
-}+import { IAction } from "../classes";
+
+// Base interfaces
+/** @hidden */
+export interface TaskBase {
+    readonly isCompleted: boolean;
+    readonly isFaulted: boolean;
+    yieldNewActions(): IAction[];
+}
+
+/** @hidden */
+export interface UncompletedTask extends TaskBase {
+    readonly isCompleted: false;
+    readonly isFaulted: false;
+}
+
+/** @hidden */
+export interface CompletedTask extends TaskBase {
+    readonly completionIndex: number;
+    readonly isCompleted: true;
+    readonly result: unknown | undefined;
+}
+
+/** @hidden */
+export interface SuccessfulTask extends CompletedTask {
+    readonly isFaulted: false;
+    readonly result: unknown;
+    readonly exception: undefined;
+}
+
+/** @hidden */
+export interface FailedTask extends CompletedTask {
+    readonly isFaulted: true;
+    readonly exception: Error;
+    readonly result: undefined;
+}