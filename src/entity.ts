--- conflicted
+++ resolved
@@ -1,177 +1,144 @@
-import * as debug from "debug";
-import {
-    DurableEntityBindingInfo,
-    DurableEntityContext,
-    EntityId,
-    EntityState,
-    IEntityFunctionContext,
-    OperationResult,
-    RequestMessage,
-    Signal,
-    Utils,
-} from "./classes";
-
-/** @hidden */
-<<<<<<< HEAD
-=======
-// eslint-disable-next-line @typescript-eslint/no-unused-vars
->>>>>>> f8cff871
-const log = debug("orchestrator");
-
-/** @hidden */
-export class Entity {
-    constructor(public fn: (context: IEntityFunctionContext) => unknown) {}
-
-    public listen(): (context: IEntityFunctionContext) => Promise<void> {
-        return this.handle.bind(this);
-    }
-
-    private async handle(context: IEntityFunctionContext): Promise<void> {
-        const entityBinding = Utils.getInstancesOf<DurableEntityBindingInfo>(
-            context.bindings,
-            new DurableEntityBindingInfo(new EntityId("samplename", "samplekey"), true, "", [])
-        )[0];
-
-        if (entityBinding === undefined) {
-            throw new Error("Could not find an entityTrigger binding on context.");
-        }
-
-        // Setup
-        const returnState: EntityState = new EntityState([], []);
-        returnState.entityExists = entityBinding.exists;
-        returnState.entityState = entityBinding.state;
-        for (let i = 0; i < entityBinding.batch.length; i++) {
-            const startTime = new Date();
-            context.df = this.getCurrentDurableEntityContext(
-                entityBinding,
-                returnState,
-                i,
-                startTime
-            );
-
-            try {
-<<<<<<< HEAD
-                this.fn(context);
-=======
-                await Promise.resolve(this.fn(context));
->>>>>>> f8cff871
-                if (!returnState.results[i]) {
-                    const elapsedMs = this.computeElapsedMilliseconds(startTime);
-                    returnState.results[i] = new OperationResult(false, elapsedMs);
-                }
-            } catch (error) {
-                const elapsedMs = this.computeElapsedMilliseconds(startTime);
-                returnState.results[i] = new OperationResult(
-                    true,
-                    elapsedMs,
-                    JSON.stringify(error)
-                );
-            }
-        }
-
-        context.done(null, returnState);
-    }
-
-    private getCurrentDurableEntityContext(
-        bindingInfo: DurableEntityBindingInfo,
-        batchState: EntityState,
-        requestIndex: number,
-        startTime: Date
-    ): DurableEntityContext {
-        const currentRequest = bindingInfo.batch[requestIndex];
-        return {
-            entityName: bindingInfo.self.name,
-            entityKey: bindingInfo.self.key,
-            entityId: bindingInfo.self,
-            operationName: currentRequest.name,
-            isNewlyConstructed: !batchState.entityExists,
-<<<<<<< HEAD
-            getState: this.getState.bind(this, batchState) as <T>(
-                initialiser: () => T
-            ) => T | undefined,
-            setState: this.setState.bind(this, batchState),
-            getInput: this.getInput.bind(this, currentRequest) as <T>() => T,
-=======
-            getState: this.getState.bind(this, batchState),
-            setState: this.setState.bind(this, batchState),
-            getInput: this.getInput.bind(this, currentRequest),
->>>>>>> f8cff871
-            return: this.return.bind(this, batchState, startTime),
-            destructOnExit: this.destructOnExit.bind(this, batchState),
-            signalEntity: this.signalEntity.bind(this, batchState),
-        };
-    }
-
-    private destructOnExit(batchState: EntityState): void {
-        batchState.entityExists = false;
-        batchState.entityState = undefined;
-    }
-
-<<<<<<< HEAD
-    private getInput<T>(currentRequest: RequestMessage): T | undefined {
-        if (currentRequest.input) {
-            return JSON.parse(currentRequest.input) as T;
-=======
-    private getInput(currentRequest: RequestMessage): unknown | undefined {
-        if (currentRequest.input) {
-            return JSON.parse(currentRequest.input);
->>>>>>> f8cff871
-        }
-        return undefined;
-    }
-
-<<<<<<< HEAD
-    private getState<T>(returnState: EntityState, initializer?: () => T): T | undefined {
-        if (returnState.entityState) {
-            return JSON.parse(returnState.entityState) as T;
-=======
-    private getState(returnState: EntityState, initializer?: () => unknown): unknown | undefined {
-        if (returnState.entityState) {
-            return JSON.parse(returnState.entityState);
->>>>>>> f8cff871
-        } else if (initializer != null) {
-            return initializer();
-        }
-        return undefined;
-    }
-
-<<<<<<< HEAD
-    private return<T>(returnState: EntityState, startTime: Date, result: T): void {
-=======
-    private return(returnState: EntityState, startTime: Date, result: unknown): void {
->>>>>>> f8cff871
-        returnState.entityExists = true;
-        returnState.results.push(
-            new OperationResult(
-                false,
-                this.computeElapsedMilliseconds(startTime),
-                JSON.stringify(result)
-            )
-        );
-    }
-
-<<<<<<< HEAD
-    private setState<T>(returnState: EntityState, state: T): void {
-=======
-    private setState(returnState: EntityState, state: unknown): void {
->>>>>>> f8cff871
-        returnState.entityExists = true;
-        returnState.entityState = JSON.stringify(state);
-    }
-
-    private signalEntity(
-        returnState: EntityState,
-        entity: EntityId,
-        operationName: string,
-        operationInput?: unknown
-    ): void {
-        returnState.signals.push(
-            new Signal(entity, operationName, operationInput ? JSON.stringify(operationInput) : "")
-        );
-    }
-
-    private computeElapsedMilliseconds(startTime: Date): number {
-        const endTime = new Date();
-        return endTime.getTime() - startTime.getTime();
-    }
-}
+import * as debug from "debug";
+import {
+    DurableEntityBindingInfo,
+    DurableEntityContext,
+    EntityId,
+    EntityState,
+    IEntityFunctionContext,
+    OperationResult,
+    RequestMessage,
+    Signal,
+    Utils,
+} from "./classes";
+
+/** @hidden */
+// eslint-disable-next-line @typescript-eslint/no-unused-vars
+const log = debug("orchestrator");
+
+/** @hidden */
+export class Entity {
+    constructor(public fn: (context: IEntityFunctionContext) => unknown) {}
+
+    public listen(): (context: IEntityFunctionContext) => Promise<void> {
+        return this.handle.bind(this);
+    }
+
+    private async handle(context: IEntityFunctionContext): Promise<void> {
+        const entityBinding = Utils.getInstancesOf<DurableEntityBindingInfo>(
+            context.bindings,
+            new DurableEntityBindingInfo(new EntityId("samplename", "samplekey"), true, "", [])
+        )[0];
+
+        if (entityBinding === undefined) {
+            throw new Error("Could not find an entityTrigger binding on context.");
+        }
+
+        // Setup
+        const returnState: EntityState = new EntityState([], []);
+        returnState.entityExists = entityBinding.exists;
+        returnState.entityState = entityBinding.state;
+        for (let i = 0; i < entityBinding.batch.length; i++) {
+            const startTime = new Date();
+            context.df = this.getCurrentDurableEntityContext(
+                entityBinding,
+                returnState,
+                i,
+                startTime
+            );
+
+            try {
+                await Promise.resolve(this.fn(context));
+                if (!returnState.results[i]) {
+                    const elapsedMs = this.computeElapsedMilliseconds(startTime);
+                    returnState.results[i] = new OperationResult(false, elapsedMs);
+                }
+            } catch (error) {
+                const elapsedMs = this.computeElapsedMilliseconds(startTime);
+                returnState.results[i] = new OperationResult(
+                    true,
+                    elapsedMs,
+                    JSON.stringify(error)
+                );
+            }
+        }
+
+        context.done(null, returnState);
+    }
+
+    private getCurrentDurableEntityContext(
+        bindingInfo: DurableEntityBindingInfo,
+        batchState: EntityState,
+        requestIndex: number,
+        startTime: Date
+    ): DurableEntityContext {
+        const currentRequest = bindingInfo.batch[requestIndex];
+        return {
+            entityName: bindingInfo.self.name,
+            entityKey: bindingInfo.self.key,
+            entityId: bindingInfo.self,
+            operationName: currentRequest.name,
+            isNewlyConstructed: !batchState.entityExists,
+            getState: this.getState.bind(this, batchState) as <T>(
+                initialiser: () => T
+            ) => T | undefined,
+            setState: this.setState.bind(this, batchState),
+            getInput: this.getInput.bind(this, currentRequest) as <T>() => T,
+            return: this.return.bind(this, batchState, startTime),
+            destructOnExit: this.destructOnExit.bind(this, batchState),
+            signalEntity: this.signalEntity.bind(this, batchState),
+        };
+    }
+
+    private destructOnExit(batchState: EntityState): void {
+        batchState.entityExists = false;
+        batchState.entityState = undefined;
+    }
+
+    private getInput<T>(currentRequest: RequestMessage): T | undefined {
+        if (currentRequest.input) {
+            return JSON.parse(currentRequest.input) as T;
+        }
+        return undefined;
+    }
+
+    private getState<T>(returnState: EntityState, initializer?: () => T): T | undefined {
+        if (returnState.entityState) {
+            return JSON.parse(returnState.entityState) as T;
+        } else if (initializer != null) {
+            return initializer();
+        }
+        return undefined;
+    }
+
+    private return<T>(returnState: EntityState, startTime: Date, result: T): void {
+        returnState.entityExists = true;
+        returnState.results.push(
+            new OperationResult(
+                false,
+                this.computeElapsedMilliseconds(startTime),
+                JSON.stringify(result)
+            )
+        );
+    }
+
+    private setState<T>(returnState: EntityState, state: T): void {
+        returnState.entityExists = true;
+        returnState.entityState = JSON.stringify(state);
+    }
+
+    private signalEntity(
+        returnState: EntityState,
+        entity: EntityId,
+        operationName: string,
+        operationInput?: unknown
+    ): void {
+        returnState.signals.push(
+            new Signal(entity, operationName, operationInput ? JSON.stringify(operationInput) : "")
+        );
+    }
+
+    private computeElapsedMilliseconds(startTime: Date): number {
+        const endTime = new Date();
+        return endTime.getTime() - startTime.getTime();
+    }
+}