--- conflicted
+++ resolved
@@ -1,1648 +1,840 @@
-<<<<<<< HEAD
-import * as debug from "debug";
-import { AggregatedError } from "./aggregatederror";
-import {
-    CallActivityAction,
-    CallActivityWithRetryAction,
-    CallEntityAction,
-    CallHttpAction,
-    CallSubOrchestratorAction,
-    CallSubOrchestratorWithRetryAction,
-    ContinueAsNewAction,
-    CreateTimerAction,
-    DurableHttpRequest,
-    DurableLock,
-    DurableOrchestrationBindingInfo,
-    EntityId,
-    EventRaisedEvent,
-    EventSentEvent,
-    ExternalEventType,
-    GuidManager,
-    HistoryEvent,
-    HistoryEventType,
-    IAction,
-    IOrchestrationFunctionContext,
-    LockState,
-    OrchestratorState,
-    RequestMessage,
-    ResponseMessage,
-    RetryOptions,
-    SubOrchestrationInstanceCompletedEvent,
-    SubOrchestrationInstanceCreatedEvent,
-    SubOrchestrationInstanceFailedEvent,
-    Task,
-    TaskCompletedEvent,
-    TaskFactory,
-    TaskFailedEvent,
-    TaskFilter,
-    TaskScheduledEvent,
-    TaskSet,
-    TimerCreatedEvent,
-    TimerFiredEvent,
-    TimerTask,
-    Utils,
-    WaitForExternalEventAction,
-} from "./classes";
-import { DurableError } from "./durableerror";
-import { OrchestrationFailureError } from "./orchestrationfailureerror";
-import { CompletedTask, TaskBase } from "./tasks/taskinterfaces";
-import { TokenSource } from "./tokensource";
-
-/** @hidden */
-const log = debug("orchestrator");
-
-/** @hidden */
-export class Orchestrator {
-    private currentUtcDateTime: Date;
-    private customStatus: unknown;
-    private newGuidCounter: number;
-    private subOrchestratorCounter: number;
-
-    constructor(public fn: (context: IOrchestrationFunctionContext) => IterableIterator<unknown>) {}
-
-    public listen(): (context: IOrchestrationFunctionContext) => Promise<void> {
-        return this.handle.bind(this);
-    }
-
-    private async handle(context: IOrchestrationFunctionContext): Promise<void> {
-        const orchestrationBinding = Utils.getInstancesOf<DurableOrchestrationBindingInfo>(
-            context.bindings,
-            new DurableOrchestrationBindingInfo()
-        )[0];
-
-        if (!orchestrationBinding) {
-            throw new Error("Could not finding an orchestrationClient binding on context.");
-        }
-
-        const state: HistoryEvent[] = orchestrationBinding.history;
-        const input: unknown = orchestrationBinding.input;
-        const instanceId: string = orchestrationBinding.instanceId;
-        // const contextLocks: EntityId[] = orchestrationBinding.contextLocks;
-
-        // Initialize currentUtcDateTime
-        let decisionStartedEvent: HistoryEvent = Utils.ensureNonNull(
-            state.find(e => e.EventType === HistoryEventType.OrchestratorStarted),
-            "The orchestrator can not execute without an OrchestratorStarted event."
-        );
-        this.currentUtcDateTime = new Date(decisionStartedEvent.Timestamp);
-
-        // Reset counters
-        this.newGuidCounter = 0;
-        this.subOrchestratorCounter = 0;
-
-        // Create durable orchestration context
-        context.df = {
-            instanceId,
-            isReplaying: orchestrationBinding.isReplaying,
-            parentInstanceId: orchestrationBinding.parentInstanceId,
-            callActivity: this.callActivity.bind(this, state),
-            callActivityWithRetry: this.callActivityWithRetry.bind(this, state),
-            callEntity: this.callEntity.bind(this, state),
-            callSubOrchestrator: this.callSubOrchestrator.bind(this, state),
-            callSubOrchestratorWithRetry: this.callSubOrchestratorWithRetry.bind(this, state),
-            callHttp: this.callHttp.bind(this, state),
-            continueAsNew: this.continueAsNew.bind(this, state),
-            createTimer: this.createTimer.bind(this, state),
-            getInput: this.getInput.bind(this, input),
-            // isLocked: this.isLocked.bind(this, contextLocks),
-            // lock: this.lock.bind(this, state, instanceId, contextLocks),
-            newGuid: this.newGuid.bind(this, instanceId),
-            setCustomStatus: this.setCustomStatus.bind(this),
-            waitForExternalEvent: this.waitForExternalEvent.bind(this, state),
-            Task: {
-                all: this.all.bind(this, state),
-                any: this.any.bind(this, state),
-            },
-            currentUtcDateTime: this.currentUtcDateTime,
-        };
-
-        // Setup
-        const gen = this.fn(context);
-        const actions: IAction[][] = [];
-        let partialResult: TaskBase;
-
-        try {
-            // First execution, we have not yet "yielded" any of the tasks.
-            let g = gen.next(undefined);
-
-            while (true) {
-                if (!TaskFilter.isYieldable(g.value)) {
-                    if (!g.done) {
-                        // The orchestrator must have yielded a non-Task related type,
-                        // so just return execution flow with what they yielded back.
-                        g = gen.next(g.value);
-                        continue;
-                    } else {
-                        log("Iterator is done");
-                        // The customer returned an absolute type.
-                        context.done(
-                            undefined,
-                            new OrchestratorState({
-                                isDone: true,
-                                output: g.value,
-                                actions,
-                                customStatus: this.customStatus,
-                            })
-                        );
-                        return;
-                    }
-                }
-
-                partialResult = g.value as TaskBase;
-                const newActions = partialResult.yieldNewActions();
-                if (newActions && newActions.length > 0) {
-                    actions.push(newActions);
-                }
-
-                // Return continue as new events as completed, as the execution itself is now completed.
-                if (TaskFilter.isSingleTask(partialResult) && partialResult.action instanceof ContinueAsNewAction) {
-                    context.done(
-                        undefined,
-                        new OrchestratorState({
-                            isDone: true,
-                            output: undefined,
-                            actions,
-                            customStatus: this.customStatus,
-                        })
-                    );
-                    return;
-                }
-
-                if (!TaskFilter.isCompletedTask(partialResult)) {
-                    context.done(
-                        undefined,
-                        new OrchestratorState({
-                            isDone: false,
-                            output: undefined,
-                            actions,
-                            customStatus: this.customStatus,
-                        })
-                    );
-                    return;
-                }
-
-                // The first time a task is marked as complete, the history event that finally marked the task as completed
-                // should not yet have been played by the Durable Task framework, resulting in isReplaying being false.
-                // On replays, the event will have already been processed by the framework, and IsPlayed will be marked as true.
-                if (state[partialResult.completionIndex] !== undefined) {
-                    context.df.isReplaying = state[partialResult.completionIndex].IsPlayed;
-                }
-
-                if (TaskFilter.isFailedTask(partialResult)) {
-                    if (!gen.throw) {
-                        throw new Error("Cannot properly throw the execption returned by customer code");
-                    }
-                    g = gen.throw(partialResult.exception);
-                    continue;
-                }
-
-                // Handles the case where an orchestration completes with a return value of a
-                // completed (non-faulted) task. This shouldn't generally happen as hopefully the customer
-                // would yield the task before returning out of the generator function.
-                if (g.done) {
-                    log("Iterator is done");
-                    context.done(
-                        undefined,
-                        new OrchestratorState({
-                            isDone: true,
-                            actions,
-                            output: partialResult.result,
-                            customStatus: this.customStatus,
-                        })
-                    );
-                    return;
-                }
-
-                const newDecisionStartedEvent = state.find(
-                    e => e.EventType === HistoryEventType.OrchestratorStarted && e.Timestamp > decisionStartedEvent.Timestamp
-                );
-
-                decisionStartedEvent = newDecisionStartedEvent || decisionStartedEvent;
-                context.df.currentUtcDateTime = this.currentUtcDateTime = new Date(decisionStartedEvent.Timestamp);
-
-                // The first time a task is marked as complete, the history event that finally marked the task as completed
-                // should not yet have been played by the Durable Task framework, resulting in isReplaying being false.
-                // On replays, the event will have already been processed by the framework, and IsPlayed will be marked as true.
-                if (state[partialResult.completionIndex] !== undefined) {
-                    context.df.isReplaying = state[partialResult.completionIndex].IsPlayed;
-                }
-
-                g = gen.next(partialResult.result);
-            }
-        } catch (error) {
-            // Wrap orchestration state in OutOfProcErrorWrapper to ensure data
-            // gets embedded in error message received by C# extension.
-            const errorState = new OrchestratorState({
-                isDone: false,
-                output: undefined,
-                actions,
-                error: error.message,
-                customStatus: this.customStatus,
-            });
-            context.done(new OrchestrationFailureError(error, errorState), undefined);
-            return;
-        }
-    }
-
-    private callActivity(state: HistoryEvent[], name: string, input?: unknown): Task {
-        const newAction = new CallActivityAction(name, input);
-
-        const taskScheduled = this.findTaskScheduled(state, name);
-        const taskCompleted = this.findTaskCompleted(state, taskScheduled);
-        const taskFailed = this.findTaskFailed(state, taskScheduled);
-        this.setProcessed([taskScheduled, taskCompleted, taskFailed]);
-
-        if (taskCompleted) {
-            const result = this.parseHistoryEvent(taskCompleted);
-
-            return TaskFactory.SuccessfulTask(
-                newAction,
-                result,
-                taskCompleted.Timestamp,
-                taskCompleted.TaskScheduledId,
-                state.indexOf(taskCompleted)
-            );
-        } else if (taskFailed) {
-            return TaskFactory.FailedTask(
-                newAction,
-                taskFailed.Reason,
-                taskFailed.Timestamp,
-                taskFailed.TaskScheduledId,
-                state.indexOf(taskFailed),
-                new DurableError(taskFailed.Reason)
-            );
-        } else {
-            return TaskFactory.UncompletedTask(newAction);
-        }
-    }
-
-    private callActivityWithRetry(state: HistoryEvent[], name: string, retryOptions: RetryOptions, input?: unknown): Task {
-        const newAction = new CallActivityWithRetryAction(name, retryOptions, input);
-
-        for (let attempt = 1; attempt <= retryOptions.maxNumberOfAttempts; attempt++) {
-            const taskScheduled = this.findTaskScheduled(state, name);
-            const taskCompleted = this.findTaskCompleted(state, taskScheduled);
-            const taskFailed = this.findTaskFailed(state, taskScheduled);
-            const taskRetryTimer = this.findRetryTimer(state, taskFailed);
-            const taskRetryTimerFired = this.findTimerFired(state, taskRetryTimer);
-            this.setProcessed([taskScheduled, taskCompleted, taskFailed, taskRetryTimer, taskRetryTimerFired]);
-
-            if (!taskScheduled) {
-                break;
-            }
-
-            if (taskCompleted) {
-                const result = this.parseHistoryEvent(taskCompleted);
-
-                return TaskFactory.SuccessfulTask(
-                    newAction,
-                    result,
-                    taskCompleted.Timestamp,
-                    taskCompleted.TaskScheduledId,
-                    state.indexOf(taskCompleted)
-                );
-            } else if (taskFailed && taskRetryTimer && attempt >= retryOptions.maxNumberOfAttempts) {
-                return TaskFactory.FailedTask(
-                    newAction,
-                    taskFailed.Reason,
-                    taskFailed.Timestamp,
-                    taskFailed.TaskScheduledId,
-                    state.indexOf(taskFailed),
-                    new DurableError(taskFailed.Reason)
-                );
-            }
-        }
-
-        return TaskFactory.UncompletedTask(newAction);
-    }
-
-    private callEntity(state: HistoryEvent[], entityId: EntityId, operationName: string, operationInput: unknown): Task {
-        const newAction = new CallEntityAction(entityId, operationName, operationInput);
-
-        const schedulerId = EntityId.getSchedulerIdFromEntityId(entityId);
-        const eventSent = this.findEventSent(state, schedulerId, "op");
-        let eventRaised;
-        if (eventSent) {
-            const eventSentInput = eventSent && eventSent.Input ? (JSON.parse(eventSent.Input) as RequestMessage) : undefined;
-            eventRaised = eventSentInput ? this.findEventRaised(state, eventSentInput.id) : undefined;
-        }
-        this.setProcessed([eventSent, eventRaised]);
-
-        if (eventRaised) {
-            const parsedResult = this.parseHistoryEvent(eventRaised) as ResponseMessage;
-
-            return TaskFactory.SuccessfulTask(
-                newAction,
-                JSON.parse(parsedResult.result),
-                eventRaised.Timestamp,
-                eventSent.EventId,
-                state.indexOf(eventRaised)
-            );
-        }
-
-        // TODO: error handling
-
-        return TaskFactory.UncompletedTask(newAction);
-    }
-
-    private callSubOrchestrator(state: HistoryEvent[], name: string, input?: unknown, instanceId?: string): Task {
-        if (!name) {
-            throw new Error("A sub-orchestration function name must be provided when attempting to create a suborchestration");
-        }
-
-        const newAction = new CallSubOrchestratorAction(name, instanceId, input);
-        const subOrchestratorCreated = this.findSubOrchestrationInstanceCreated(state, name, instanceId);
-        const subOrchestratorCompleted = this.findSubOrchestrationInstanceCompleted(state, subOrchestratorCreated);
-        const subOrchestratorFailed = this.findSubOrchestrationInstanceFailed(state, subOrchestratorCreated);
-
-        this.setProcessed([subOrchestratorCreated, subOrchestratorCompleted, subOrchestratorFailed]);
-
-        if (subOrchestratorCompleted) {
-            const result = this.parseHistoryEvent(subOrchestratorCompleted);
-
-            return TaskFactory.SuccessfulTask(
-                newAction,
-                result,
-                subOrchestratorCompleted.Timestamp,
-                subOrchestratorCompleted.TaskScheduledId,
-                state.indexOf(subOrchestratorCompleted)
-            );
-        } else if (subOrchestratorFailed) {
-            return TaskFactory.FailedTask(
-                newAction,
-                subOrchestratorFailed.Reason,
-                subOrchestratorFailed.Timestamp,
-                subOrchestratorFailed.TaskScheduledId,
-                state.indexOf(subOrchestratorFailed),
-                new DurableError(subOrchestratorFailed.Reason)
-            );
-        } else {
-            return TaskFactory.UncompletedTask(newAction);
-        }
-    }
-
-    private callSubOrchestratorWithRetry(
-        state: HistoryEvent[],
-        name: string,
-        retryOptions: RetryOptions,
-        input?: unknown,
-        instanceId?: string
-    ): Task {
-        if (!name) {
-            throw new Error("A sub-orchestration function name must be provided when attempting to create a suborchestration");
-        }
-
-        const newAction = new CallSubOrchestratorWithRetryAction(name, retryOptions, input, instanceId);
-
-        for (let attempt = 1; attempt <= retryOptions.maxNumberOfAttempts; attempt++) {
-            const subOrchestratorCreated = this.findSubOrchestrationInstanceCreated(state, name, instanceId);
-            const subOrchestratorCompleted = this.findSubOrchestrationInstanceCompleted(state, subOrchestratorCreated);
-            const subOrchestratorFailed = this.findSubOrchestrationInstanceFailed(state, subOrchestratorCreated);
-            const retryTimer = this.findRetryTimer(state, subOrchestratorFailed);
-            const retryTimerFired = this.findTimerFired(state, retryTimer);
-            this.setProcessed([subOrchestratorCreated, subOrchestratorCompleted, subOrchestratorFailed, retryTimer, retryTimerFired]);
-
-            if (!subOrchestratorCreated) {
-                break;
-            }
-
-            if (subOrchestratorCompleted) {
-                const result = this.parseHistoryEvent(subOrchestratorCompleted);
-
-                return TaskFactory.SuccessfulTask(
-                    newAction,
-                    result,
-                    subOrchestratorCompleted.Timestamp,
-                    subOrchestratorCompleted.TaskScheduledId,
-                    state.indexOf(subOrchestratorCompleted)
-                );
-            } else if (subOrchestratorFailed && retryTimer && attempt >= retryOptions.maxNumberOfAttempts) {
-                return TaskFactory.FailedTask(
-                    newAction,
-                    subOrchestratorFailed.Reason,
-                    subOrchestratorFailed.Timestamp,
-                    subOrchestratorFailed.TaskScheduledId,
-                    state.indexOf(subOrchestratorFailed),
-                    new DurableError(subOrchestratorFailed.Reason)
-                );
-            }
-        }
-
-        return TaskFactory.UncompletedTask(newAction);
-    }
-
-    private callHttp(
-        state: HistoryEvent[],
-        method: string,
-        uri: string,
-        content?: string | object,
-        headers?: { [key: string]: string },
-        tokenSource?: TokenSource
-    ): Task {
-        if (content && typeof content !== "string") {
-            content = JSON.stringify(content);
-        }
-
-        const req = new DurableHttpRequest(method, uri, content as string, headers, tokenSource);
-        const newAction = new CallHttpAction(req);
-
-        // callHttp is internally implemented as a well-known activity function
-        const httpScheduled = this.findTaskScheduled(state, "BuiltIn::HttpActivity");
-        const httpCompleted = this.findTaskCompleted(state, httpScheduled);
-        const httpFailed = this.findTaskFailed(state, httpScheduled);
-        this.setProcessed([httpScheduled, httpCompleted, httpFailed]);
-
-        if (httpCompleted) {
-            const result = this.parseHistoryEvent(httpCompleted);
-
-            return TaskFactory.SuccessfulTask(
-                newAction,
-                result,
-                httpCompleted.Timestamp,
-                httpCompleted.TaskScheduledId,
-                state.indexOf(httpCompleted)
-            );
-        } else if (httpFailed) {
-            return TaskFactory.FailedTask(
-                newAction,
-                httpFailed.Reason,
-                httpFailed.Timestamp,
-                httpFailed.TaskScheduledId,
-                state.indexOf(httpFailed),
-                new DurableError(httpFailed.Reason)
-            );
-        } else {
-            return TaskFactory.UncompletedTask(newAction);
-        }
-    }
-
-    private continueAsNew(state: HistoryEvent[], input: unknown): Task {
-        const newAction = new ContinueAsNewAction(input);
-
-        return TaskFactory.UncompletedTask(newAction);
-    }
-
-    private createTimer(state: HistoryEvent[], fireAt: Date): TimerTask {
-        const newAction = new CreateTimerAction(fireAt);
-
-        const timerCreated = this.findTimerCreated(state, fireAt);
-        const timerFired = this.findTimerFired(state, timerCreated);
-        this.setProcessed([timerCreated, timerFired]);
-
-        if (timerFired) {
-            return TaskFactory.CompletedTimerTask(newAction, timerFired.Timestamp, timerFired.TimerId, state.indexOf(timerFired));
-        } else {
-            return TaskFactory.UncompletedTimerTask(newAction);
-        }
-    }
-
-    private getInput(input: unknown): unknown {
-        return input;
-    }
-
-    private isLocked(contextLocks: EntityId[]): LockState {
-        return new LockState(contextLocks && contextLocks !== null, contextLocks);
-    }
-
-    private lock(state: HistoryEvent[], instanceId: string, contextLocks: EntityId[], entities: EntityId[]): DurableLock | undefined {
-        if (contextLocks) {
-            throw new Error("Cannot acquire more locks when already holding some locks.");
-        }
-
-        if (!entities || entities.length === 0) {
-            throw new Error("The list of entities to lock must not be null or empty.");
-        }
-
-        entities = this.cleanEntities(entities);
-
-        this.newGuid(instanceId);
-
-        // All the entities in entities[] need to be locked, but to avoid
-        // deadlock, the locks have to be acquired sequentially, in order. So,
-        // we send the lock request to the first entity; when the first lock is
-        // granted by the first entity, the first entity will forward the lock
-        // request to the second entity, and so on; after the last entity
-        // grants the last lock, a response is sent back here.
-
-        // send lock request to first entity in the lock set
-
-        return undefined;
-    }
-
-    private cleanEntities(entities: EntityId[]): EntityId[] {
-        // sort entities
-        return entities.sort((a, b) => {
-            if (a.key === b.key) {
-                if (a.name === b.name) {
-                    return 0;
-                } else if (a.name < b.name) {
-                    return -1;
-                } else {
-                    return 1;
-                }
-            } else if (a.key < b.key) {
-                return -1;
-            } else {
-                return 1;
-            }
-        });
-
-        // TODO: remove duplicates if necessary
-    }
-
-    private newGuid(instanceId: string): string {
-        const guidNameValue = `${instanceId}_${this.currentUtcDateTime.valueOf()}_${this.newGuidCounter}`;
-        this.newGuidCounter++;
-        return GuidManager.createDeterministicGuid(GuidManager.UrlNamespaceValue, guidNameValue);
-    }
-
-    private setCustomStatus(customStatusObject: unknown): void {
-        this.customStatus = customStatusObject;
-    }
-
-    private waitForExternalEvent(state: HistoryEvent[], name: string): Task {
-        const newAction = new WaitForExternalEventAction(name, ExternalEventType.ExternalEvent);
-
-        const eventRaised = this.findEventRaised(state, name);
-        this.setProcessed([eventRaised]);
-
-        if (eventRaised) {
-            const result = this.parseHistoryEvent(eventRaised);
-
-            return TaskFactory.SuccessfulTask(newAction, result, eventRaised.Timestamp, eventRaised.EventId, state.indexOf(eventRaised));
-        } else {
-            return TaskFactory.UncompletedTask(newAction);
-        }
-    }
-
-    private all(state: HistoryEvent[], tasks: TaskBase[]): TaskSet {
-        let maxCompletionIndex: number | undefined;
-        const errors: Error[] = [];
-        const results: Array<unknown> = [];
-        for (let index = 0; index < tasks.length; index++) {
-            const task = tasks[index];
-            if (!TaskFilter.isCompletedTask(task)) {
-                return TaskFactory.UncompletedTaskSet(tasks);
-            }
-
-            if (!maxCompletionIndex) {
-                maxCompletionIndex = task.completionIndex;
-            } else if (maxCompletionIndex < task.completionIndex) {
-                maxCompletionIndex = task.completionIndex;
-            }
-
-            if (TaskFilter.isFailedTask(task)) {
-                errors.push(task.exception);
-            } else {
-                results.push(task.result);
-            }
-        }
-
-        // We are guaranteed that maxCompletionIndex is not undefined, or
-        // we would have alreayd returned an uncompleted task set.
-        const completionIndex = maxCompletionIndex as number;
-
-        if (errors.length > 0) {
-            return TaskFactory.FailedTaskSet(tasks, completionIndex, new AggregatedError(errors));
-        } else {
-            return TaskFactory.SuccessfulTaskSet(tasks, completionIndex, results);
-        }
-    }
-
-    private any(state: HistoryEvent[], tasks: TaskBase[]): TaskSet {
-        if (!tasks || tasks.length === 0) {
-            throw new Error("At least one yieldable task must be provided to wait for.");
-        }
-
-        let firstCompleted: CompletedTask | undefined;
-        for (let index = 0; index < tasks.length; index++) {
-            const task = tasks[index];
-            if (TaskFilter.isCompletedTask(task)) {
-                if (!firstCompleted) {
-                    firstCompleted = task;
-                } else if (task.completionIndex < firstCompleted.completionIndex) {
-                    firstCompleted = task;
-                }
-            }
-        }
-
-        if (firstCompleted) {
-            return TaskFactory.SuccessfulTaskSet(tasks, firstCompleted.completionIndex, firstCompleted);
-        } else {
-            return TaskFactory.UncompletedTaskSet(tasks);
-        }
-    }
-
-    private parseHistoryEvent(directiveResult: HistoryEvent): unknown {
-        let parsedDirectiveResult: unknown;
-
-        switch (directiveResult.EventType) {
-            case HistoryEventType.EventRaised:
-                const eventRaised = directiveResult as EventRaisedEvent;
-                parsedDirectiveResult = eventRaised && eventRaised.Input ? JSON.parse(eventRaised.Input) : undefined;
-                break;
-            case HistoryEventType.SubOrchestrationInstanceCompleted:
-                parsedDirectiveResult = JSON.parse((directiveResult as SubOrchestrationInstanceCompletedEvent).Result);
-                break;
-            case HistoryEventType.TaskCompleted:
-                parsedDirectiveResult = JSON.parse((directiveResult as TaskCompletedEvent).Result);
-                break;
-            default:
-                break;
-        }
-
-        return parsedDirectiveResult;
-    }
-
-    /* Returns undefined if not found. */
-    private findEventRaised(state: HistoryEvent[], eventName: string): EventRaisedEvent {
-        const returnValue = eventName
-            ? state.filter((val: HistoryEvent) => {
-                  return val.EventType === HistoryEventType.EventRaised && (val as EventRaisedEvent).Name === eventName && !val.IsProcessed;
-              })[0]
-            : undefined;
-        return returnValue as EventRaisedEvent;
-    }
-
-    /* Returns undefined if not found. */
-    private findEventSent(state: HistoryEvent[], instanceId: string, eventName: string): EventSentEvent {
-        const returnValue = eventName
-            ? state.filter((val: HistoryEvent) => {
-                  return (
-                      val.EventType === HistoryEventType.EventSent &&
-                      (val as EventSentEvent).InstanceId === instanceId &&
-                      (val as EventSentEvent).Name === eventName &&
-                      !val.IsProcessed
-                  );
-              })[0]
-            : undefined;
-        return returnValue as EventSentEvent;
-    }
-
-    /* Returns undefined if not found. */
-    private findRetryTimer(state: HistoryEvent[], failedTask: HistoryEvent | undefined): TimerCreatedEvent | undefined {
-        const returnValue = failedTask
-            ? state.filter((val: HistoryEvent, index: number, array: HistoryEvent[]) => {
-                  const failedTaskIndex = array.indexOf(failedTask);
-                  return val.EventType === HistoryEventType.TimerCreated && index === failedTaskIndex + 1;
-              })[0]
-            : undefined;
-        return returnValue as TimerCreatedEvent;
-    }
-
-    /* Returns undefined if not found. */
-    private findSubOrchestrationInstanceCreated(
-        state: HistoryEvent[],
-        name: string,
-        instanceId: string | undefined
-    ): SubOrchestrationInstanceCreatedEvent | undefined {
-        const matches = state.filter((val: HistoryEvent) => {
-            return val.EventType === HistoryEventType.SubOrchestrationInstanceCreated && !val.IsProcessed;
-        });
-
-        if (matches.length === 0) {
-            return undefined;
-        }
-
-        this.subOrchestratorCounter++;
-
-        // Grab the first unprocessed sub orchestration creation event and verify that
-        // it matches the same function name and instance id if provided. If not, we know that
-        // we have nondeterministic behavior, because the callSubOrchestrator*() methods were not
-        // called in the same order this replay that they were scheduled in.
-        const returnValue = matches[0] as SubOrchestrationInstanceCreatedEvent;
-        if (returnValue.Name !== name) {
-            throw new Error(
-                `The sub-orchestration call (n = ${this.subOrchestratorCounter}) should be executed with a function name of ${returnValue.Name} instead of the provided function name of ${name}. Check your code for non-deterministic behavior.`
-            );
-        }
-
-        if (instanceId && returnValue.InstanceId !== instanceId) {
-            throw new Error(
-                `The sub-orchestration call (n = ${this.subOrchestratorCounter}) should be executed with an instance id of ${returnValue.InstanceId} instead of the provided instance id of ${instanceId}. Check your code for non-deterministic behavior.`
-            );
-        }
-        return returnValue;
-    }
-
-    /* Returns undefined if not found. */
-    private findSubOrchestrationInstanceCompleted(
-        state: HistoryEvent[],
-        createdSubOrch: SubOrchestrationInstanceCreatedEvent | undefined
-    ): SubOrchestrationInstanceCompletedEvent | undefined {
-        if (createdSubOrch === undefined) {
-            return undefined;
-        }
-
-        const matches = state.filter((val: HistoryEvent) => {
-            return (
-                val.EventType === HistoryEventType.SubOrchestrationInstanceCompleted &&
-                (val as SubOrchestrationInstanceCompletedEvent).TaskScheduledId === createdSubOrch.EventId &&
-                !val.IsProcessed
-            );
-        });
-
-        return matches.length > 0 ? (matches[0] as SubOrchestrationInstanceCompletedEvent) : undefined;
-    }
-
-    /* Returns undefined if not found. */
-    private findSubOrchestrationInstanceFailed(
-        state: HistoryEvent[],
-        createdSubOrchInstance: SubOrchestrationInstanceCreatedEvent | undefined
-    ): SubOrchestrationInstanceFailedEvent | undefined {
-        if (createdSubOrchInstance === undefined) {
-            return undefined;
-        }
-
-        const matches = state.filter((val: HistoryEvent) => {
-            return (
-                val.EventType === HistoryEventType.SubOrchestrationInstanceFailed &&
-                (val as SubOrchestrationInstanceFailedEvent).TaskScheduledId === createdSubOrchInstance.EventId &&
-                !val.IsProcessed
-            );
-        });
-
-        return matches.length > 0 ? (matches[0] as SubOrchestrationInstanceFailedEvent) : undefined;
-    }
-
-    /* Returns undefined if not found. */
-    private findTaskScheduled(state: HistoryEvent[], name: string): TaskScheduledEvent | undefined {
-        const returnValue = name
-            ? (state.filter((val: HistoryEvent) => {
-                  return val.EventType === HistoryEventType.TaskScheduled && (val as TaskScheduledEvent).Name === name && !val.IsProcessed;
-              })[0] as TaskScheduledEvent)
-            : undefined;
-        return returnValue;
-    }
-
-    /* Returns undefined if not found. */
-    private findTaskCompleted(state: HistoryEvent[], scheduledTask: TaskScheduledEvent | undefined): TaskCompletedEvent | undefined {
-        if (scheduledTask === undefined) {
-            return undefined;
-        }
-
-        const returnValue = scheduledTask
-            ? (state.filter((val: HistoryEvent) => {
-                  return (
-                      val.EventType === HistoryEventType.TaskCompleted &&
-                      (val as TaskCompletedEvent).TaskScheduledId === scheduledTask.EventId
-                  );
-              })[0] as TaskCompletedEvent)
-            : undefined;
-        return returnValue;
-    }
-
-    /* Returns undefined if not found. */
-    private findTaskFailed(state: HistoryEvent[], scheduledTask: TaskScheduledEvent | undefined): TaskFailedEvent | undefined {
-        if (scheduledTask === undefined) {
-            return undefined;
-        }
-
-        const returnValue = scheduledTask
-            ? (state.filter((val: HistoryEvent) => {
-                  return (
-                      val.EventType === HistoryEventType.TaskFailed && (val as TaskFailedEvent).TaskScheduledId === scheduledTask.EventId
-                  );
-              })[0] as TaskFailedEvent)
-            : undefined;
-        return returnValue;
-    }
-
-    /* Returns undefined if not found. */
-    private findTimerCreated(state: HistoryEvent[], fireAt: Date): TimerCreatedEvent {
-        const returnValue = fireAt
-            ? state.filter((val: HistoryEvent) => {
-                  return (
-                      val.EventType === HistoryEventType.TimerCreated &&
-                      new Date((val as TimerCreatedEvent).FireAt).getTime() === fireAt.getTime()
-                  );
-              })[0]
-            : undefined;
-        return returnValue as TimerCreatedEvent;
-    }
-
-    /* Returns undefined if not found. */
-    private findTimerFired(state: HistoryEvent[], createdTimer: TimerCreatedEvent | undefined): TimerFiredEvent | undefined {
-        const returnValue = createdTimer
-            ? (state.filter((val: HistoryEvent) => {
-                  return val.EventType === HistoryEventType.TimerFired && (val as TimerFiredEvent).TimerId === createdTimer.EventId;
-              })[0] as TimerFiredEvent)
-            : undefined;
-        return returnValue;
-    }
-
-    private setProcessed(events: Array<HistoryEvent | undefined>): void {
-        events.map((val: HistoryEvent | undefined) => {
-            if (val) {
-                val.IsProcessed = true;
-            }
-        });
-    }
-}
-=======
-import * as debug from "debug";
-import { AggregatedError } from "./aggregatederror";
-import { CallActivityAction, CallActivityWithRetryAction, CallEntityAction, CallHttpAction,
-    CallSubOrchestratorAction, CallSubOrchestratorWithRetryAction, ContinueAsNewAction,
-    CreateTimerAction, DurableHttpRequest, DurableLock, DurableOrchestrationBindingInfo, EntityId,
-    EventRaisedEvent, EventSentEvent, ExternalEventType, GuidManager, HistoryEvent, HistoryEventType,
-    IAction, IOrchestrationFunctionContext, LockState, OrchestratorState, RequestMessage, ResponseMessage,
-    RetryOptions, SubOrchestrationInstanceCompletedEvent, SubOrchestrationInstanceCreatedEvent,
-    SubOrchestrationInstanceFailedEvent, Task, TaskCompletedEvent, TaskFactory, TaskFailedEvent, TaskFilter,
-    TaskScheduledEvent, TaskSet, TimerCreatedEvent, TimerFiredEvent, TimerTask,
-    Utils, WaitForExternalEventAction,
-} from "./classes";
-import { DurableError } from "./durableerror";
-import { OrchestrationFailureError } from "./orchestrationfailureerror";
-import { CompletedTask, TaskBase } from "./tasks/taskinterfaces";
-import { TokenSource } from "./tokensource";
-
-/** @hidden */
-const log = debug("orchestrator");
-
-/** @hidden */
-export class Orchestrator {
-    private currentUtcDateTime: Date;
-    private customStatus: unknown;
-    private newGuidCounter: number;
-    private subOrchestratorCounter: number;
-
-    constructor(public fn: (context: IOrchestrationFunctionContext) => Generator<unknown, unknown, any>) { }
-
-    public listen() {
-        return this.handle.bind(this);
-    }
-
-    private async handle(context: IOrchestrationFunctionContext): Promise<void> {
-        const orchestrationBinding = Utils.getInstancesOf<DurableOrchestrationBindingInfo>(
-            context.bindings, new DurableOrchestrationBindingInfo())[0];
-
-        if (!orchestrationBinding) {
-            throw new Error("Could not finding an orchestrationClient binding on context.");
-        }
-
-        const state: HistoryEvent[] = orchestrationBinding.history;
-        const input: unknown = orchestrationBinding.input;
-        const instanceId: string = orchestrationBinding.instanceId;
-        // const contextLocks: EntityId[] = orchestrationBinding.contextLocks;
-
-        // Initialize currentUtcDateTime
-        let decisionStartedEvent: HistoryEvent = Utils.ensureNonNull(
-            state.find((e) => e.EventType === HistoryEventType.OrchestratorStarted),
-            "The orchestrator can not execute without an OrchestratorStarted event.");
-        this.currentUtcDateTime = new Date(decisionStartedEvent.Timestamp);
-
-        // Reset counters
-        this.newGuidCounter = 0;
-        this.subOrchestratorCounter = 0;
-
-        // Create durable orchestration context
-        context.df = {
-            instanceId,
-            isReplaying: orchestrationBinding.isReplaying,
-            parentInstanceId: orchestrationBinding.parentInstanceId,
-            callActivity: this.callActivity.bind(this, state),
-            callActivityWithRetry: this.callActivityWithRetry.bind(this, state),
-            callEntity: this.callEntity.bind(this, state),
-            callSubOrchestrator: this.callSubOrchestrator.bind(this, state),
-            callSubOrchestratorWithRetry: this.callSubOrchestratorWithRetry.bind(this, state),
-            callHttp: this.callHttp.bind(this, state),
-            continueAsNew: this.continueAsNew.bind(this, state),
-            createTimer: this.createTimer.bind(this, state),
-            getInput: this.getInput.bind(this, input),
-            // isLocked: this.isLocked.bind(this, contextLocks),
-            // lock: this.lock.bind(this, state, instanceId, contextLocks),
-            newGuid: this.newGuid.bind(this, instanceId),
-            setCustomStatus: this.setCustomStatus.bind(this),
-            waitForExternalEvent: this.waitForExternalEvent.bind(this, state),
-            Task: {
-                all: this.all.bind(this, state),
-                any: this.any.bind(this, state),
-            },
-            currentUtcDateTime: this.currentUtcDateTime,
-        };
-
-        // Setup
-        const gen = this.fn(context);
-        const actions: IAction[][] = [];
-        let partialResult: TaskBase;
-
-        try {
-            // First execution, we have not yet "yielded" any of the tasks.
-            let g = gen.next();
-
-            while (true) {
-
-                if (!(TaskFilter.isYieldable(g.value))) {
-                    if (!g.done) {
-                        // The orchestrator must have yielded a non-Task related type,
-                        // so just return execution flow with what they yielded back.
-                        g = gen.next(g.value);
-                        continue;
-                    } else {
-                        log("Iterator is done");
-                        // The customer returned an absolute type.
-                        context.done(
-                            undefined,
-                            new OrchestratorState({
-                                isDone: true,
-                                output: g.value,
-                                actions,
-                                customStatus: this.customStatus,
-                            }),
-                        );
-                        return;
-                    }
-                }
-
-                partialResult = g.value as TaskBase;
-                const newActions = partialResult.yieldNewActions();
-                if (newActions && newActions.length > 0) {
-                    actions.push(newActions);
-                }
-
-                // Return continue as new events as completed, as the execution itself is now completed.
-                if (TaskFilter.isSingleTask(partialResult) && partialResult.action instanceof ContinueAsNewAction) {
-                    context.done(
-                        undefined,
-                        new OrchestratorState({
-                            isDone: true,
-                            output: undefined,
-                            actions,
-                            customStatus: this.customStatus,
-                        }),
-                    );
-                    return;
-                }
-
-                if (!TaskFilter.isCompletedTask(partialResult)) {
-                    context.done(
-                        undefined,
-                        new OrchestratorState({
-                            isDone: false,
-                            output: undefined,
-                            actions,
-                            customStatus: this.customStatus,
-                        }),
-                    );
-                    return;
-                }
-
-                // The first time a task is marked as complete, the history event that finally marked the task as completed
-                // should not yet have been played by the Durable Task framework, resulting in isReplaying being false.
-                // On replays, the event will have already been processed by the framework, and IsPlayed will be marked as true.
-                if (state[partialResult.completionIndex] !== undefined) {
-                  context.df.isReplaying = state[partialResult.completionIndex].IsPlayed;
-                }
-
-                if (TaskFilter.isFailedTask(partialResult)) {
-                    if (!gen.throw) {
-                        throw new Error("Cannot properly throw the execption returned by customer code");
-                    }
-                    g = gen.throw!(partialResult.exception);
-                    continue;
-                }
-
-                // Handles the case where an orchestration completes with a return value of a
-                // completed (non-faulted) task. This shouldn't generally happen as hopefully the customer
-                // would yield the task before returning out of the generator function.
-                if (g.done) {
-                    log("Iterator is done");
-                    context.done(undefined,
-                        new OrchestratorState({
-                            isDone: true,
-                            actions,
-                            output: partialResult.result,
-                            customStatus: this.customStatus,
-                        }),
-                    );
-                    return;
-                }
-
-                const newDecisionStartedEvent = state.find((e) =>
-                    e.EventType === HistoryEventType.OrchestratorStarted &&
-                    e.Timestamp > decisionStartedEvent.Timestamp);
-
-                decisionStartedEvent = newDecisionStartedEvent || decisionStartedEvent;
-                context.df.currentUtcDateTime = this.currentUtcDateTime = new Date(decisionStartedEvent.Timestamp);
-
-                g = gen.next(partialResult.result);
-            }
-        } catch (error) {
-            // Wrap orchestration state in OutOfProcErrorWrapper to ensure data
-            // gets embedded in error message received by C# extension.
-            const errorState = new OrchestratorState({
-                isDone: false,
-                output: undefined,
-                actions,
-                error: error.message,
-                customStatus: this.customStatus,
-            });
-            context.done(new OrchestrationFailureError(error, errorState), undefined);
-            return;
-        }
-    }
-
-    private callActivity(state: HistoryEvent[], name: string, input?: unknown): Task {
-        const newAction = new CallActivityAction(name, input);
-
-        const taskScheduled = this.findTaskScheduled(state, name);
-        const taskCompleted = this.findTaskCompleted(state, taskScheduled);
-        const taskFailed = this.findTaskFailed(state, taskScheduled);
-        this.setProcessed([taskScheduled, taskCompleted, taskFailed]);
-
-        if (taskCompleted) {
-            const result = this.parseHistoryEvent(taskCompleted);
-
-            return TaskFactory.SuccessfulTask(
-                newAction,
-                result,
-                taskCompleted.Timestamp,
-                taskCompleted.TaskScheduledId,
-                state.indexOf(taskCompleted),
-            );
-        } else if (taskFailed) {
-            return TaskFactory.FailedTask(
-                newAction,
-                taskFailed.Reason,
-                taskFailed.Timestamp,
-                taskFailed.TaskScheduledId,
-                state.indexOf(taskFailed),
-                new DurableError(taskFailed.Reason),
-            );
-        } else {
-            return TaskFactory.UncompletedTask(
-                newAction,
-            );
-        }
-    }
-
-    private callActivityWithRetry(
-        state: HistoryEvent[],
-        name: string,
-        retryOptions: RetryOptions,
-        input?: unknown)
-        : Task {
-        const newAction = new CallActivityWithRetryAction(name, retryOptions, input);
-
-        for (let attempt = 1; attempt <= retryOptions.maxNumberOfAttempts; attempt++) {
-            const taskScheduled = this.findTaskScheduled(state, name);
-            const taskCompleted = this.findTaskCompleted(state, taskScheduled);
-            const taskFailed = this.findTaskFailed(state, taskScheduled);
-            const taskRetryTimer = this.findRetryTimer(state, taskFailed);
-            const taskRetryTimerFired = this.findTimerFired(state, taskRetryTimer);
-            this.setProcessed([ taskScheduled, taskCompleted, taskFailed, taskRetryTimer, taskRetryTimerFired ]);
-
-            if (!taskScheduled) { break; }
-
-            if (taskCompleted) {
-                const result = this.parseHistoryEvent(taskCompleted);
-
-                return TaskFactory.SuccessfulTask(newAction, result, taskCompleted.Timestamp, taskCompleted.TaskScheduledId, state.indexOf(taskCompleted));
-            } else if (taskFailed
-                && taskRetryTimer
-                && attempt >= retryOptions.maxNumberOfAttempts) {
-                return TaskFactory.FailedTask(
-                    newAction,
-                    taskFailed.Reason,
-                    taskFailed.Timestamp,
-                    taskFailed.TaskScheduledId,
-                    state.indexOf(taskFailed),
-                    new DurableError(taskFailed.Reason),
-                );
-            }
-        }
-
-        return TaskFactory.UncompletedTask(newAction);
-    }
-
-    private callEntity(state: HistoryEvent[], entityId: EntityId, operationName: string, operationInput: unknown): Task {
-        const newAction = new CallEntityAction(entityId, operationName, operationInput);
-
-        const schedulerId = EntityId.getSchedulerIdFromEntityId(entityId);
-        const eventSent = this.findEventSent(state, schedulerId, "op");
-        let eventRaised;
-        if (eventSent) {
-            const eventSentInput = eventSent && eventSent.Input ? JSON.parse(eventSent.Input) as RequestMessage : undefined;
-            eventRaised = eventSentInput ? this.findEventRaised(state, eventSentInput.id) : undefined;
-        }
-        this.setProcessed([ eventSent, eventRaised ]);
-
-        if (eventRaised) {
-            const parsedResult = this.parseHistoryEvent(eventRaised) as ResponseMessage;
-
-            return TaskFactory.SuccessfulTask(newAction, JSON.parse(parsedResult.result), eventRaised.Timestamp, eventSent.EventId, state.indexOf(eventRaised));
-        }
-
-        // TODO: error handling
-
-        return TaskFactory.UncompletedTask(
-            newAction,
-        );
-    }
-
-    private callSubOrchestrator(state: HistoryEvent[], name: string, input?: unknown, instanceId?: string): Task {
-        if (!name) {
-            throw new Error("A sub-orchestration function name must be provided when attempting to create a suborchestration");
-        }
-
-        const newAction = new CallSubOrchestratorAction(name, instanceId, input);
-        const subOrchestratorCreated = this.findSubOrchestrationInstanceCreated(state, name, instanceId);
-        const subOrchestratorCompleted = this.findSubOrchestrationInstanceCompleted(state, subOrchestratorCreated);
-        const subOrchestratorFailed = this.findSubOrchestrationInstanceFailed(state, subOrchestratorCreated);
-
-        this.setProcessed([subOrchestratorCreated, subOrchestratorCompleted, subOrchestratorFailed]);
-
-        if (subOrchestratorCompleted) {
-            const result = this.parseHistoryEvent(subOrchestratorCompleted);
-
-            return TaskFactory.SuccessfulTask(
-                newAction,
-                result,
-                subOrchestratorCompleted.Timestamp,
-                subOrchestratorCompleted.TaskScheduledId,
-                state.indexOf(subOrchestratorCompleted),
-            );
-        } else if (subOrchestratorFailed) {
-            return TaskFactory.FailedTask(
-                newAction,
-                subOrchestratorFailed.Reason,
-                subOrchestratorFailed.Timestamp,
-                subOrchestratorFailed.TaskScheduledId,
-                state.indexOf(subOrchestratorFailed),
-                new DurableError(subOrchestratorFailed.Reason),
-            );
-        } else {
-            return TaskFactory.UncompletedTask(
-                newAction,
-            );
-        }
-    }
-
-    private callSubOrchestratorWithRetry(
-        state: HistoryEvent[],
-        name: string,
-        retryOptions: RetryOptions,
-        input?: unknown,
-        instanceId?: string)
-        : Task {
-        if (!name) {
-            throw new Error("A sub-orchestration function name must be provided when attempting to create a suborchestration");
-        }
-
-        const newAction = new CallSubOrchestratorWithRetryAction(name, retryOptions, input, instanceId);
-
-        for (let attempt = 1; attempt <= retryOptions.maxNumberOfAttempts; attempt++) {
-            const subOrchestratorCreated = this.findSubOrchestrationInstanceCreated(state, name, instanceId);
-            const subOrchestratorCompleted = this.findSubOrchestrationInstanceCompleted(state, subOrchestratorCreated);
-            const subOrchestratorFailed = this.findSubOrchestrationInstanceFailed(state, subOrchestratorCreated);
-            const retryTimer = this.findRetryTimer(state, subOrchestratorFailed);
-            const retryTimerFired = this.findTimerFired(state, retryTimer);
-            this.setProcessed([
-                subOrchestratorCreated,
-                subOrchestratorCompleted,
-                subOrchestratorFailed,
-                retryTimer,
-                retryTimerFired,
-            ]);
-
-            if (!subOrchestratorCreated) { break; }
-
-            if (subOrchestratorCompleted) {
-                const result = this.parseHistoryEvent(subOrchestratorCompleted);
-
-                return TaskFactory.SuccessfulTask(
-                    newAction,
-                    result,
-                    subOrchestratorCompleted.Timestamp,
-                    subOrchestratorCompleted.TaskScheduledId,
-                    state.indexOf(subOrchestratorCompleted),
-                );
-            } else if (subOrchestratorFailed
-                && retryTimer
-                && attempt >= retryOptions.maxNumberOfAttempts) {
-                return TaskFactory.FailedTask(
-                    newAction,
-                    subOrchestratorFailed.Reason,
-                    subOrchestratorFailed.Timestamp,
-                    subOrchestratorFailed.TaskScheduledId,
-                    state.indexOf(subOrchestratorFailed),
-                    new DurableError(subOrchestratorFailed.Reason),
-                );
-            }
-        }
-
-        return TaskFactory.UncompletedTask(
-            newAction,
-        );
-    }
-
-    private callHttp(
-        state: HistoryEvent[],
-        method: string,
-        uri: string,
-        content?: string | object,
-        headers?: { [key: string]: string },
-        tokenSource?: TokenSource) {
-        if (content && typeof content !== "string") {
-            content = JSON.stringify(content);
-        }
-
-        const req = new DurableHttpRequest(method, uri, content as string, headers, tokenSource);
-        const newAction = new CallHttpAction(req);
-
-        // callHttp is internally implemented as a well-known activity function
-        const httpScheduled = this.findTaskScheduled(state, "BuiltIn::HttpActivity");
-        const httpCompleted = this.findTaskCompleted(state, httpScheduled);
-        const httpFailed = this.findTaskFailed(state, httpScheduled);
-        this.setProcessed([httpScheduled, httpCompleted, httpFailed]);
-
-        if (httpCompleted) {
-            const result = this.parseHistoryEvent(httpCompleted);
-
-            return TaskFactory.SuccessfulTask(
-                newAction,
-                result,
-                httpCompleted.Timestamp,
-                httpCompleted.TaskScheduledId,
-                state.indexOf(httpCompleted),
-            );
-        } else if (httpFailed) {
-            return TaskFactory.FailedTask(
-                newAction,
-                httpFailed.Reason,
-                httpFailed.Timestamp,
-                httpFailed.TaskScheduledId,
-                state.indexOf(httpFailed),
-                new DurableError(httpFailed.Reason),
-            );
-        } else {
-            return TaskFactory.UncompletedTask(
-                newAction,
-            );
-        }
-    }
-
-    private continueAsNew(state: HistoryEvent[], input: unknown): Task {
-        const newAction = new ContinueAsNewAction(input);
-
-        return TaskFactory.UncompletedTask(
-            newAction,
-        );
-    }
-
-    private createTimer(state: HistoryEvent[], fireAt: Date): TimerTask {
-        const newAction = new CreateTimerAction(fireAt);
-
-        const timerCreated = this.findTimerCreated(state, fireAt);
-        const timerFired = this.findTimerFired(state, timerCreated);
-        this.setProcessed([ timerCreated, timerFired ]);
-
-        if (timerFired) {
-            return TaskFactory.CompletedTimerTask(newAction, timerFired.Timestamp, timerFired.TimerId, state.indexOf(timerFired));
-        } else {
-            return TaskFactory.UncompletedTimerTask(newAction);
-        }
-    }
-
-    private getInput(input: unknown): unknown {
-        return input;
-    }
-
-    private isLocked(contextLocks: EntityId[]): LockState {
-        return new LockState(
-            contextLocks && contextLocks !== null,
-            contextLocks,
-        );
-    }
-
-    private lock(state: HistoryEvent[], instanceId: string, contextLocks: EntityId[], entities: EntityId[]): DurableLock | undefined {
-        if (contextLocks) {
-            throw new Error("Cannot acquire more locks when already holding some locks.");
-        }
-
-        if (!entities || entities.length === 0) {
-            throw new Error("The list of entities to lock must not be null or empty.");
-        }
-
-        entities = this.cleanEntities(entities);
-
-        const lockRequestId = this.newGuid(instanceId);
-
-        // All the entities in entities[] need to be locked, but to avoid
-        // deadlock, the locks have to be acquired sequentially, in order. So,
-        // we send the lock request to the first entity; when the first lock is
-        // granted by the first entity, the first entity will forward the lock
-        // request to the second entity, and so on; after the last entity
-        // grants the last lock, a response is sent back here.
-
-        // send lock request to first entity in the lock set
-
-        return undefined;
-    }
-
-    private cleanEntities(entities: EntityId[]): EntityId[] {
-        // sort entities
-        return entities.sort((a, b) => {
-            if (a.key === b.key) {
-                if (a.name === b.name) {
-                    return 0;
-                } else if (a.name < b.name) {
-                    return -1;
-                } else {
-                    return 1;
-                }
-            } else if (a.key < b.key) {
-                return -1;
-            } else {
-                return 1;
-            }
-        });
-
-        // TODO: remove duplicates if necessary
-    }
-
-    private newGuid(instanceId: string): string {
-        const guidNameValue = `${instanceId}_${this.currentUtcDateTime.valueOf()}_${this.newGuidCounter}`;
-        this.newGuidCounter++;
-        return GuidManager.createDeterministicGuid(GuidManager.UrlNamespaceValue, guidNameValue);
-    }
-
-    private setCustomStatus(customStatusObject: unknown): void {
-        this.customStatus = customStatusObject;
-    }
-
-    private waitForExternalEvent(state: HistoryEvent[], name: string): Task {
-        const newAction = new WaitForExternalEventAction(name, ExternalEventType.ExternalEvent);
-
-        const eventRaised = this.findEventRaised(state, name);
-        this.setProcessed([ eventRaised ]);
-
-        if (eventRaised) {
-            const result = this.parseHistoryEvent(eventRaised);
-
-            return TaskFactory.SuccessfulTask(
-                newAction,
-                result,
-                eventRaised.Timestamp,
-                eventRaised.EventId,
-                state.indexOf(eventRaised));
-        } else {
-            return TaskFactory.UncompletedTask(newAction);
-        }
-    }
-
-    private all(state: HistoryEvent[], tasks: TaskBase[]): TaskSet {
-        let maxCompletionIndex: number | undefined;
-        const errors: Error[] = [];
-        const results: Array<unknown> = [];
-        for (const task of tasks) {
-            if (!TaskFilter.isCompletedTask(task)) {
-                return TaskFactory.UncompletedTaskSet(tasks);
-            }
-
-            if (!maxCompletionIndex) {
-                maxCompletionIndex = task.completionIndex;
-            } else if (maxCompletionIndex < task.completionIndex) {
-                maxCompletionIndex = task.completionIndex;
-            }
-
-            if (TaskFilter.isFailedTask(task)) {
-                errors.push(task.exception);
-            } else {
-                results.push(task.result);
-            }
-        }
-
-        // We are guaranteed that maxCompletionIndex is not undefined, or
-        // we would have alreayd returned an uncompleted task set.
-        const completionIndex = maxCompletionIndex as number;
-
-        if (errors.length > 0) {
-            return TaskFactory.FailedTaskSet(tasks, completionIndex, new AggregatedError(errors));
-        } else {
-            return TaskFactory.SuccessfulTaskSet(tasks, completionIndex, results);
-        }
-    }
-
-    private any(state: HistoryEvent[], tasks: TaskBase[]): TaskSet {
-        if (!tasks || tasks.length === 0) {
-            throw new Error("At least one yieldable task must be provided to wait for.");
-        }
-
-        let firstCompleted: CompletedTask | undefined;
-        for (const task of tasks) {
-            if (TaskFilter.isCompletedTask(task)) {
-                if (!firstCompleted) {
-                    firstCompleted = task;
-                } else if (task.completionIndex < firstCompleted.completionIndex) {
-                    firstCompleted = task;
-                }
-            }
-        }
-
-        if (firstCompleted) {
-            return TaskFactory.SuccessfulTaskSet(tasks, firstCompleted.completionIndex, firstCompleted);
-        } else {
-            return TaskFactory.UncompletedTaskSet(tasks);
-        }
-    }
-
-    private parseHistoryEvent(directiveResult: HistoryEvent): unknown {
-        let parsedDirectiveResult: unknown;
-
-        switch (directiveResult.EventType) {
-            case (HistoryEventType.EventRaised):
-                const eventRaised = directiveResult as EventRaisedEvent;
-                parsedDirectiveResult = (eventRaised && eventRaised.Input)
-                    ? JSON.parse(eventRaised.Input) : undefined;
-                break;
-            case (HistoryEventType.SubOrchestrationInstanceCompleted):
-                parsedDirectiveResult = JSON.parse((directiveResult as SubOrchestrationInstanceCompletedEvent).Result);
-                break;
-            case (HistoryEventType.TaskCompleted):
-                parsedDirectiveResult = JSON.parse((directiveResult as TaskCompletedEvent).Result);
-                break;
-            default:
-                break;
-        }
-
-        return parsedDirectiveResult;
-    }
-
-    /* Returns undefined if not found. */
-    private findEventRaised(state: HistoryEvent[], eventName: string): EventRaisedEvent {
-        const returnValue = eventName
-            ? state.filter((val: HistoryEvent) => {
-                return val.EventType === HistoryEventType.EventRaised
-                    && (val as EventRaisedEvent).Name === eventName
-                    && !val.IsProcessed;
-            })[0]
-            : undefined;
-        return returnValue as EventRaisedEvent;
-    }
-
-    /* Returns undefined if not found. */
-    private findEventSent(state: HistoryEvent[], instanceId: string, eventName: string): EventSentEvent {
-        const returnValue = eventName
-            ? state.filter((val: HistoryEvent) => {
-                return val.EventType === HistoryEventType.EventSent
-                    && (val as EventSentEvent).InstanceId === instanceId
-                    && (val as EventSentEvent).Name === eventName
-                    && !val.IsProcessed;
-            })[0]
-            : undefined;
-        return returnValue as EventSentEvent;
-    }
-
-    /* Returns undefined if not found. */
-    private findRetryTimer(state: HistoryEvent[], failedTask: HistoryEvent | undefined): TimerCreatedEvent | undefined {
-        const returnValue = failedTask
-            ? state.filter((val: HistoryEvent, index: number, array: HistoryEvent[]) => {
-                const failedTaskIndex = array.indexOf(failedTask);
-                return val.EventType === HistoryEventType.TimerCreated
-                    && index === (failedTaskIndex + 1);
-            })[0]
-            : undefined;
-        return returnValue as TimerCreatedEvent;
-    }
-
-    /* Returns undefined if not found. */
-    private findSubOrchestrationInstanceCreated(
-        state: HistoryEvent[],
-        name: string,
-        instanceId: string | undefined)
-        : SubOrchestrationInstanceCreatedEvent | undefined {
-        const matches = state.filter((val: HistoryEvent) => {
-            return val.EventType === HistoryEventType.SubOrchestrationInstanceCreated
-                && !val.IsProcessed;
-        });
-
-        if (matches.length === 0) {
-            return undefined;
-        }
-
-        this.subOrchestratorCounter++;
-
-        // Grab the first unprocessed sub orchestration creation event and verify that
-        // it matches the same function name and instance id if provided. If not, we know that
-        // we have nondeterministic behavior, because the callSubOrchestrator*() methods were not
-        // called in the same order this replay that they were scheduled in.
-        const returnValue = matches[0] as SubOrchestrationInstanceCreatedEvent;
-        if (returnValue.Name !== name) {
-            throw new Error(`The sub-orchestration call (n = ${this.subOrchestratorCounter}) should be executed with a function name of ${returnValue.Name} instead of the provided function name of ${name}. Check your code for non-deterministic behavior.`);
-        }
-
-        if (instanceId && returnValue.InstanceId !== instanceId) {
-            throw new Error(`The sub-orchestration call (n = ${this.subOrchestratorCounter}) should be executed with an instance id of ${returnValue.InstanceId} instead of the provided instance id of ${instanceId}. Check your code for non-deterministic behavior.`);
-        }
-        return returnValue;
-    }
-
-    /* Returns undefined if not found. */
-    private findSubOrchestrationInstanceCompleted(
-        state: HistoryEvent[],
-        createdSubOrch: SubOrchestrationInstanceCreatedEvent | undefined)
-        : SubOrchestrationInstanceCompletedEvent | undefined {
-        if (createdSubOrch === undefined) {
-            return undefined;
-        }
-
-        const matches = state.filter((val: HistoryEvent) => {
-                return val.EventType === HistoryEventType.SubOrchestrationInstanceCompleted
-                    && (val as SubOrchestrationInstanceCompletedEvent).TaskScheduledId === createdSubOrch.EventId
-                    && !val.IsProcessed;
-            });
-
-        return (matches.length > 0) ? matches[0] as SubOrchestrationInstanceCompletedEvent : undefined;
-    }
-
-    /* Returns undefined if not found. */
-    private findSubOrchestrationInstanceFailed(
-        state: HistoryEvent[],
-        createdSubOrchInstance: SubOrchestrationInstanceCreatedEvent | undefined)
-        : SubOrchestrationInstanceFailedEvent | undefined {
-            if (createdSubOrchInstance === undefined) {
-                return undefined;
-            }
-
-            const matches = state.filter((val: HistoryEvent) => {
-                    return val.EventType === HistoryEventType.SubOrchestrationInstanceFailed
-                        && (val as SubOrchestrationInstanceFailedEvent).TaskScheduledId === createdSubOrchInstance.EventId
-                        && !val.IsProcessed;
-                });
-
-            return (matches.length > 0) ? matches[0] as SubOrchestrationInstanceFailedEvent : undefined;
-    }
-
-    /* Returns undefined if not found. */
-    private findTaskScheduled(state: HistoryEvent[], name: string): TaskScheduledEvent | undefined {
-        const returnValue = name
-            ? state.filter((val: HistoryEvent) => {
-                return val.EventType === HistoryEventType.TaskScheduled
-                    && (val as TaskScheduledEvent).Name === name
-                    && !val.IsProcessed;
-            })[0] as TaskScheduledEvent
-            : undefined;
-        return returnValue;
-    }
-
-    /* Returns undefined if not found. */
-    private findTaskCompleted(state: HistoryEvent[], scheduledTask: TaskScheduledEvent | undefined): TaskCompletedEvent | undefined {
-        if (scheduledTask === undefined) {
-            return undefined;
-        }
-
-        const returnValue = scheduledTask
-            ? state.filter((val: HistoryEvent) => {
-                return val.EventType === HistoryEventType.TaskCompleted
-                    && (val as TaskCompletedEvent).TaskScheduledId === scheduledTask.EventId;
-            })[0] as TaskCompletedEvent
-            : undefined;
-        return returnValue;
-    }
-
-    /* Returns undefined if not found. */
-    private findTaskFailed(state: HistoryEvent[], scheduledTask: TaskScheduledEvent | undefined): TaskFailedEvent | undefined {
-        if (scheduledTask === undefined) {
-            return undefined;
-        }
-
-        const returnValue = scheduledTask
-        ? state.filter((val: HistoryEvent) => {
-                return val.EventType === HistoryEventType.TaskFailed
-                    && (val as TaskFailedEvent).TaskScheduledId === scheduledTask.EventId;
-            })[0] as TaskFailedEvent
-            : undefined;
-        return returnValue;
-    }
-
-    /* Returns undefined if not found. */
-    private findTimerCreated(state: HistoryEvent[], fireAt: Date): TimerCreatedEvent {
-        const returnValue = fireAt
-            ? state.filter((val: HistoryEvent) => {
-                return val.EventType === HistoryEventType.TimerCreated
-                    && new Date((val as TimerCreatedEvent).FireAt).getTime() === fireAt.getTime();
-            })[0]
-            : undefined;
-        return returnValue as TimerCreatedEvent;
-    }
-
-    /* Returns undefined if not found. */
-    private findTimerFired(state: HistoryEvent[], createdTimer: TimerCreatedEvent | undefined): TimerFiredEvent | undefined {
-        const returnValue = createdTimer
-            ? state.filter((val: HistoryEvent) => {
-                return val.EventType === HistoryEventType.TimerFired
-                    && (val as TimerFiredEvent).TimerId === createdTimer.EventId;
-            })[0] as TimerFiredEvent
-            : undefined;
-        return returnValue;
-    }
-
-    private setProcessed(events: Array<HistoryEvent | undefined>): void {
-        events.map((val: HistoryEvent | undefined) => {
-            if (val) { val.IsProcessed = true; }
-        });
-    }
-}
->>>>>>> 57659890
+import * as debug from "debug";
+import { AggregatedError } from "./aggregatederror";
+import {
+    CallActivityAction,
+    CallActivityWithRetryAction,
+    CallEntityAction,
+    CallHttpAction,
+    CallSubOrchestratorAction,
+    CallSubOrchestratorWithRetryAction,
+    ContinueAsNewAction,
+    CreateTimerAction,
+    DurableHttpRequest,
+    DurableLock,
+    DurableOrchestrationBindingInfo,
+    EntityId,
+    EventRaisedEvent,
+    EventSentEvent,
+    ExternalEventType,
+    GuidManager,
+    HistoryEvent,
+    HistoryEventType,
+    IAction,
+    IOrchestrationFunctionContext,
+    LockState,
+    OrchestratorState,
+    RequestMessage,
+    ResponseMessage,
+    RetryOptions,
+    SubOrchestrationInstanceCompletedEvent,
+    SubOrchestrationInstanceCreatedEvent,
+    SubOrchestrationInstanceFailedEvent,
+    Task,
+    TaskCompletedEvent,
+    TaskFactory,
+    TaskFailedEvent,
+    TaskFilter,
+    TaskScheduledEvent,
+    TaskSet,
+    TimerCreatedEvent,
+    TimerFiredEvent,
+    TimerTask,
+    Utils,
+    WaitForExternalEventAction,
+} from "./classes";
+import { DurableError } from "./durableerror";
+import { OrchestrationFailureError } from "./orchestrationfailureerror";
+import { CompletedTask, TaskBase } from "./tasks/taskinterfaces";
+import { TokenSource } from "./tokensource";
+
+/** @hidden */
+const log = debug("orchestrator");
+
+/** @hidden */
+export class Orchestrator {
+    private currentUtcDateTime: Date;
+    private customStatus: unknown;
+    private newGuidCounter: number;
+    private subOrchestratorCounter: number;
+
+    constructor(public fn: (context: IOrchestrationFunctionContext) => IterableIterator<unknown>) {}
+
+    public listen(): (context: IOrchestrationFunctionContext) => Promise<void> {
+        return this.handle.bind(this);
+    }
+
+    private async handle(context: IOrchestrationFunctionContext): Promise<void> {
+        const orchestrationBinding = Utils.getInstancesOf<DurableOrchestrationBindingInfo>(
+            context.bindings,
+            new DurableOrchestrationBindingInfo()
+        )[0];
+
+        if (!orchestrationBinding) {
+            throw new Error("Could not finding an orchestrationClient binding on context.");
+        }
+
+        const state: HistoryEvent[] = orchestrationBinding.history;
+        const input: unknown = orchestrationBinding.input;
+        const instanceId: string = orchestrationBinding.instanceId;
+        // const contextLocks: EntityId[] = orchestrationBinding.contextLocks;
+
+        // Initialize currentUtcDateTime
+        let decisionStartedEvent: HistoryEvent = Utils.ensureNonNull(
+            state.find(e => e.EventType === HistoryEventType.OrchestratorStarted),
+            "The orchestrator can not execute without an OrchestratorStarted event."
+        );
+        this.currentUtcDateTime = new Date(decisionStartedEvent.Timestamp);
+
+        // Reset counters
+        this.newGuidCounter = 0;
+        this.subOrchestratorCounter = 0;
+
+        // Create durable orchestration context
+        context.df = {
+            instanceId,
+            isReplaying: orchestrationBinding.isReplaying,
+            parentInstanceId: orchestrationBinding.parentInstanceId,
+            callActivity: this.callActivity.bind(this, state),
+            callActivityWithRetry: this.callActivityWithRetry.bind(this, state),
+            callEntity: this.callEntity.bind(this, state),
+            callSubOrchestrator: this.callSubOrchestrator.bind(this, state),
+            callSubOrchestratorWithRetry: this.callSubOrchestratorWithRetry.bind(this, state),
+            callHttp: this.callHttp.bind(this, state),
+            continueAsNew: this.continueAsNew.bind(this, state),
+            createTimer: this.createTimer.bind(this, state),
+            getInput: this.getInput.bind(this, input),
+            // isLocked: this.isLocked.bind(this, contextLocks),
+            // lock: this.lock.bind(this, state, instanceId, contextLocks),
+            newGuid: this.newGuid.bind(this, instanceId),
+            setCustomStatus: this.setCustomStatus.bind(this),
+            waitForExternalEvent: this.waitForExternalEvent.bind(this, state),
+            Task: {
+                all: this.all.bind(this, state),
+                any: this.any.bind(this, state),
+            },
+            currentUtcDateTime: this.currentUtcDateTime,
+        };
+
+        // Setup
+        const gen = this.fn(context);
+        const actions: IAction[][] = [];
+        let partialResult: TaskBase;
+
+        try {
+            // First execution, we have not yet "yielded" any of the tasks.
+            let g = gen.next(undefined as any);
+
+            while (true) {
+                if (!TaskFilter.isYieldable(g.value)) {
+                    if (!g.done) {
+                        // The orchestrator must have yielded a non-Task related type,
+                        // so just return execution flow with what they yielded back.
+                        g = gen.next(g.value as any);
+                        continue;
+                    } else {
+                        log("Iterator is done");
+                        // The customer returned an absolute type.
+                        context.done(
+                            undefined,
+                            new OrchestratorState({
+                                isDone: true,
+                                output: g.value,
+                                actions,
+                                customStatus: this.customStatus,
+                            })
+                        );
+                        return;
+                    }
+                }
+
+                partialResult = g.value as TaskBase;
+                const newActions = partialResult.yieldNewActions();
+                if (newActions && newActions.length > 0) {
+                    actions.push(newActions);
+                }
+
+                // Return continue as new events as completed, as the execution itself is now completed.
+                if (TaskFilter.isSingleTask(partialResult) && partialResult.action instanceof ContinueAsNewAction) {
+                    context.done(
+                        undefined,
+                        new OrchestratorState({
+                            isDone: true,
+                            output: undefined,
+                            actions,
+                            customStatus: this.customStatus,
+                        })
+                    );
+                    return;
+                }
+
+                if (!TaskFilter.isCompletedTask(partialResult)) {
+                    context.done(
+                        undefined,
+                        new OrchestratorState({
+                            isDone: false,
+                            output: undefined,
+                            actions,
+                            customStatus: this.customStatus,
+                        })
+                    );
+                    return;
+                }
+
+                // The first time a task is marked as complete, the history event that finally marked the task as completed
+                // should not yet have been played by the Durable Task framework, resulting in isReplaying being false.
+                // On replays, the event will have already been processed by the framework, and IsPlayed will be marked as true.
+                if (state[partialResult.completionIndex] !== undefined) {
+                    context.df.isReplaying = state[partialResult.completionIndex].IsPlayed;
+                }
+
+                if (TaskFilter.isFailedTask(partialResult)) {
+                    if (!gen.throw) {
+                        throw new Error("Cannot properly throw the execption returned by customer code");
+                    }
+                    g = gen.throw(partialResult.exception);
+                    continue;
+                }
+
+                // Handles the case where an orchestration completes with a return value of a
+                // completed (non-faulted) task. This shouldn't generally happen as hopefully the customer
+                // would yield the task before returning out of the generator function.
+                if (g.done) {
+                    log("Iterator is done");
+                    context.done(
+                        undefined,
+                        new OrchestratorState({
+                            isDone: true,
+                            actions,
+                            output: partialResult.result,
+                            customStatus: this.customStatus,
+                        })
+                    );
+                    return;
+                }
+
+                const newDecisionStartedEvent = state.find(
+                    e => e.EventType === HistoryEventType.OrchestratorStarted && e.Timestamp > decisionStartedEvent.Timestamp
+                );
+
+                decisionStartedEvent = newDecisionStartedEvent || decisionStartedEvent;
+                context.df.currentUtcDateTime = this.currentUtcDateTime = new Date(decisionStartedEvent.Timestamp);
+
+                // The first time a task is marked as complete, the history event that finally marked the task as completed
+                // should not yet have been played by the Durable Task framework, resulting in isReplaying being false.
+                // On replays, the event will have already been processed by the framework, and IsPlayed will be marked as true.
+                if (state[partialResult.completionIndex] !== undefined) {
+                    context.df.isReplaying = state[partialResult.completionIndex].IsPlayed;
+                }
+
+                g = gen.next(partialResult.result as any);
+            }
+        } catch (error) {
+            // Wrap orchestration state in OutOfProcErrorWrapper to ensure data
+            // gets embedded in error message received by C# extension.
+            const errorState = new OrchestratorState({
+                isDone: false,
+                output: undefined,
+                actions,
+                error: error.message,
+                customStatus: this.customStatus,
+            });
+            context.done(new OrchestrationFailureError(error, errorState), undefined);
+            return;
+        }
+    }
+
+    private callActivity(state: HistoryEvent[], name: string, input?: unknown): Task {
+        const newAction = new CallActivityAction(name, input);
+
+        const taskScheduled = this.findTaskScheduled(state, name);
+        const taskCompleted = this.findTaskCompleted(state, taskScheduled);
+        const taskFailed = this.findTaskFailed(state, taskScheduled);
+        this.setProcessed([taskScheduled, taskCompleted, taskFailed]);
+
+        if (taskCompleted) {
+            const result = this.parseHistoryEvent(taskCompleted);
+
+            return TaskFactory.SuccessfulTask(
+                newAction,
+                result,
+                taskCompleted.Timestamp,
+                taskCompleted.TaskScheduledId,
+                state.indexOf(taskCompleted)
+            );
+        } else if (taskFailed) {
+            return TaskFactory.FailedTask(
+                newAction,
+                taskFailed.Reason,
+                taskFailed.Timestamp,
+                taskFailed.TaskScheduledId,
+                state.indexOf(taskFailed),
+                new DurableError(taskFailed.Reason)
+            );
+        } else {
+            return TaskFactory.UncompletedTask(newAction);
+        }
+    }
+
+    private callActivityWithRetry(state: HistoryEvent[], name: string, retryOptions: RetryOptions, input?: unknown): Task {
+        const newAction = new CallActivityWithRetryAction(name, retryOptions, input);
+
+        for (let attempt = 1; attempt <= retryOptions.maxNumberOfAttempts; attempt++) {
+            const taskScheduled = this.findTaskScheduled(state, name);
+            const taskCompleted = this.findTaskCompleted(state, taskScheduled);
+            const taskFailed = this.findTaskFailed(state, taskScheduled);
+            const taskRetryTimer = this.findRetryTimer(state, taskFailed);
+            const taskRetryTimerFired = this.findTimerFired(state, taskRetryTimer);
+            this.setProcessed([taskScheduled, taskCompleted, taskFailed, taskRetryTimer, taskRetryTimerFired]);
+
+            if (!taskScheduled) {
+                break;
+            }
+
+            if (taskCompleted) {
+                const result = this.parseHistoryEvent(taskCompleted);
+
+                return TaskFactory.SuccessfulTask(
+                    newAction,
+                    result,
+                    taskCompleted.Timestamp,
+                    taskCompleted.TaskScheduledId,
+                    state.indexOf(taskCompleted)
+                );
+            } else if (taskFailed && taskRetryTimer && attempt >= retryOptions.maxNumberOfAttempts) {
+                return TaskFactory.FailedTask(
+                    newAction,
+                    taskFailed.Reason,
+                    taskFailed.Timestamp,
+                    taskFailed.TaskScheduledId,
+                    state.indexOf(taskFailed),
+                    new DurableError(taskFailed.Reason)
+                );
+            }
+        }
+
+        return TaskFactory.UncompletedTask(newAction);
+    }
+
+    private callEntity(state: HistoryEvent[], entityId: EntityId, operationName: string, operationInput: unknown): Task {
+        const newAction = new CallEntityAction(entityId, operationName, operationInput);
+
+        const schedulerId = EntityId.getSchedulerIdFromEntityId(entityId);
+        const eventSent = this.findEventSent(state, schedulerId, "op");
+        let eventRaised;
+        if (eventSent) {
+            const eventSentInput = eventSent && eventSent.Input ? (JSON.parse(eventSent.Input) as RequestMessage) : undefined;
+            eventRaised = eventSentInput ? this.findEventRaised(state, eventSentInput.id) : undefined;
+        }
+        this.setProcessed([eventSent, eventRaised]);
+
+        if (eventRaised) {
+            const parsedResult = this.parseHistoryEvent(eventRaised) as ResponseMessage;
+
+            return TaskFactory.SuccessfulTask(
+                newAction,
+                JSON.parse(parsedResult.result),
+                eventRaised.Timestamp,
+                eventSent.EventId,
+                state.indexOf(eventRaised)
+            );
+        }
+
+        // TODO: error handling
+
+        return TaskFactory.UncompletedTask(newAction);
+    }
+
+    private callSubOrchestrator(state: HistoryEvent[], name: string, input?: unknown, instanceId?: string): Task {
+        if (!name) {
+            throw new Error("A sub-orchestration function name must be provided when attempting to create a suborchestration");
+        }
+
+        const newAction = new CallSubOrchestratorAction(name, instanceId, input);
+        const subOrchestratorCreated = this.findSubOrchestrationInstanceCreated(state, name, instanceId);
+        const subOrchestratorCompleted = this.findSubOrchestrationInstanceCompleted(state, subOrchestratorCreated);
+        const subOrchestratorFailed = this.findSubOrchestrationInstanceFailed(state, subOrchestratorCreated);
+
+        this.setProcessed([subOrchestratorCreated, subOrchestratorCompleted, subOrchestratorFailed]);
+
+        if (subOrchestratorCompleted) {
+            const result = this.parseHistoryEvent(subOrchestratorCompleted);
+
+            return TaskFactory.SuccessfulTask(
+                newAction,
+                result,
+                subOrchestratorCompleted.Timestamp,
+                subOrchestratorCompleted.TaskScheduledId,
+                state.indexOf(subOrchestratorCompleted)
+            );
+        } else if (subOrchestratorFailed) {
+            return TaskFactory.FailedTask(
+                newAction,
+                subOrchestratorFailed.Reason,
+                subOrchestratorFailed.Timestamp,
+                subOrchestratorFailed.TaskScheduledId,
+                state.indexOf(subOrchestratorFailed),
+                new DurableError(subOrchestratorFailed.Reason)
+            );
+        } else {
+            return TaskFactory.UncompletedTask(newAction);
+        }
+    }
+
+    private callSubOrchestratorWithRetry(
+        state: HistoryEvent[],
+        name: string,
+        retryOptions: RetryOptions,
+        input?: unknown,
+        instanceId?: string
+    ): Task {
+        if (!name) {
+            throw new Error("A sub-orchestration function name must be provided when attempting to create a suborchestration");
+        }
+
+        const newAction = new CallSubOrchestratorWithRetryAction(name, retryOptions, input, instanceId);
+
+        for (let attempt = 1; attempt <= retryOptions.maxNumberOfAttempts; attempt++) {
+            const subOrchestratorCreated = this.findSubOrchestrationInstanceCreated(state, name, instanceId);
+            const subOrchestratorCompleted = this.findSubOrchestrationInstanceCompleted(state, subOrchestratorCreated);
+            const subOrchestratorFailed = this.findSubOrchestrationInstanceFailed(state, subOrchestratorCreated);
+            const retryTimer = this.findRetryTimer(state, subOrchestratorFailed);
+            const retryTimerFired = this.findTimerFired(state, retryTimer);
+            this.setProcessed([subOrchestratorCreated, subOrchestratorCompleted, subOrchestratorFailed, retryTimer, retryTimerFired]);
+
+            if (!subOrchestratorCreated) {
+                break;
+            }
+
+            if (subOrchestratorCompleted) {
+                const result = this.parseHistoryEvent(subOrchestratorCompleted);
+
+                return TaskFactory.SuccessfulTask(
+                    newAction,
+                    result,
+                    subOrchestratorCompleted.Timestamp,
+                    subOrchestratorCompleted.TaskScheduledId,
+                    state.indexOf(subOrchestratorCompleted)
+                );
+            } else if (subOrchestratorFailed && retryTimer && attempt >= retryOptions.maxNumberOfAttempts) {
+                return TaskFactory.FailedTask(
+                    newAction,
+                    subOrchestratorFailed.Reason,
+                    subOrchestratorFailed.Timestamp,
+                    subOrchestratorFailed.TaskScheduledId,
+                    state.indexOf(subOrchestratorFailed),
+                    new DurableError(subOrchestratorFailed.Reason)
+                );
+            }
+        }
+
+        return TaskFactory.UncompletedTask(newAction);
+    }
+
+    private callHttp(
+        state: HistoryEvent[],
+        method: string,
+        uri: string,
+        content?: string | object,
+        headers?: { [key: string]: string },
+        tokenSource?: TokenSource
+    ): Task {
+        if (content && typeof content !== "string") {
+            content = JSON.stringify(content);
+        }
+
+        const req = new DurableHttpRequest(method, uri, content as string, headers, tokenSource);
+        const newAction = new CallHttpAction(req);
+
+        // callHttp is internally implemented as a well-known activity function
+        const httpScheduled = this.findTaskScheduled(state, "BuiltIn::HttpActivity");
+        const httpCompleted = this.findTaskCompleted(state, httpScheduled);
+        const httpFailed = this.findTaskFailed(state, httpScheduled);
+        this.setProcessed([httpScheduled, httpCompleted, httpFailed]);
+
+        if (httpCompleted) {
+            const result = this.parseHistoryEvent(httpCompleted);
+
+            return TaskFactory.SuccessfulTask(
+                newAction,
+                result,
+                httpCompleted.Timestamp,
+                httpCompleted.TaskScheduledId,
+                state.indexOf(httpCompleted)
+            );
+        } else if (httpFailed) {
+            return TaskFactory.FailedTask(
+                newAction,
+                httpFailed.Reason,
+                httpFailed.Timestamp,
+                httpFailed.TaskScheduledId,
+                state.indexOf(httpFailed),
+                new DurableError(httpFailed.Reason)
+            );
+        } else {
+            return TaskFactory.UncompletedTask(newAction);
+        }
+    }
+
+    private continueAsNew(state: HistoryEvent[], input: unknown): Task {
+        const newAction = new ContinueAsNewAction(input);
+
+        return TaskFactory.UncompletedTask(newAction);
+    }
+
+    private createTimer(state: HistoryEvent[], fireAt: Date): TimerTask {
+        const newAction = new CreateTimerAction(fireAt);
+
+        const timerCreated = this.findTimerCreated(state, fireAt);
+        const timerFired = this.findTimerFired(state, timerCreated);
+        this.setProcessed([timerCreated, timerFired]);
+
+        if (timerFired) {
+            return TaskFactory.CompletedTimerTask(newAction, timerFired.Timestamp, timerFired.TimerId, state.indexOf(timerFired));
+        } else {
+            return TaskFactory.UncompletedTimerTask(newAction);
+        }
+    }
+
+    private getInput(input: unknown): unknown {
+        return input;
+    }
+
+    private isLocked(contextLocks: EntityId[]): LockState {
+        return new LockState(contextLocks && contextLocks !== null, contextLocks);
+    }
+
+    private lock(state: HistoryEvent[], instanceId: string, contextLocks: EntityId[], entities: EntityId[]): DurableLock | undefined {
+        if (contextLocks) {
+            throw new Error("Cannot acquire more locks when already holding some locks.");
+        }
+
+        if (!entities || entities.length === 0) {
+            throw new Error("The list of entities to lock must not be null or empty.");
+        }
+
+        entities = this.cleanEntities(entities);
+
+        this.newGuid(instanceId);
+
+        // All the entities in entities[] need to be locked, but to avoid
+        // deadlock, the locks have to be acquired sequentially, in order. So,
+        // we send the lock request to the first entity; when the first lock is
+        // granted by the first entity, the first entity will forward the lock
+        // request to the second entity, and so on; after the last entity
+        // grants the last lock, a response is sent back here.
+
+        // send lock request to first entity in the lock set
+
+        return undefined;
+    }
+
+    private cleanEntities(entities: EntityId[]): EntityId[] {
+        // sort entities
+        return entities.sort((a, b) => {
+            if (a.key === b.key) {
+                if (a.name === b.name) {
+                    return 0;
+                } else if (a.name < b.name) {
+                    return -1;
+                } else {
+                    return 1;
+                }
+            } else if (a.key < b.key) {
+                return -1;
+            } else {
+                return 1;
+            }
+        });
+
+        // TODO: remove duplicates if necessary
+    }
+
+    private newGuid(instanceId: string): string {
+        const guidNameValue = `${instanceId}_${this.currentUtcDateTime.valueOf()}_${this.newGuidCounter}`;
+        this.newGuidCounter++;
+        return GuidManager.createDeterministicGuid(GuidManager.UrlNamespaceValue, guidNameValue);
+    }
+
+    private setCustomStatus(customStatusObject: unknown): void {
+        this.customStatus = customStatusObject;
+    }
+
+    private waitForExternalEvent(state: HistoryEvent[], name: string): Task {
+        const newAction = new WaitForExternalEventAction(name, ExternalEventType.ExternalEvent);
+
+        const eventRaised = this.findEventRaised(state, name);
+        this.setProcessed([eventRaised]);
+
+        if (eventRaised) {
+            const result = this.parseHistoryEvent(eventRaised);
+
+            return TaskFactory.SuccessfulTask(newAction, result, eventRaised.Timestamp, eventRaised.EventId, state.indexOf(eventRaised));
+        } else {
+            return TaskFactory.UncompletedTask(newAction);
+        }
+    }
+
+    private all(state: HistoryEvent[], tasks: TaskBase[]): TaskSet {
+        let maxCompletionIndex: number | undefined;
+        const errors: Error[] = [];
+        const results: Array<unknown> = [];
+        for (let index = 0; index < tasks.length; index++) {
+            const task = tasks[index];
+            if (!TaskFilter.isCompletedTask(task)) {
+                return TaskFactory.UncompletedTaskSet(tasks);
+            }
+
+            if (!maxCompletionIndex) {
+                maxCompletionIndex = task.completionIndex;
+            } else if (maxCompletionIndex < task.completionIndex) {
+                maxCompletionIndex = task.completionIndex;
+            }
+
+            if (TaskFilter.isFailedTask(task)) {
+                errors.push(task.exception);
+            } else {
+                results.push(task.result);
+            }
+        }
+
+        // We are guaranteed that maxCompletionIndex is not undefined, or
+        // we would have alreayd returned an uncompleted task set.
+        const completionIndex = maxCompletionIndex as number;
+
+        if (errors.length > 0) {
+            return TaskFactory.FailedTaskSet(tasks, completionIndex, new AggregatedError(errors));
+        } else {
+            return TaskFactory.SuccessfulTaskSet(tasks, completionIndex, results);
+        }
+    }
+
+    private any(state: HistoryEvent[], tasks: TaskBase[]): TaskSet {
+        if (!tasks || tasks.length === 0) {
+            throw new Error("At least one yieldable task must be provided to wait for.");
+        }
+
+        let firstCompleted: CompletedTask | undefined;
+        for (let index = 0; index < tasks.length; index++) {
+            const task = tasks[index];
+            if (TaskFilter.isCompletedTask(task)) {
+                if (!firstCompleted) {
+                    firstCompleted = task;
+                } else if (task.completionIndex < firstCompleted.completionIndex) {
+                    firstCompleted = task;
+                }
+            }
+        }
+
+        if (firstCompleted) {
+            return TaskFactory.SuccessfulTaskSet(tasks, firstCompleted.completionIndex, firstCompleted);
+        } else {
+            return TaskFactory.UncompletedTaskSet(tasks);
+        }
+    }
+
+    private parseHistoryEvent(directiveResult: HistoryEvent): unknown {
+        let parsedDirectiveResult: unknown;
+
+        switch (directiveResult.EventType) {
+            case HistoryEventType.EventRaised:
+                const eventRaised = directiveResult as EventRaisedEvent;
+                parsedDirectiveResult = eventRaised && eventRaised.Input ? JSON.parse(eventRaised.Input) : undefined;
+                break;
+            case HistoryEventType.SubOrchestrationInstanceCompleted:
+                parsedDirectiveResult = JSON.parse((directiveResult as SubOrchestrationInstanceCompletedEvent).Result);
+                break;
+            case HistoryEventType.TaskCompleted:
+                parsedDirectiveResult = JSON.parse((directiveResult as TaskCompletedEvent).Result);
+                break;
+            default:
+                break;
+        }
+
+        return parsedDirectiveResult;
+    }
+
+    /* Returns undefined if not found. */
+    private findEventRaised(state: HistoryEvent[], eventName: string): EventRaisedEvent {
+        const returnValue = eventName
+            ? state.filter((val: HistoryEvent) => {
+                  return val.EventType === HistoryEventType.EventRaised && (val as EventRaisedEvent).Name === eventName && !val.IsProcessed;
+              })[0]
+            : undefined;
+        return returnValue as EventRaisedEvent;
+    }
+
+    /* Returns undefined if not found. */
+    private findEventSent(state: HistoryEvent[], instanceId: string, eventName: string): EventSentEvent {
+        const returnValue = eventName
+            ? state.filter((val: HistoryEvent) => {
+                  return (
+                      val.EventType === HistoryEventType.EventSent &&
+                      (val as EventSentEvent).InstanceId === instanceId &&
+                      (val as EventSentEvent).Name === eventName &&
+                      !val.IsProcessed
+                  );
+              })[0]
+            : undefined;
+        return returnValue as EventSentEvent;
+    }
+
+    /* Returns undefined if not found. */
+    private findRetryTimer(state: HistoryEvent[], failedTask: HistoryEvent | undefined): TimerCreatedEvent | undefined {
+        const returnValue = failedTask
+            ? state.filter((val: HistoryEvent, index: number, array: HistoryEvent[]) => {
+                  const failedTaskIndex = array.indexOf(failedTask);
+                  return val.EventType === HistoryEventType.TimerCreated && index === failedTaskIndex + 1;
+              })[0]
+            : undefined;
+        return returnValue as TimerCreatedEvent;
+    }
+
+    /* Returns undefined if not found. */
+    private findSubOrchestrationInstanceCreated(
+        state: HistoryEvent[],
+        name: string,
+        instanceId: string | undefined
+    ): SubOrchestrationInstanceCreatedEvent | undefined {
+        const matches = state.filter((val: HistoryEvent) => {
+            return val.EventType === HistoryEventType.SubOrchestrationInstanceCreated && !val.IsProcessed;
+        });
+
+        if (matches.length === 0) {
+            return undefined;
+        }
+
+        this.subOrchestratorCounter++;
+
+        // Grab the first unprocessed sub orchestration creation event and verify that
+        // it matches the same function name and instance id if provided. If not, we know that
+        // we have nondeterministic behavior, because the callSubOrchestrator*() methods were not
+        // called in the same order this replay that they were scheduled in.
+        const returnValue = matches[0] as SubOrchestrationInstanceCreatedEvent;
+        if (returnValue.Name !== name) {
+            throw new Error(
+                `The sub-orchestration call (n = ${this.subOrchestratorCounter}) should be executed with a function name of ${returnValue.Name} instead of the provided function name of ${name}. Check your code for non-deterministic behavior.`
+            );
+        }
+
+        if (instanceId && returnValue.InstanceId !== instanceId) {
+            throw new Error(
+                `The sub-orchestration call (n = ${this.subOrchestratorCounter}) should be executed with an instance id of ${returnValue.InstanceId} instead of the provided instance id of ${instanceId}. Check your code for non-deterministic behavior.`
+            );
+        }
+        return returnValue;
+    }
+
+    /* Returns undefined if not found. */
+    private findSubOrchestrationInstanceCompleted(
+        state: HistoryEvent[],
+        createdSubOrch: SubOrchestrationInstanceCreatedEvent | undefined
+    ): SubOrchestrationInstanceCompletedEvent | undefined {
+        if (createdSubOrch === undefined) {
+            return undefined;
+        }
+
+        const matches = state.filter((val: HistoryEvent) => {
+            return (
+                val.EventType === HistoryEventType.SubOrchestrationInstanceCompleted &&
+                (val as SubOrchestrationInstanceCompletedEvent).TaskScheduledId === createdSubOrch.EventId &&
+                !val.IsProcessed
+            );
+        });
+
+        return matches.length > 0 ? (matches[0] as SubOrchestrationInstanceCompletedEvent) : undefined;
+    }
+
+    /* Returns undefined if not found. */
+    private findSubOrchestrationInstanceFailed(
+        state: HistoryEvent[],
+        createdSubOrchInstance: SubOrchestrationInstanceCreatedEvent | undefined
+    ): SubOrchestrationInstanceFailedEvent | undefined {
+        if (createdSubOrchInstance === undefined) {
+            return undefined;
+        }
+
+        const matches = state.filter((val: HistoryEvent) => {
+            return (
+                val.EventType === HistoryEventType.SubOrchestrationInstanceFailed &&
+                (val as SubOrchestrationInstanceFailedEvent).TaskScheduledId === createdSubOrchInstance.EventId &&
+                !val.IsProcessed
+            );
+        });
+
+        return matches.length > 0 ? (matches[0] as SubOrchestrationInstanceFailedEvent) : undefined;
+    }
+
+    /* Returns undefined if not found. */
+    private findTaskScheduled(state: HistoryEvent[], name: string): TaskScheduledEvent | undefined {
+        const returnValue = name
+            ? (state.filter((val: HistoryEvent) => {
+                  return val.EventType === HistoryEventType.TaskScheduled && (val as TaskScheduledEvent).Name === name && !val.IsProcessed;
+              })[0] as TaskScheduledEvent)
+            : undefined;
+        return returnValue;
+    }
+
+    /* Returns undefined if not found. */
+    private findTaskCompleted(state: HistoryEvent[], scheduledTask: TaskScheduledEvent | undefined): TaskCompletedEvent | undefined {
+        if (scheduledTask === undefined) {
+            return undefined;
+        }
+
+        const returnValue = scheduledTask
+            ? (state.filter((val: HistoryEvent) => {
+                  return (
+                      val.EventType === HistoryEventType.TaskCompleted &&
+                      (val as TaskCompletedEvent).TaskScheduledId === scheduledTask.EventId
+                  );
+              })[0] as TaskCompletedEvent)
+            : undefined;
+        return returnValue;
+    }
+
+    /* Returns undefined if not found. */
+    private findTaskFailed(state: HistoryEvent[], scheduledTask: TaskScheduledEvent | undefined): TaskFailedEvent | undefined {
+        if (scheduledTask === undefined) {
+            return undefined;
+        }
+
+        const returnValue = scheduledTask
+            ? (state.filter((val: HistoryEvent) => {
+                  return (
+                      val.EventType === HistoryEventType.TaskFailed && (val as TaskFailedEvent).TaskScheduledId === scheduledTask.EventId
+                  );
+              })[0] as TaskFailedEvent)
+            : undefined;
+        return returnValue;
+    }
+
+    /* Returns undefined if not found. */
+    private findTimerCreated(state: HistoryEvent[], fireAt: Date): TimerCreatedEvent {
+        const returnValue = fireAt
+            ? state.filter((val: HistoryEvent) => {
+                  return (
+                      val.EventType === HistoryEventType.TimerCreated &&
+                      new Date((val as TimerCreatedEvent).FireAt).getTime() === fireAt.getTime()
+                  );
+              })[0]
+            : undefined;
+        return returnValue as TimerCreatedEvent;
+    }
+
+    /* Returns undefined if not found. */
+    private findTimerFired(state: HistoryEvent[], createdTimer: TimerCreatedEvent | undefined): TimerFiredEvent | undefined {
+        const returnValue = createdTimer
+            ? (state.filter((val: HistoryEvent) => {
+                  return val.EventType === HistoryEventType.TimerFired && (val as TimerFiredEvent).TimerId === createdTimer.EventId;
+              })[0] as TimerFiredEvent)
+            : undefined;
+        return returnValue;
+    }
+
+    private setProcessed(events: Array<HistoryEvent | undefined>): void {
+        events.map((val: HistoryEvent | undefined) => {
+            if (val) {
+                val.IsProcessed = true;
+            }
+        });
+    }
+}