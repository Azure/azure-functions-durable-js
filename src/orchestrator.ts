--- conflicted
+++ resolved
@@ -1,114 +1,104 @@
-import {
-    DurableOrchestrationBindingInfo,
-    HistoryEvent,
-    HistoryEventType,
-    OrchestratorState,
-    Utils,
-} from "./classes";
-import { DurableOrchestrationContext } from "./durableorchestrationcontext";
-import { TaskOrchestrationExecutor } from "./taskorchestrationexecutor";
-import { LatestReplaySchema, ReplaySchema } from "./replaySchema";
-import { DurableOrchestrationBindingInfoReqFields } from "./durableorchestrationbindinginfo";
-import { OrchestrationContext } from "./types";
-
-/** @hidden */
-export class Orchestrator {
-    private currentUtcDateTime: Date;
-    private taskOrchestrationExecutor: TaskOrchestrationExecutor;
-
-    // Our current testing infrastructure depends on static unit testing helpers that don't play
-    // nicely with Orchestrator data being initialized in the constructor: state may preserved
-    // across unit test runs.
-    // As a result, we are currently constrained to initialize all of our data in the `handle` method.
-    constructor(public fn: (context: OrchestrationContext) => IterableIterator<unknown>) {}
-
-    public listen(): (
-<<<<<<< HEAD
-        orchestrationTrigger: DurableOrchestrationBindingInfo,
-        context: IOrchestrationFunctionContext
-=======
-        context: OrchestrationContext,
-        orchestrationTrigger: DurableOrchestrationBindingInfo
->>>>>>> a97d0e24
-    ) => Promise<OrchestratorState> {
-        return this.handle.bind(this);
-    }
-
-    private async handle(
-<<<<<<< HEAD
-        orchestrationTrigger: DurableOrchestrationBindingInfo,
-        context: IOrchestrationFunctionContext
-=======
-        context: OrchestrationContext,
-        orchestrationTrigger: DurableOrchestrationBindingInfo
->>>>>>> a97d0e24
-    ): Promise<OrchestratorState> {
-        this.taskOrchestrationExecutor = new TaskOrchestrationExecutor();
-        const orchestrationBinding = Utils.getInstancesOf<DurableOrchestrationBindingInfo>(
-            { trigger: orchestrationTrigger },
-            new DurableOrchestrationBindingInfoReqFields() as DurableOrchestrationBindingInfo
-        )[0];
-
-        if (!orchestrationBinding) {
-            throw new Error("Could not find an orchestrationClient binding on context.");
-        }
-
-        const state: HistoryEvent[] = orchestrationBinding.history;
-        const input = orchestrationBinding.input;
-        const instanceId: string = orchestrationBinding.instanceId;
-        // const contextLocks: EntityId[] = orchestrationBinding.contextLocks;
-
-        // The upper schema version corresponds to the maximum OOProc protocol version supported by the extension,
-        // we use it to determine the format of the SDK's output
-        let upperSchemaVersion: ReplaySchema;
-
-        // represents the upper schema version suported by the extension
-        const extensionUpperSchemaVersion: ReplaySchema = orchestrationBinding.upperSchemaVersionNew
-            ? orchestrationBinding.upperSchemaVersionNew
-            : orchestrationBinding.upperSchemaVersion;
-
-        // It is assumed that the extension supports all schemas in range [0, upperSchemaVersion].
-        // Similarly, it is assumed that this SDK supports all schemas in range [0, LatestReplaySchema].
-        // Therefore, if the extension supplies a upperSchemaVersion included in our ReplaySchema enum, we use it.
-        // But if the extension supplies an upperSchemaVersion not included in our ReplaySchema enum, then we
-        // assume that upperSchemaVersion is larger than LatestReplaySchema and therefore use LatestReplaySchema instead.
-        if (Object.values(ReplaySchema).includes(extensionUpperSchemaVersion)) {
-            upperSchemaVersion = extensionUpperSchemaVersion;
-        } else {
-            upperSchemaVersion = LatestReplaySchema;
-        }
-
-        // Initialize currentUtcDateTime
-        const decisionStartedEvent: HistoryEvent = Utils.ensureNonNull(
-            state.find((e) => e.EventType === HistoryEventType.OrchestratorStarted),
-            "The orchestrator can not execute without an OrchestratorStarted event."
-        );
-        this.currentUtcDateTime = new Date(decisionStartedEvent.Timestamp);
-
-        // Only create durable orchestration context when `context.df` has not been defined
-        // if it has been defined, then we must be in some unit-testing scenario
-        if (context.df === undefined) {
-            // Create durable orchestration context
-            context.df = new DurableOrchestrationContext(
-                state,
-                instanceId,
-                this.currentUtcDateTime,
-                orchestrationBinding.isReplaying,
-                orchestrationBinding.parentInstanceId,
-                orchestrationBinding.longRunningTimerIntervalDuration,
-                orchestrationBinding.maximumShortTimerDuration,
-                orchestrationBinding.defaultHttpAsyncRequestSleepTimeMillseconds,
-                upperSchemaVersion,
-                input,
-                this.taskOrchestrationExecutor
-            );
-        }
-
-        return await this.taskOrchestrationExecutor.execute(
-            context,
-            state,
-            upperSchemaVersion,
-            this.fn
-        );
-    }
-}
+import {
+    DurableOrchestrationBindingInfo,
+    HistoryEvent,
+    HistoryEventType,
+    OrchestratorState,
+    Utils,
+} from "./classes";
+import { DurableOrchestrationContext } from "./durableorchestrationcontext";
+import { TaskOrchestrationExecutor } from "./taskorchestrationexecutor";
+import { LatestReplaySchema, ReplaySchema } from "./replaySchema";
+import { DurableOrchestrationBindingInfoReqFields } from "./durableorchestrationbindinginfo";
+import { OrchestrationContext } from "./types";
+
+/** @hidden */
+export class Orchestrator {
+    private currentUtcDateTime: Date;
+    private taskOrchestrationExecutor: TaskOrchestrationExecutor;
+
+    // Our current testing infrastructure depends on static unit testing helpers that don't play
+    // nicely with Orchestrator data being initialized in the constructor: state may preserved
+    // across unit test runs.
+    // As a result, we are currently constrained to initialize all of our data in the `handle` method.
+    constructor(public fn: (context: OrchestrationContext) => IterableIterator<unknown>) {}
+
+    public listen(): (
+        context: OrchestrationContext,
+        orchestrationTrigger: DurableOrchestrationBindingInfo
+    ) => Promise<OrchestratorState> {
+        return this.handle.bind(this);
+    }
+
+    private async handle(
+        context: OrchestrationContext,
+        orchestrationTrigger: DurableOrchestrationBindingInfo
+    ): Promise<OrchestratorState> {
+        this.taskOrchestrationExecutor = new TaskOrchestrationExecutor();
+        const orchestrationBinding = Utils.getInstancesOf<DurableOrchestrationBindingInfo>(
+            { trigger: orchestrationTrigger },
+            new DurableOrchestrationBindingInfoReqFields() as DurableOrchestrationBindingInfo
+        )[0];
+
+        if (!orchestrationBinding) {
+            throw new Error("Could not find an orchestrationClient binding on context.");
+        }
+
+        const state: HistoryEvent[] = orchestrationBinding.history;
+        const input = orchestrationBinding.input;
+        const instanceId: string = orchestrationBinding.instanceId;
+        // const contextLocks: EntityId[] = orchestrationBinding.contextLocks;
+
+        // The upper schema version corresponds to the maximum OOProc protocol version supported by the extension,
+        // we use it to determine the format of the SDK's output
+        let upperSchemaVersion: ReplaySchema;
+
+        // represents the upper schema version suported by the extension
+        const extensionUpperSchemaVersion: ReplaySchema = orchestrationBinding.upperSchemaVersionNew
+            ? orchestrationBinding.upperSchemaVersionNew
+            : orchestrationBinding.upperSchemaVersion;
+
+        // It is assumed that the extension supports all schemas in range [0, upperSchemaVersion].
+        // Similarly, it is assumed that this SDK supports all schemas in range [0, LatestReplaySchema].
+        // Therefore, if the extension supplies a upperSchemaVersion included in our ReplaySchema enum, we use it.
+        // But if the extension supplies an upperSchemaVersion not included in our ReplaySchema enum, then we
+        // assume that upperSchemaVersion is larger than LatestReplaySchema and therefore use LatestReplaySchema instead.
+        if (Object.values(ReplaySchema).includes(extensionUpperSchemaVersion)) {
+            upperSchemaVersion = extensionUpperSchemaVersion;
+        } else {
+            upperSchemaVersion = LatestReplaySchema;
+        }
+
+        // Initialize currentUtcDateTime
+        const decisionStartedEvent: HistoryEvent = Utils.ensureNonNull(
+            state.find((e) => e.EventType === HistoryEventType.OrchestratorStarted),
+            "The orchestrator can not execute without an OrchestratorStarted event."
+        );
+        this.currentUtcDateTime = new Date(decisionStartedEvent.Timestamp);
+
+        // Only create durable orchestration context when `context.df` has not been defined
+        // if it has been defined, then we must be in some unit-testing scenario
+        if (context.df === undefined) {
+            // Create durable orchestration context
+            context.df = new DurableOrchestrationContext(
+                state,
+                instanceId,
+                this.currentUtcDateTime,
+                orchestrationBinding.isReplaying,
+                orchestrationBinding.parentInstanceId,
+                orchestrationBinding.longRunningTimerIntervalDuration,
+                orchestrationBinding.maximumShortTimerDuration,
+                orchestrationBinding.defaultHttpAsyncRequestSleepTimeMillseconds,
+                upperSchemaVersion,
+                input,
+                this.taskOrchestrationExecutor
+            );
+        }
+
+        return await this.taskOrchestrationExecutor.execute(
+            context,
+            state,
+            upperSchemaVersion,
+            this.fn
+        );
+    }
+}