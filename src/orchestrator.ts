import * as debug from "debug";
import { CallActivityAction, CallActivityWithRetryAction, CallEntityAction, CallHttpAction,
    CallSubOrchestratorAction, CallSubOrchestratorWithRetryAction, ContinueAsNewAction,
    CreateTimerAction, DurableHttpRequest, DurableLock, DurableOrchestrationBindingInfo, EntityId,
    EventRaisedEvent, EventSentEvent, ExternalEventType, GuidManager, HistoryEvent, HistoryEventType,
    IAction, IOrchestrationFunctionContext, LockState, OrchestratorState, RequestMessage, ResponseMessage,
    RetryOptions, SubOrchestrationInstanceCompletedEvent, SubOrchestrationInstanceCreatedEvent,
    SubOrchestrationInstanceFailedEvent, Task, TaskCompletedEvent, TaskFailedEvent,
    TaskScheduledEvent, TaskSet, TimerCreatedEvent, TimerFiredEvent, TimerTask,
    Utils, WaitForExternalEventAction,
} from "./classes";
import { TokenSource } from "./tokensource";

/** @hidden */
const log = debug("orchestrator");

/** @hidden */
export class Orchestrator {
    private currentUtcDateTime: Date;
    private customStatus: unknown;
    private newGuidCounter: number;

    constructor(public fn: (context: IOrchestrationFunctionContext) => IterableIterator<unknown>) { }

    public listen() {
        return this.handle.bind(this);
    }

    private async handle(context: IOrchestrationFunctionContext): Promise<void> {
        const orchestrationBinding = Utils.getInstancesOf<DurableOrchestrationBindingInfo>(
            context.bindings, new DurableOrchestrationBindingInfo())[0];

        if (!orchestrationBinding) {
            throw new Error("Could not finding an orchestrationClient binding on context.");
        }

        const state: HistoryEvent[] = orchestrationBinding.history;
        const input: unknown = orchestrationBinding.input;
        const instanceId: string = orchestrationBinding.instanceId;
        // const contextLocks: EntityId[] = orchestrationBinding.contextLocks;

        // Initialize currentUtcDateTime
        let decisionStartedEvent: HistoryEvent = Utils.ensureNonNull(
            state.find((e) => e.EventType === HistoryEventType.OrchestratorStarted),
            "The orchestrator can not execute without an OrchestratorStarted event.");
        this.currentUtcDateTime = new Date(decisionStartedEvent.Timestamp);

        // Reset newGuidCounter
        this.newGuidCounter = 0;

        // Create durable orchestration context
        context.df = {
            instanceId,
            isReplaying: orchestrationBinding.isReplaying,
            parentInstanceId: orchestrationBinding.parentInstanceId,
            callActivity: this.callActivity.bind(this, state),
            callActivityWithRetry: this.callActivityWithRetry.bind(this, state),
            callEntity: this.callEntity.bind(this, state),
            callSubOrchestrator: this.callSubOrchestrator.bind(this, state),
            callSubOrchestratorWithRetry: this.callSubOrchestratorWithRetry.bind(this, state),
            callHttp: this.callHttp.bind(this, state),
            continueAsNew: this.continueAsNew.bind(this, state),
            createTimer: this.createTimer.bind(this, state),
            getInput: this.getInput.bind(this, input),
            // isLocked: this.isLocked.bind(this, contextLocks),
            // lock: this.lock.bind(this, state, instanceId, contextLocks),
            newGuid: this.newGuid.bind(this, instanceId),
            setCustomStatus: this.setCustomStatus.bind(this),
            waitForExternalEvent: this.waitForExternalEvent.bind(this, state),
            Task: {
                all: this.all.bind(this, state),
                any: this.any.bind(this, state),
            },
            currentUtcDateTime: this.currentUtcDateTime,
        };

        // Setup
        const gen = this.fn(context);
        const actions: IAction[][] = [];
        let partialResult: Task | TaskSet;

        try {
            // First execution, we have not yet "yielded" any of the tasks.
            let g = gen.next(undefined);

            while (true) {
                partialResult = g.value as Task | TaskSet;
                if (partialResult instanceof Task && partialResult.action) {
                    actions.push([ partialResult.action ]);
                } else if (partialResult instanceof TaskSet && partialResult.actions) {
                    actions.push(partialResult.actions);
                }

                if (this.shouldFinish(partialResult)) {
                    context.done(
                        null,
                        new OrchestratorState({
                            isDone: false,
                            output: undefined,
                            actions,
                            customStatus: this.customStatus,
                        }),
                    );
                    return;
                }

                if ((partialResult instanceof Task || partialResult instanceof TaskSet) && partialResult.isFaulted) {
                    if (!gen.throw) {
                        throw new Error("Cannot properly throw the execption returned by customer code");
                    }
                    g = gen.throw!(partialResult.exception);
                    continue;
                }

                if (g.done) {
                    log("Iterator is done");
                    context.done(null,
                        new OrchestratorState({
                            isDone: true,
                            actions,
                            output: g.value,
                            customStatus: this.customStatus,
                        }),
                    );
                    return;
                }

                const newDecisionStartedEvent = state.find((e) =>
                    e.EventType === HistoryEventType.OrchestratorStarted &&
                    e.Timestamp > decisionStartedEvent.Timestamp);

                decisionStartedEvent = newDecisionStartedEvent || decisionStartedEvent;
                context.df.currentUtcDateTime = this.currentUtcDateTime = new Date(decisionStartedEvent.Timestamp);

                g = gen.next(partialResult.result);
            }
        } catch (error) {
            log(`Error: ${error}`);
            context.done(
                error,
                new OrchestratorState({
                    isDone: false,
                    output: undefined,
                    actions,
                    error: error.stack,
                    customStatus: this.customStatus,
                }),
            );
            return;
        }
    }

    private callActivity(state: HistoryEvent[], name: string, input?: unknown): Task {
        const newAction = new CallActivityAction(name, input);

        const taskScheduled = this.findTaskScheduled(state, name);
        const taskCompleted = this.findTaskCompleted(state, taskScheduled);
        const taskFailed = this.findTaskFailed(state, taskScheduled);
        this.setProcessed([taskScheduled, taskCompleted, taskFailed]);

        if (taskCompleted) {
            const result = this.parseHistoryEvent(taskCompleted);

            return new Task(true, false, newAction, result, taskCompleted.Timestamp, taskCompleted.TaskScheduledId);
        } else if (taskFailed) {
            return new Task(
                true,
                true,
                newAction,
                taskFailed.Reason,
                taskFailed.Timestamp,
                taskFailed.TaskScheduledId,
                new Error(taskFailed.Reason),
            );
        } else {
            return new Task(
                false,
                false,
                newAction,
            );
        }
    }

    private callActivityWithRetry(
        state: HistoryEvent[],
        name: string,
        retryOptions: RetryOptions,
        input?: unknown)
        : Task {
        const newAction = new CallActivityWithRetryAction(name, retryOptions, input);

        for (let attempt = 1; attempt <= retryOptions.maxNumberOfAttempts; attempt++) {
            const taskScheduled = this.findTaskScheduled(state, name);
            const taskCompleted = this.findTaskCompleted(state, taskScheduled);
            const taskFailed = this.findTaskFailed(state, taskScheduled);
            const taskRetryTimer = this.findRetryTimer(state, taskFailed);
            const taskRetryTimerFired = this.findTimerFired(state, taskRetryTimer);
            this.setProcessed([ taskScheduled, taskCompleted, taskFailed, taskRetryTimer, taskRetryTimerFired ]);

            if (!taskScheduled) { break; }

            if (taskCompleted) {
                const result = this.parseHistoryEvent(taskCompleted);

                return new Task(true, false, newAction, result, taskCompleted.Timestamp, taskCompleted.TaskScheduledId);
            } else if (taskFailed && taskRetryTimer && attempt >= retryOptions.maxNumberOfAttempts) {
                return new Task(
                    true,
                    true,
                    newAction,
                    taskFailed.Reason,
                    taskFailed.Timestamp,
                    taskFailed.TaskScheduledId,
                    new Error(taskFailed.Reason),
                );
            }
        }

        return new Task(
            false,
            false,
            newAction,
        );
    }

    private callEntity(state: HistoryEvent[], entityId: EntityId, operationName: string, operationInput: unknown): Task {
        const newAction = new CallEntityAction(entityId, operationName, operationInput);

        const schedulerId = EntityId.getSchedulerIdFromEntityId(entityId);
        const eventSent = this.findEventSent(state, schedulerId, "op");
        let eventRaised;
        if (eventSent) {
            const eventSentInput = eventSent && eventSent.Input !== undefined ? JSON.parse(eventSent.Input) as RequestMessage : undefined;
            eventRaised = eventSentInput ? this.findEventRaised(state, eventSentInput.id) : undefined;
        }
        this.setProcessed([ eventSent, eventRaised ]);

        if (eventRaised) {
            const parsedResult = this.parseHistoryEvent(eventRaised) as ResponseMessage;

            return new Task(true, false, newAction, JSON.parse(parsedResult.result), eventRaised.Timestamp, eventSent.EventId);
        }

        // TODO: error handling

        return new Task(
            false,
            false,
            newAction,
        );
    }

    private callSubOrchestrator(state: HistoryEvent[], name: string, input?: unknown, instanceId?: string): Task {
        const newAction = new CallSubOrchestratorAction(name, instanceId, input);
        const subOrchestratorCreated = this.findSubOrchestrationInstanceCreated(state, name, instanceId);
        const subOrchestratorCompleted = this.findSubOrchestrationInstanceCompleted(state, subOrchestratorCreated);
        const subOrchestratorFailed = this.findSubOrchestrationInstanceFailed(state, subOrchestratorCreated);

        this.setProcessed([subOrchestratorCreated, subOrchestratorCompleted]);

        if (subOrchestratorCompleted) {
            const result = this.parseHistoryEvent(subOrchestratorCompleted);

            return new Task(
                true,
                false,
                newAction,
                result,
                subOrchestratorCompleted.Timestamp,
                subOrchestratorCompleted.TaskScheduledId,
            );
        } else if (subOrchestratorFailed) {
            return new Task(
                true,
                true,
                newAction,
                subOrchestratorFailed.Reason,
                subOrchestratorFailed.Timestamp,
                subOrchestratorFailed.TaskScheduledId,
                new Error(subOrchestratorFailed.Reason),
            );
        } else {
            return new Task(
                false,
                false,
                newAction,
            );
        }
    }

    private callSubOrchestratorWithRetry(
        state: HistoryEvent[],
        name: string,
        retryOptions: RetryOptions,
        input?: unknown,
        instanceId?: string)
        : Task {
        const newAction = new CallSubOrchestratorWithRetryAction(name, retryOptions, input, instanceId);

        for (let attempt = 1; attempt <= retryOptions.maxNumberOfAttempts; attempt++) {
            const subOrchestratorCreated = this.findSubOrchestrationInstanceCreated(state, name, instanceId);
            const subOrchestratorCompleted = this.findSubOrchestrationInstanceCompleted(state, subOrchestratorCreated);
            const subOrchestratorFailed = this.findSubOrchestrationInstanceFailed(state, subOrchestratorCreated);
            const retryTimer = this.findRetryTimer(state, subOrchestratorFailed);
            const retryTimerFired = this.findTimerFired(state, retryTimer);
            this.setProcessed([
                subOrchestratorCreated,
                subOrchestratorCompleted,
                subOrchestratorFailed,
                retryTimer,
                retryTimerFired,
            ]);

            if (!subOrchestratorCreated) { break; }

            if (subOrchestratorCompleted) {
                const result = this.parseHistoryEvent(subOrchestratorCompleted);

                return new Task(
                    true,
                    false,
                    newAction,
                    result,
                    subOrchestratorCompleted.Timestamp,
                    subOrchestratorCompleted.TaskScheduledId,
                );
            } else if (subOrchestratorFailed && retryTimer && attempt >= retryOptions.maxNumberOfAttempts) {
                return new Task(
                    true,
                    true,
                    newAction,
                    subOrchestratorFailed.Reason,
                    subOrchestratorFailed.Timestamp,
                    subOrchestratorFailed.TaskScheduledId,
                    new Error(subOrchestratorFailed.Reason),
                );
            }
        }

        return new Task(
            false,
            false,
            newAction,
        );
    }

    private callHttp(
        state: HistoryEvent[],
        method: string,
        uri: string,
        content?: string | object,
        headers?: { [key: string]: string },
        tokenSource?: TokenSource) {
        if (content && typeof content !== "string") {
            content = JSON.stringify(content);
        }

        const req = new DurableHttpRequest(method, uri, content as string, headers, tokenSource);
        const newAction = new CallHttpAction(req);

        // callHttp is internally implemented as a well-known activity function
        const httpScheduled = this.findTaskScheduled(state, "BuiltIn::HttpActivity");
        const httpCompleted = this.findTaskCompleted(state, httpScheduled);
        const httpFailed = this.findTaskFailed(state, httpScheduled);
        this.setProcessed([httpScheduled, httpCompleted, httpFailed]);

        if (httpCompleted) {
            const result = this.parseHistoryEvent(httpCompleted);

            return new Task(true, false, newAction, result, httpCompleted.Timestamp, httpCompleted.TaskScheduledId);
        } else if (httpFailed) {
            return new Task(
                true,
                true,
                newAction,
                httpFailed.Reason,
                httpFailed.Timestamp,
                httpFailed.TaskScheduledId,
                new Error(httpFailed.Reason),
            );
        } else {
            return new Task(
                false,
                false,
                newAction,
            );
        }
    }

    private continueAsNew(state: HistoryEvent[], input: unknown): Task {
        const newAction = new ContinueAsNewAction(input);

        return new Task(
            false,
            false,
            newAction,
        );
    }

    private createTimer(state: HistoryEvent[], fireAt: Date): TimerTask {
        const newAction = new CreateTimerAction(fireAt);

        const timerCreated = this.findTimerCreated(state, fireAt);
        const timerFired = this.findTimerFired(state, timerCreated);
        this.setProcessed([ timerCreated, timerFired ]);

        if (timerFired) {
            return new TimerTask(true, false, newAction, undefined, timerFired.Timestamp, timerFired.TimerId);
        } else {
            return new TimerTask(false, false, newAction);
        }
    }

    private getInput(input: unknown): unknown {
        return input;
    }

    private isLocked(contextLocks: EntityId[]): LockState {
        return new LockState(
            contextLocks !== undefined && contextLocks !== null,
            contextLocks,
        );
    }

    private lock(state: HistoryEvent[], instanceId: string, contextLocks: EntityId[], entities: EntityId[]): DurableLock | undefined {
        if (contextLocks) {
            throw new Error("Cannot acquire more locks when already holding some locks.");
        }

        if (!entities || entities.length === 0) {
            throw new Error("The list of entities to lock must not be null or empty.");
        }

        entities = this.cleanEntities(entities);

        const lockRequestId = this.newGuid(instanceId);

        // All the entities in entities[] need to be locked, but to avoid
        // deadlock, the locks have to be acquired sequentially, in order. So,
        // we send the lock request to the first entity; when the first lock is
        // granted by the first entity, the first entity will forward the lock
        // request to the second entity, and so on; after the last entity
        // grants the last lock, a response is sent back here.

        // send lock request to first entity in the lock set

        return undefined;
    }

    private cleanEntities(entities: EntityId[]): EntityId[] {
        // sort entities
        return entities.sort((a, b) => {
            if (a.key === b.key) {
                if (a.name === b.name) {
                    return 0;
                } else if (a.name < b.name) {
                    return -1;
                } else {
                    return 1;
                }
            } else if (a.key < b.key) {
                return -1;
            } else {
                return 1;
            }
        });

        // TODO: remove duplicates if necessary
    }

    private newGuid(instanceId: string): string {
        const guidNameValue = `${instanceId}_${this.currentUtcDateTime.valueOf()}_${this.newGuidCounter}`;
        this.newGuidCounter++;
        return GuidManager.createDeterministicGuid(GuidManager.UrlNamespaceValue, guidNameValue);
    }

    private setCustomStatus(customStatusObject: unknown): void {
        this.customStatus = customStatusObject;
    }

    private waitForExternalEvent(state: HistoryEvent[], name: string): Task {
        const newAction = new WaitForExternalEventAction(name, ExternalEventType.ExternalEvent);

        const eventRaised = this.findEventRaised(state, name);
        this.setProcessed([ eventRaised ]);

        if (eventRaised) {
            const result = this.parseHistoryEvent(eventRaised);

            return new Task(true, false, newAction, result, eventRaised.Timestamp, eventRaised.EventId);
        } else {
            return new Task(false, false, newAction);
        }
    }

    private all(state: HistoryEvent[], tasks: Task[]): TaskSet {
        const allActions = tasks.reduce((accumulator, currentValue) => {
            return [...accumulator, currentValue.action];
        }, []);

        const faulted = tasks.filter((r) => r.isFaulted);
        if (faulted.length > 0) {
            return new TaskSet(true, true, allActions, undefined, faulted[0].exception);
        }

        const isCompleted = tasks.every((r) => r.isCompleted);
        if (isCompleted) {
            const results = tasks.reduce((acc, t) => {
                return [...acc, t.result];
            }, []);

            return new TaskSet(isCompleted, false, allActions, results);
        } else {
            return new TaskSet(isCompleted, false, allActions);
        }
    }

    private any(state: HistoryEvent[], tasks: Task[]): TaskSet {
        const allActions = tasks.reduce((accumulator, currentValue) => {
            return [...accumulator, currentValue.action];
        }, []);

        const completedTasks = tasks
            .filter((t) => t && t.isCompleted)
            .sort((a, b) => {
                // Because we have filtered by completed tasks, all of them should have timestamps
                if (a.timestamp && b.timestamp) {
                    if (a.timestamp > b.timestamp) { return 1; }
                    if (a.timestamp < b.timestamp) { return -1; }
                }
                return 0;
            });

        const firstCompleted = completedTasks[0];
        if (firstCompleted) {
            return new TaskSet(true, false, allActions, firstCompleted);
        } else {
            return new TaskSet(false, false, allActions);
        }
    }

    private parseHistoryEvent(directiveResult: HistoryEvent): unknown {
        let parsedDirectiveResult: unknown;

        switch (directiveResult.EventType) {
            case (HistoryEventType.EventRaised):
                const eventRaised = directiveResult as EventRaisedEvent;
                parsedDirectiveResult = (eventRaised && eventRaised.Input !== undefined) ? JSON.parse(eventRaised.Input) : undefined;
                break;
            case (HistoryEventType.SubOrchestrationInstanceCompleted):
                parsedDirectiveResult = JSON.parse((directiveResult as SubOrchestrationInstanceCompletedEvent).Result);
                break;
            case (HistoryEventType.TaskCompleted):
                parsedDirectiveResult = JSON.parse((directiveResult as TaskCompletedEvent).Result);
                break;
            default:
                break;
        }

        return parsedDirectiveResult;
    }

    /* Returns undefined if not found. */
    private findEventRaised(state: HistoryEvent[], eventName: string): EventRaisedEvent {
        const returnValue = eventName
            ? state.filter((val: HistoryEvent) => {
                return val.EventType === HistoryEventType.EventRaised
                    && (val as EventRaisedEvent).Name === eventName
                    && !val.IsProcessed;
            })[0]
            : undefined;
        return returnValue as EventRaisedEvent;
    }

    /* Returns undefined if not found. */
    private findEventSent(state: HistoryEvent[], instanceId: string, eventName: string): EventSentEvent {
        const returnValue = eventName
            ? state.filter((val: HistoryEvent) => {
                return val.EventType === HistoryEventType.EventSent
                    && (val as EventSentEvent).InstanceId === instanceId
                    && (val as EventSentEvent).Name === eventName
                    && !val.IsProcessed;
            })[0]
            : undefined;
        return returnValue as EventSentEvent;
    }

    /* Returns undefined if not found. */
    private findRetryTimer(state: HistoryEvent[], failedTask: HistoryEvent): TimerCreatedEvent {
        const returnValue = failedTask
            ? state.filter((val: HistoryEvent, index: number, array: HistoryEvent[]) => {
                const failedTaskIndex = array.indexOf(failedTask);
                return val.EventType === HistoryEventType.TimerCreated
                    && index === (failedTaskIndex + 1);
            })[0]
            : undefined;
        return returnValue as TimerCreatedEvent;
    }

    /* Returns undefined if not found. */
    private findSubOrchestrationInstanceCreated(
        state: HistoryEvent[],
        name: string,
<<<<<<< HEAD
        instanceId: string)
        : SubOrchestrationInstanceCreatedEvent | undefined {

        if (name) {
            const matches = state.filter((val: HistoryEvent) => {
=======
        instanceId: string | undefined)
        : SubOrchestrationInstanceCreatedEvent {
        const returnValue = name
            ? state.filter((val: HistoryEvent) => {
>>>>>>> 94f1fb34
                return val.EventType === HistoryEventType.SubOrchestrationInstanceCreated
                    && (val as SubOrchestrationInstanceCreatedEvent).Name === name
                    && !val.IsProcessed;
            });

            if (matches.length > 0) {
                // Grab the first unprocessed sub orchestration with the same name.
                const returnValue = matches[0];
                const actualInstanceId = (returnValue as SubOrchestrationInstanceCreatedEvent).InstanceId;
                if (instanceId && actualInstanceId !== instanceId) {
                    throw new Error(`The suborchestration ${name} replayed with an instance id of ${actualInstanceId} instead of the provided instance id of ${instanceId}`);
                }
                return returnValue as SubOrchestrationInstanceCreatedEvent;
            } else {
                return undefined;
            }
        } else {
            throw new Error("A suborchestration function name must be provided when attempting to create a suborchestration");
        }
    }

    /* Returns undefined if not found. */
    private findSubOrchestrationInstanceCompleted(
        state: HistoryEvent[],
        createdSubOrch: SubOrchestrationInstanceCreatedEvent)
        : SubOrchestrationInstanceCompletedEvent {
        const returnValue = createdSubOrch
            ? state.filter((val: HistoryEvent) => {
                return val.EventType === HistoryEventType.SubOrchestrationInstanceCompleted
                    && (val as SubOrchestrationInstanceCompletedEvent).TaskScheduledId === createdSubOrch.EventId;
            })[0]
            : undefined;
        return returnValue as SubOrchestrationInstanceCompletedEvent;
    }

    /* Returns undefined if not found. */
    private findSubOrchestrationInstanceFailed(
        state: HistoryEvent[],
        createdSubOrchInstance: SubOrchestrationInstanceCreatedEvent)
        : SubOrchestrationInstanceFailedEvent {
        const returnValue = createdSubOrchInstance
            ? state.filter((val: HistoryEvent) => {
                return val.EventType === HistoryEventType.SubOrchestrationInstanceFailed
                    && (val as SubOrchestrationInstanceFailedEvent).TaskScheduledId === createdSubOrchInstance.EventId;
            })[0]
            : undefined;
        return returnValue as SubOrchestrationInstanceFailedEvent;
    }

    /* Returns undefined if not found. */
    private findTaskScheduled(state: HistoryEvent[], name: string): TaskScheduledEvent {
        const returnValue = name
            ? state.filter((val: HistoryEvent) => {
                return val.EventType === HistoryEventType.TaskScheduled
                    && (val as TaskScheduledEvent).Name === name
                    && !val.IsProcessed;
            })[0]
            : undefined;
        return returnValue as TaskScheduledEvent;
    }

    /* Returns undefined if not found. */
    private findTaskCompleted(state: HistoryEvent[], scheduledTask: TaskScheduledEvent): TaskCompletedEvent {
        const returnValue = scheduledTask
            ? state.filter((val: HistoryEvent) => {
                return val.EventType === HistoryEventType.TaskCompleted
                    && (val as TaskCompletedEvent).TaskScheduledId === scheduledTask.EventId;
            })[0]
            : undefined;
        return returnValue as TaskCompletedEvent;
    }

    /* Returns undefined if not found. */
    private findTaskFailed(state: HistoryEvent[], scheduledTask: HistoryEvent): TaskFailedEvent {
        const returnValue = scheduledTask
        ? state.filter((val: HistoryEvent) => {
                return val.EventType === HistoryEventType.TaskFailed
                    && (val as TaskFailedEvent).TaskScheduledId === scheduledTask.EventId;
            })[0]
            : undefined;
        return returnValue as TaskFailedEvent;
    }

    /* Returns undefined if not found. */
    private findTimerCreated(state: HistoryEvent[], fireAt: Date): TimerCreatedEvent {
        const returnValue = fireAt
            ? state.filter((val: HistoryEvent) => {
                return val.EventType === HistoryEventType.TimerCreated
                    && new Date((val as TimerCreatedEvent).FireAt).getTime() === fireAt.getTime();
            })[0]
            : undefined;
        return returnValue as TimerCreatedEvent;
    }

    /* Returns undefined if not found. */
    private findTimerFired(state: HistoryEvent[], createdTimer: HistoryEvent): TimerFiredEvent {
        const returnValue = createdTimer
            ? state.filter((val: HistoryEvent) => {
                return val.EventType === HistoryEventType.TimerFired
                    && (val as TimerFiredEvent).TimerId === createdTimer.EventId;
            })[0]
            : undefined;
        return returnValue as TimerFiredEvent;
    }

    private setProcessed(events: Array<HistoryEvent | undefined>): void {
        events.map((val: HistoryEvent | undefined) => {
            if (val) { val.IsProcessed = true; }
        });
    }

    private shouldFinish(result: unknown): boolean {
        return result && Object.prototype.hasOwnProperty.call(result, "isCompleted") && !(result as Task).isCompleted
            || result instanceof Task && result.action instanceof ContinueAsNewAction;
    }
}<|MERGE_RESOLUTION|>--- conflicted
+++ resolved
@@ -19,6 +19,7 @@
     private currentUtcDateTime: Date;
     private customStatus: unknown;
     private newGuidCounter: number;
+    private subOrchestratorCounter: number;
 
     constructor(public fn: (context: IOrchestrationFunctionContext) => IterableIterator<unknown>) { }
 
@@ -45,8 +46,9 @@
             "The orchestrator can not execute without an OrchestratorStarted event.");
         this.currentUtcDateTime = new Date(decisionStartedEvent.Timestamp);
 
-        // Reset newGuidCounter
+        // Reset counters
         this.newGuidCounter = 0;
+        this.subOrchestratorCounter = 0;
 
         // Create durable orchestration context
         context.df = {
@@ -251,12 +253,16 @@
     }
 
     private callSubOrchestrator(state: HistoryEvent[], name: string, input?: unknown, instanceId?: string): Task {
+        if (!name) {
+            throw new Error("A suborchestration function name must be provided when attempting to create a suborchestration");
+        }
+
         const newAction = new CallSubOrchestratorAction(name, instanceId, input);
         const subOrchestratorCreated = this.findSubOrchestrationInstanceCreated(state, name, instanceId);
         const subOrchestratorCompleted = this.findSubOrchestrationInstanceCompleted(state, subOrchestratorCreated);
         const subOrchestratorFailed = this.findSubOrchestrationInstanceFailed(state, subOrchestratorCreated);
 
-        this.setProcessed([subOrchestratorCreated, subOrchestratorCompleted]);
+        this.setProcessed([subOrchestratorCreated, subOrchestratorCompleted, subOrchestratorFailed]);
 
         if (subOrchestratorCompleted) {
             const result = this.parseHistoryEvent(subOrchestratorCompleted);
@@ -295,6 +301,10 @@
         input?: unknown,
         instanceId?: string)
         : Task {
+        if (!name) {
+            throw new Error("A suborchestration function name must be provided when attempting to create a suborchestration");
+        }
+
         const newAction = new CallSubOrchestratorWithRetryAction(name, retryOptions, input, instanceId);
 
         for (let attempt = 1; attempt <= retryOptions.maxNumberOfAttempts; attempt++) {
@@ -586,7 +596,7 @@
     }
 
     /* Returns undefined if not found. */
-    private findRetryTimer(state: HistoryEvent[], failedTask: HistoryEvent): TimerCreatedEvent {
+    private findRetryTimer(state: HistoryEvent[], failedTask: HistoryEvent | undefined): TimerCreatedEvent | undefined {
         const returnValue = failedTask
             ? state.filter((val: HistoryEvent, index: number, array: HistoryEvent[]) => {
                 const failedTaskIndex = array.indexOf(failedTask);
@@ -601,65 +611,68 @@
     private findSubOrchestrationInstanceCreated(
         state: HistoryEvent[],
         name: string,
-<<<<<<< HEAD
-        instanceId: string)
+        instanceId: string | undefined)
         : SubOrchestrationInstanceCreatedEvent | undefined {
-
-        if (name) {
-            const matches = state.filter((val: HistoryEvent) => {
-=======
-        instanceId: string | undefined)
-        : SubOrchestrationInstanceCreatedEvent {
-        const returnValue = name
-            ? state.filter((val: HistoryEvent) => {
->>>>>>> 94f1fb34
-                return val.EventType === HistoryEventType.SubOrchestrationInstanceCreated
-                    && (val as SubOrchestrationInstanceCreatedEvent).Name === name
+        const matches = state.filter((val: HistoryEvent) => {
+            return val.EventType === HistoryEventType.SubOrchestrationInstanceCreated
+                && !val.IsProcessed;
+        });
+
+        if (matches.length === 0) {
+            return undefined;
+        }
+
+        this.subOrchestratorCounter++;
+
+        // Grab the first unprocessed sub orchestration creation event and verify that
+        // it matches the same function name and instance id if provided. If not, we know that
+        // we have nondeterministic behavior, because the callSubOrchestrator*() methods were not
+        // called in the same order this replay that they were scheduled in.
+        const returnValue = matches[0] as SubOrchestrationInstanceCreatedEvent;
+        if (returnValue.Name !== name) {
+            throw new Error(`The suborchestration call (n = ${this.subOrchestratorCounter}) should be executed with a function name of ${returnValue.Name} instead of the provided function name of ${name}. Check your code for non-deterministic behavior.`);
+        }
+
+        if (instanceId && returnValue.InstanceId !== instanceId) {
+            throw new Error(`The suborchestration call (n = ${this.subOrchestratorCounter}) should be executed with an instance id of ${returnValue.InstanceId} instead of the provided instance id of ${instanceId}. Check your code for non-deterministic behavior.`);
+        }
+        return returnValue;
+    }
+
+    /* Returns undefined if not found. */
+    private findSubOrchestrationInstanceCompleted(
+        state: HistoryEvent[],
+        createdSubOrch: SubOrchestrationInstanceCreatedEvent | undefined)
+        : SubOrchestrationInstanceCompletedEvent | undefined {
+        if (createdSubOrch === undefined) {
+            return undefined;
+        }
+
+        const matches = state.filter((val: HistoryEvent) => {
+                return val.EventType === HistoryEventType.SubOrchestrationInstanceCompleted
+                    && (val as SubOrchestrationInstanceCompletedEvent).TaskScheduledId === createdSubOrch.EventId
                     && !val.IsProcessed;
             });
 
-            if (matches.length > 0) {
-                // Grab the first unprocessed sub orchestration with the same name.
-                const returnValue = matches[0];
-                const actualInstanceId = (returnValue as SubOrchestrationInstanceCreatedEvent).InstanceId;
-                if (instanceId && actualInstanceId !== instanceId) {
-                    throw new Error(`The suborchestration ${name} replayed with an instance id of ${actualInstanceId} instead of the provided instance id of ${instanceId}`);
-                }
-                return returnValue as SubOrchestrationInstanceCreatedEvent;
-            } else {
+        return (matches.length > 0) ? matches[0] as SubOrchestrationInstanceCompletedEvent : undefined;
+    }
+
+    /* Returns undefined if not found. */
+    private findSubOrchestrationInstanceFailed(
+        state: HistoryEvent[],
+        createdSubOrchInstance: SubOrchestrationInstanceCreatedEvent | undefined)
+        : SubOrchestrationInstanceFailedEvent | undefined {
+            if (createdSubOrchInstance === undefined) {
                 return undefined;
             }
-        } else {
-            throw new Error("A suborchestration function name must be provided when attempting to create a suborchestration");
-        }
-    }
-
-    /* Returns undefined if not found. */
-    private findSubOrchestrationInstanceCompleted(
-        state: HistoryEvent[],
-        createdSubOrch: SubOrchestrationInstanceCreatedEvent)
-        : SubOrchestrationInstanceCompletedEvent {
-        const returnValue = createdSubOrch
-            ? state.filter((val: HistoryEvent) => {
-                return val.EventType === HistoryEventType.SubOrchestrationInstanceCompleted
-                    && (val as SubOrchestrationInstanceCompletedEvent).TaskScheduledId === createdSubOrch.EventId;
-            })[0]
-            : undefined;
-        return returnValue as SubOrchestrationInstanceCompletedEvent;
-    }
-
-    /* Returns undefined if not found. */
-    private findSubOrchestrationInstanceFailed(
-        state: HistoryEvent[],
-        createdSubOrchInstance: SubOrchestrationInstanceCreatedEvent)
-        : SubOrchestrationInstanceFailedEvent {
-        const returnValue = createdSubOrchInstance
-            ? state.filter((val: HistoryEvent) => {
-                return val.EventType === HistoryEventType.SubOrchestrationInstanceFailed
-                    && (val as SubOrchestrationInstanceFailedEvent).TaskScheduledId === createdSubOrchInstance.EventId;
-            })[0]
-            : undefined;
-        return returnValue as SubOrchestrationInstanceFailedEvent;
+
+            const matches = state.filter((val: HistoryEvent) => {
+                    return val.EventType === HistoryEventType.SubOrchestrationInstanceFailed
+                        && (val as SubOrchestrationInstanceFailedEvent).TaskScheduledId === createdSubOrchInstance.EventId
+                        && !val.IsProcessed;
+                });
+
+            return (matches.length > 0) ? matches[0] as SubOrchestrationInstanceFailedEvent : undefined;
     }
 
     /* Returns undefined if not found. */
@@ -708,7 +721,7 @@
     }
 
     /* Returns undefined if not found. */
-    private findTimerFired(state: HistoryEvent[], createdTimer: HistoryEvent): TimerFiredEvent {
+    private findTimerFired(state: HistoryEvent[], createdTimer: TimerCreatedEvent | undefined): TimerFiredEvent | undefined {
         const returnValue = createdTimer
             ? state.filter((val: HistoryEvent) => {
                 return val.EventType === HistoryEventType.TimerFired
