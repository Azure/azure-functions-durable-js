import { FunctionInput, InvocationContext } from "@azure/functions";
<<<<<<< HEAD
import { DurableClient, DurableClientInput } from "durable-functions";
=======
import { DurableClientInput } from "durable-functions";
>>>>>>> 8166416f
import { DurableClient } from "./DurableClient";
import { OrchestrationClientInputData } from "./OrchestrationClientInputData";
/** @hidden */
import cloneDeep = require("lodash/cloneDeep");
/** @hidden */
import url = require("url");
import { HttpCreationPayload } from "../http/HttpCreationPayload";
import { HttpManagementPayload } from "../http/HttpManagementPayload";
import { isURL } from "validator";
import { Constants } from "../Constants";

export function getClient(context: InvocationContext): DurableClient {
    const foundInput: FunctionInput | undefined = context.options.extraInputs.find(
        isDurableClientInput
    );
    if (!foundInput) {
        throw new Error(
            "Could not find a registered durable client input binding. Check your extraInputs definition when registering your function."
        );
    }

    const clientInputOptions = foundInput as DurableClientInput;
    let clientData = getClientData(context, clientInputOptions);

    if (!process.env.WEBSITE_HOSTNAME || process.env.WEBSITE_HOSTNAME.includes("0.0.0.0")) {
        clientData = correctClientData(clientData);
    }

    return new DurableClient(clientData);
}

/** @hidden */
function isDurableClientInput(input: FunctionInput): boolean {
    return input.type === "durableClient" || input.type === "orchestrationClient";
}

/** @hidden */
function getClientData(
    context: InvocationContext,
    clientInput: DurableClientInput
): OrchestrationClientInputData {
    const clientData: unknown = context.extraInputs.get(clientInput);
    if (clientData && OrchestrationClientInputData.isOrchestrationClientInputData(clientData)) {
        return clientData as OrchestrationClientInputData;
    }

    throw new Error(
        "Received input is not a valid durable client input. Check your extraInputs definition when registering your function."
    );
}

/** @hidden */
function correctClientData(clientData: OrchestrationClientInputData): OrchestrationClientInputData {
    const returnValue = cloneDeep(clientData);

    returnValue.creationUrls = correctUrls(clientData.creationUrls) as HttpCreationPayload;
    returnValue.managementUrls = correctUrls(clientData.managementUrls) as HttpManagementPayload;

    return returnValue;
}

function correctUrls(obj: { [key: string]: string }): { [key: string]: string } {
    const returnValue = cloneDeep(obj);

    const keys = Object.getOwnPropertyNames(obj);
    keys.forEach((key) => {
        const value = obj[key];

        if (
            isURL(value, {
                protocols: ["http", "https"],
                require_tld: false,
                require_protocol: true,
            })
        ) {
            const valueAsUrl = new url.URL(value);
            returnValue[key] = value.replace(valueAsUrl.origin, Constants.DefaultLocalOrigin);
        }
    });

    return returnValue;
}<|MERGE_RESOLUTION|>--- conflicted
+++ resolved
@@ -1,9 +1,5 @@
 import { FunctionInput, InvocationContext } from "@azure/functions";
-<<<<<<< HEAD
-import { DurableClient, DurableClientInput } from "durable-functions";
-=======
 import { DurableClientInput } from "durable-functions";
->>>>>>> 8166416f
 import { DurableClient } from "./DurableClient";
 import { OrchestrationClientInputData } from "./OrchestrationClientInputData";
 /** @hidden */
