// tslint:disable:member-access

import { HttpRequest } from "@azure/functions";
import axios, { AxiosInstance, AxiosResponse } from "axios";
<<<<<<< HEAD
import cloneDeep = require("lodash/cloneDeep");
import process = require("process");
=======
/** @hidden */
import cloneDeep = require("lodash/cloneDeep");
/** @hidden */
import process = require("process");
/** @hidden */
>>>>>>> f8cff871
import url = require("url");
import { isURL } from "validator";
import {
    Constants,
    DurableOrchestrationStatus,
    EntityId,
    EntityStateResponse,
    GetStatusOptions,
    HttpCreationPayload,
    HttpManagementPayload,
    IHttpRequest,
    IHttpResponse,
    IOrchestrationFunctionContext,
    OrchestrationClientInputData,
    OrchestrationRuntimeStatus,
    PurgeHistoryResult,
    Utils,
} from "./classes";
import { WebhookUtils } from "./webhookutils";

<<<<<<< HEAD
=======
/** @hidden */
>>>>>>> f8cff871
const URL = url.URL;

/**
 * Returns an OrchestrationClient instance.
 * @param context The context object of the Azure function whose body
 *  calls this method.
 * @example Get an orchestration client instance
 * ```javascript
 * const df = require("durable-functions");
 *
 * module.exports = async function (context, req) {
 *     const client = df.getClient(context);
 *     const instanceId = await client.startNew(req.params.functionName, undefined, req.body);
 *
 *     return client.createCheckStatusResponse(req, instanceId);
 * };
 * ```
 */
export function getClient(context: unknown): DurableOrchestrationClient {
    let clientData = getClientData(context as IOrchestrationFunctionContext);

    if (!process.env.WEBSITE_HOSTNAME || process.env.WEBSITE_HOSTNAME.includes("0.0.0.0")) {
        clientData = correctClientData(clientData);
    }

    return new DurableOrchestrationClient(clientData);
}

<<<<<<< HEAD
function getClientData(context: IOrchestrationFunctionContext): OrchestrationClientInputData {
    if (context.bindings) {
        const matchingInstances = Object.keys(context.bindings)
            .map(key => context.bindings[key])
            .filter(val => OrchestrationClientInputData.isOrchestrationClientInputData(val));
=======
/** @hidden */
function getClientData(context: IOrchestrationFunctionContext): OrchestrationClientInputData {
    if (context.bindings) {
        const matchingInstances = Object.keys(context.bindings)
            .map((key) => context.bindings[key])
            .filter((val) => OrchestrationClientInputData.isOrchestrationClientInputData(val));
>>>>>>> f8cff871

        if (matchingInstances && matchingInstances.length > 0) {
            return matchingInstances[0] as OrchestrationClientInputData;
        }
    }

    throw new Error(
        "An orchestration client function must have an orchestrationClient input binding. Check your function.json definition."
    );
}

<<<<<<< HEAD
=======
/** @hidden */
>>>>>>> f8cff871
function correctClientData(clientData: OrchestrationClientInputData): OrchestrationClientInputData {
    const returnValue = cloneDeep(clientData);

    returnValue.creationUrls = correctUrls(clientData.creationUrls) as HttpCreationPayload;
    returnValue.managementUrls = correctUrls(clientData.managementUrls) as HttpManagementPayload;

    return returnValue;
}

<<<<<<< HEAD
=======
/** @hidden */
>>>>>>> f8cff871
function correctUrls(obj: { [key: string]: string }): { [key: string]: string } {
    const returnValue = cloneDeep(obj);

    const keys = Object.getOwnPropertyNames(obj);
<<<<<<< HEAD
    keys.forEach(key => {
=======
    keys.forEach((key) => {
>>>>>>> f8cff871
        const value = obj[key];

        if (
            isURL(value, {
                protocols: ["http", "https"],
                // eslint-disable-next-line @typescript-eslint/camelcase
                require_tld: false,
                // eslint-disable-next-line @typescript-eslint/camelcase
                require_protocol: true,
            })
        ) {
            const valueAsUrl = new url.URL(value);
            returnValue[key] = value.replace(valueAsUrl.origin, Constants.DefaultLocalOrigin);
        }
    });

    return returnValue;
}

/**
 * Client for starting, querying, terminating and raising events to
 * orchestration instances.
 */
export class DurableOrchestrationClient {
    /**
     * The name of the task hub configured on this orchestration client
     * instance.
     */
    public readonly taskHubName: string;
    /** @hidden */
    public readonly uniqueWebhookOrigins: string[];

    private readonly axiosInstance: AxiosInstance;

    private readonly eventNamePlaceholder = "{eventName}";
    private readonly functionNamePlaceholder = "{functionName}";
    private readonly instanceIdPlaceholder = "[/{instanceId}]";
    private readonly reasonPlaceholder = "{text}";

    private readonly createdTimeFromQueryKey = "createdTimeFrom";
    private readonly createdTimeToQueryKey = "createdTimeTo";
    private readonly runtimeStatusQueryKey = "runtimeStatus";
    private readonly showHistoryQueryKey = "showHistory";
    private readonly showHistoryOutputQueryKey = "showHistoryOutput";
    private readonly showInputQueryKey = "showInput";

    private urlValidationOptions: ValidatorJS.IsURLOptions = {
        protocols: ["http", "https"],
        // eslint-disable-next-line @typescript-eslint/camelcase
        require_tld: false,
        // eslint-disable-next-line @typescript-eslint/camelcase
        require_protocol: true,
        // eslint-disable-next-line @typescript-eslint/camelcase
        require_valid_protocol: true,
    };

    /**
     * @param clientData The object representing the orchestrationClient input
     *  binding of the Azure function that will use this client.
     */
    constructor(private readonly clientData: OrchestrationClientInputData) {
        if (!clientData) {
            throw new TypeError(
                `clientData: Expected OrchestrationClientInputData but got ${typeof clientData}`
            );
        }

        this.axiosInstance = axios.create({
            validateStatus: (status: number) => status < 600,
            headers: {
                post: {
                    "Content-Type": "application/json",
                },
            },
            maxContentLength: Infinity,
        });
        this.taskHubName = this.clientData.taskHubName;
        this.uniqueWebhookOrigins = this.extractUniqueWebhookOrigins(this.clientData);
    }

    /**
     * Creates an HTTP response that is useful for checking the status of the
     * specified instance.
     * @param request The HTTP request that triggered the current orchestration
     *  instance.
     * @param instanceId The ID of the orchestration instance to check.
     * @returns An HTTP 202 response with a Location header and a payload
     *  containing instance management URLs.
     */
    public createCheckStatusResponse(
        request: IHttpRequest | HttpRequest | undefined,
        instanceId: string
    ): IHttpResponse {
        const httpManagementPayload = this.getClientResponseLinks(request, instanceId);

        return {
            status: 202,
            body: httpManagementPayload,
            headers: {
                "Content-Type": "application/json",
                Location: httpManagementPayload.statusQueryGetUri,
                "Retry-After": 10,
            },
        };
    }

    /**
     * Creates an [[HttpManagementPayload]] object that contains instance
     * management HTTP endpoints.
     * @param instanceId The ID of the orchestration instance to check.
     */
    public createHttpManagementPayload(instanceId: string): HttpManagementPayload {
        return this.getClientResponseLinks(undefined, instanceId);
    }

    /**
     * Gets the status of the specified orchestration instance.
     * @param instanceId The ID of the orchestration instance to query.
     * @param showHistory Boolean marker for including execution history in the
     *  response.
     * @param showHistoryOutput Boolean marker for including input and output
     *  in the execution history response.
     */
    public async getStatus(
        instanceId: string,
        showHistory?: boolean,
        showHistoryOutput?: boolean,
        showInput?: boolean
    ): Promise<DurableOrchestrationStatus> {
        const options: GetStatusOptions = {
            instanceId,
            showHistory,
            showHistoryOutput,
            showInput,
        };
        const response = await this.getStatusInternal(options);

        switch (response.status) {
            case 200: // instance completed
            case 202: // instance in progress
            case 400: // instance failed or terminated
            case 404: // instance not found or pending
            case 500: // instance failed with unhandled exception
                return response.data as DurableOrchestrationStatus;
            default:
                return Promise.reject(this.createGenericError(response));
        }
    }

    /**
     * Gets the status of all orchestration instances.
     */
    public async getStatusAll(): Promise<DurableOrchestrationStatus[]> {
        const response = await this.getStatusInternal({});
        switch (response.status) {
            case 200:
                return response.data as DurableOrchestrationStatus[];
            default:
                return Promise.reject(this.createGenericError(response));
        }
    }

    /**
     * Gets the status of all orchestration instances that match the specified
     * conditions.
     * @param createdTimeFrom Return orchestration instances which were created
     *  after this Date.
     * @param createdTimeTo Return orchestration instances which were created
     *  before this DateTime.
     * @param runtimeStatus Return orchestration instances which match any of
     *  the runtimeStatus values in this array.
     */
    public async getStatusBy(
        createdTimeFrom: Date | undefined,
        createdTimeTo: Date | undefined,
        runtimeStatus: OrchestrationRuntimeStatus[]
    ): Promise<DurableOrchestrationStatus[]> {
        const options: GetStatusOptions = {
            createdTimeFrom,
            createdTimeTo,
            runtimeStatus,
        };

        const response = await this.getStatusInternal(options);
        switch (response.status) {
            case 200:
                return response.data as DurableOrchestrationStatus[];
            default:
                return Promise.reject(this.createGenericError(response));
        }
    }

    /**
     * Purge the history for a specific orchestration instance.
     * @param instanceId The ID of the orchestration instance to purge.
     */
    public async purgeInstanceHistory(instanceId: string): Promise<PurgeHistoryResult> {
        let requestUrl: string;
        if (this.clientData.rpcBaseUrl) {
            // Fast local RPC path
            requestUrl = new URL(`instances/${instanceId}`, this.clientData.rpcBaseUrl).href;
        } else {
            // Legacy app frontend path
            const template = this.clientData.managementUrls.purgeHistoryDeleteUri;
            const idPlaceholder = this.clientData.managementUrls.id;
            requestUrl = template.replace(idPlaceholder, instanceId);
        }

        const response = await this.axiosInstance.delete(requestUrl);
        switch (response.status) {
            case 200: // instance found
                return response.data as PurgeHistoryResult;
            case 404: // instance not found
                return new PurgeHistoryResult(0);
            default:
                return Promise.reject(this.createGenericError(response));
        }
    }

    /**
     * Purge the orchestration history for instances that match the conditions.
     * @param createdTimeFrom Start creation time for querying instances for
     *  purging.
     * @param createdTimeTo End creation time for querying instances for
     *  purging.
     * @param runtimeStatus List of runtime statuses for querying instances for
     *  purging. Only Completed, Terminated or Failed will be processed.
     */
    public async purgeInstanceHistoryBy(
        createdTimeFrom: Date,
        createdTimeTo?: Date,
        runtimeStatus?: OrchestrationRuntimeStatus[]
    ): Promise<PurgeHistoryResult> {
        let requestUrl: string;
        if (this.clientData.rpcBaseUrl) {
            // Fast local RPC path
            let path = new URL("instances/", this.clientData.rpcBaseUrl).href;
            const query: string[] = [];
            if (createdTimeFrom) {
                query.push(`createdTimeFrom=${createdTimeFrom.toISOString()}`);
            }
            if (createdTimeTo) {
                query.push(`createdTimeTo=${createdTimeTo.toISOString()}`);
            }
            if (runtimeStatus && runtimeStatus.length > 0) {
<<<<<<< HEAD
                const statusList: string = runtimeStatus.map(value => value.toString()).join(",");
=======
                const statusList: string = runtimeStatus.map((value) => value.toString()).join(",");
>>>>>>> f8cff871
                query.push(`runtimeStatus=${statusList}`);
            }

            if (query.length > 0) {
                path += "?" + query.join("&");
            }

            requestUrl = new URL(path, this.clientData.rpcBaseUrl).href;
        } else {
            // Legacy app frontend path
            const idPlaceholder = this.clientData.managementUrls.id;
            requestUrl = this.clientData.managementUrls.statusQueryGetUri.replace(
                idPlaceholder,
                ""
            );

            if (!(createdTimeFrom instanceof Date)) {
                throw new Error("createdTimeFrom must be a valid Date");
            }

            if (createdTimeFrom) {
                requestUrl += `&${this.createdTimeFromQueryKey}=${createdTimeFrom.toISOString()}`;
            }

            if (createdTimeTo) {
                requestUrl += `&${this.createdTimeToQueryKey}=${createdTimeTo.toISOString()}`;
            }

            if (runtimeStatus && runtimeStatus.length > 0) {
                const statusesString = runtimeStatus
<<<<<<< HEAD
                    .map(value => value.toString())
=======
                    .map((value) => value.toString())
>>>>>>> f8cff871
                    .reduce((acc, curr, i) => {
                        return acc + (i > 0 ? "," : "") + curr;
                    });

                requestUrl += `&${this.runtimeStatusQueryKey}=${statusesString}`;
            }
        }

        const response = await this.axiosInstance.delete(requestUrl);
        switch (response.status) {
            case 200: // instance found
                return response.data as PurgeHistoryResult;
            case 404: // instance not found
                return new PurgeHistoryResult(0);
            default:
                return Promise.reject(this.createGenericError(response));
        }
    }

    /**
     * Sends an event notification message to a waiting orchestration instance.
     * @param instanceId The ID of the orchestration instance that will handle
     *  the event.
     * @param eventName The name of the event.
     * @param eventData The JSON-serializable data associated with the event.
     * @param taskHubName The TaskHubName of the orchestration that will handle
     *  the event.
     * @param connectionName The name of the connection string associated with
     *  `taskHubName.`
     * @returns A promise that resolves when the event notification message has
     *  been enqueued.
     *
     * In order to handle the event, the target orchestration instance must be
     * waiting for an event named `eventName` using
     * [[waitForExternalEvent]].
     *
     * If the specified instance is not found or not running, this operation
     * will have no effect.
     */
    public async raiseEvent(
        instanceId: string,
        eventName: string,
        eventData: unknown,
        taskHubName?: string,
        connectionName?: string
    ): Promise<void> {
        if (!eventName) {
            throw new Error("eventName must be a valid string.");
        }

        let requestUrl: string;
        if (this.clientData.rpcBaseUrl) {
            // Fast local RPC path
            let path = `instances/${instanceId}/raiseEvent/${eventName}`;
            const query: string[] = [];
            if (taskHubName) {
                query.push(`taskHub=${taskHubName}`);
            }
            if (connectionName) {
                query.push(`connection=${connectionName}`);
            }

            if (query.length > 0) {
                path += "?" + query.join("&");
            }

            requestUrl = new URL(path, this.clientData.rpcBaseUrl).href;
        } else {
            // Legacy app frontend path
            const idPlaceholder = this.clientData.managementUrls.id;
            requestUrl = this.clientData.managementUrls.sendEventPostUri
                .replace(idPlaceholder, instanceId)
                .replace(this.eventNamePlaceholder, eventName);

            if (taskHubName) {
                requestUrl = requestUrl.replace(this.clientData.taskHubName, taskHubName);
            }

            if (connectionName) {
                requestUrl = requestUrl.replace(/(connection=)([\w]+)/gi, "$1" + connectionName);
            }
        }

        const response = await this.axiosInstance.post(requestUrl, JSON.stringify(eventData));
        switch (response.status) {
            case 202: // event accepted
            case 410: // instance completed or failed
                return;
            case 404:
                return Promise.reject(new Error(`No instance with ID '${instanceId}' found.`));
            default:
                return Promise.reject(this.createGenericError(response));
        }
    }

    /**
     * Tries to read the current state of an entity. Returnes undefined if the
     * entity does not exist, or if the JSON-serialized state of the entity is
     * larger than 16KB.
     * @param T The JSON-serializable type of the entity.
     * @param entityId The target entity.
     * @param taskHubName The TaskHubName of the target entity.
     * @param connectionName The name of the connection string associated with
     * [taskHubName].
     * @returns A response containing the current state of the entity.
     */
    public async readEntityState<T>(
        entityId: EntityId,
        taskHubName?: string,
        connectionName?: string
    ): Promise<EntityStateResponse<T>> {
        let requestUrl: string;
        if (this.clientData.rpcBaseUrl) {
            // Fast local RPC path
            let path = `entities/${entityId.name}/${entityId.key}`;
            const query: string[] = [];
            if (taskHubName) {
                query.push(`taskHub=${taskHubName}`);
            }
            if (connectionName) {
                query.push(`connection=${connectionName}`);
            }

            if (query.length > 0) {
                path += "?" + query.join("&");
            }

            requestUrl = new URL(path, this.clientData.rpcBaseUrl).href;
        } else {
            // Legacy app frontend path
            if (!(this.clientData.baseUrl && this.clientData.requiredQueryStringParameters)) {
                throw new Error(
                    "Cannot use the readEntityState API with this version of the Durable Task Extension."
                );
            }

            requestUrl = WebhookUtils.getReadEntityUrl(
                this.clientData.baseUrl,
                this.clientData.requiredQueryStringParameters,
                entityId.name,
                entityId.key,
                taskHubName,
                connectionName
            );
        }

        const response = await this.axiosInstance.get(requestUrl);
        switch (response.status) {
            case 200: // entity exists
                return new EntityStateResponse(true, response.data as T);
            case 404: // entity does not exist
<<<<<<< HEAD
                return new EntityStateResponse(false, undefined);
=======
                return new EntityStateResponse(false);
>>>>>>> f8cff871
            default:
                return Promise.reject(this.createGenericError(response));
        }
    }

    /**
     * Rewinds the specified failed orchestration instance with a reason.
     * @param instanceId The ID of the orchestration instance to rewind.
     * @param reason The reason for rewinding the orchestration instance.
     * @returns A promise that resolves when the rewind message is enqueued.
     *
     * This feature is currently in preview.
     */
    public async rewind(
        instanceId: string,
        reason: string,
        taskHubName?: string,
        connectionName?: string
    ): Promise<void> {
        const idPlaceholder = this.clientData.managementUrls.id;

        let requestUrl: string;
        if (this.clientData.rpcBaseUrl) {
            // Fast local RPC path
            let path = `instances/${instanceId}/rewind?reason=${reason}`;
            const query: string[] = [];
            if (taskHubName) {
                query.push(`taskHub=${taskHubName}`);
            }
            if (connectionName) {
                query.push(`connection=${connectionName}`);
            }

            if (query.length > 0) {
                path += "&" + query.join("&");
            }

            requestUrl = new URL(path, this.clientData.rpcBaseUrl).href;
        } else {
            // Legacy app frontend path
            requestUrl = this.clientData.managementUrls.rewindPostUri
                .replace(idPlaceholder, instanceId)
                .replace(this.reasonPlaceholder, reason);
        }

        const response = await this.axiosInstance.post(requestUrl);
        switch (response.status) {
            case 202:
                return;
            case 404:
                return Promise.reject(new Error(`No instance with ID '${instanceId}' found.`));
            case 410:
                return Promise.reject(
                    new Error(
                        "The rewind operation is only supported on failed orchestration instances."
                    )
                );
            default:
                return Promise.reject(this.createGenericError(response));
        }
    }

    /**
     * Signals an entity to perform an operation.
     * @param entityId The target entity.
     * @param operationName The name of the operation.
     * @param operationContent The content for the operation.
     * @param taskHubName The TaskHubName of the target entity.
     * @param connectionName The name of the connection string associated with [taskHubName].
     */
    public async signalEntity(
        entityId: EntityId,
        operationName?: string,
        operationContent?: unknown,
        taskHubName?: string,
        connectionName?: string
    ): Promise<void> {
        let requestUrl: string;
        if (this.clientData.rpcBaseUrl) {
            // Fast local RPC path
            let path = `entities/${entityId.name}/${entityId.key}`;
            const query: string[] = [];
            if (operationName) {
                query.push(`op=${operationName}`);
            }
            if (taskHubName) {
                query.push(`taskHub=${taskHubName}`);
            }
            if (connectionName) {
                query.push(`connection=${connectionName}`);
            }

            if (query.length > 0) {
                path += "?" + query.join("&");
            }

            requestUrl = new URL(path, this.clientData.rpcBaseUrl).href;
        } else {
            // Legacy app frontend path
            if (!(this.clientData.baseUrl && this.clientData.requiredQueryStringParameters)) {
                throw new Error(
                    "Cannot use the signalEntity API with this version of the Durable Task Extension."
                );
            }

            requestUrl = WebhookUtils.getSignalEntityUrl(
                this.clientData.baseUrl,
                this.clientData.requiredQueryStringParameters,
                entityId.name,
                entityId.key,
                operationName,
                taskHubName,
                connectionName
            );
        }

        const response = await this.axiosInstance.post(
            requestUrl,
            JSON.stringify(operationContent)
        );
        switch (response.status) {
            case 202: // signal accepted
                return;
            default:
                return Promise.reject(this.createGenericError(response));
        }
    }

    /**
     * Starts a new instance of the specified orchestrator function.
     *
     * If an orchestration instance with the specified ID already exists, the
     * existing instance will be silently replaced by this new instance.
     * @param orchestratorFunctionName The name of the orchestrator function to
     *  start.
     * @param instanceId The ID to use for the new orchestration instance. If
     *  no instanceId is specified, the Durable Functions extension will
     *  generate a random GUID (recommended).
     * @param input JSON-serializable input value for the orchestrator
     *  function.
     * @returns The ID of the new orchestration instance.
     */
    public async startNew(
        orchestratorFunctionName: string,
        instanceId?: string,
        input?: unknown
    ): Promise<string> {
        if (!orchestratorFunctionName) {
            throw new Error("orchestratorFunctionName must be a valid string.");
        }

        // TODO: Add support for specifying a task hub and a connection name
        let requestUrl: string;
        if (this.clientData.rpcBaseUrl) {
            // Fast local RPC path
            requestUrl = new URL(
                `orchestrators/${orchestratorFunctionName}${instanceId ? `/${instanceId}` : ""}`,
                this.clientData.rpcBaseUrl
            ).href;
        } else {
            // Legacy app frontend path
            requestUrl = this.clientData.creationUrls.createNewInstancePostUri;
            requestUrl = requestUrl
                .replace(this.functionNamePlaceholder, orchestratorFunctionName)
                .replace(this.instanceIdPlaceholder, instanceId ? `/${instanceId}` : "");
        }

        const response = await this.axiosInstance.post(
            requestUrl,
            input !== undefined ? JSON.stringify(input) : ""
        );
        if (response.data && response.status <= 202) {
            return (response.data as HttpManagementPayload).id;
        } else {
            return Promise.reject(this.createGenericError(response));
        }
    }

    /**
     * Terminates a running orchestration instance.
     * @param instanceId The ID of the orchestration instance to terminate.
     * @param reason The reason for terminating the orchestration instance.
     * @returns A promise that resolves when the terminate message is enqueued.
     *
     * Terminating an orchestration instance has no effect on any in-flight
     * activity function executions or sub-orchestrations that were started
     * by the current orchestration instance.
     */
    public async terminate(instanceId: string, reason: string): Promise<void> {
        const idPlaceholder = this.clientData.managementUrls.id;
        let requestUrl: string;
        if (this.clientData.rpcBaseUrl) {
            // Fast local RPC path
            requestUrl = new URL(
                `instances/${instanceId}/terminate?reason=${reason}`,
                this.clientData.rpcBaseUrl
            ).href;
        } else {
            // Legacy app frontend path
            requestUrl = this.clientData.managementUrls.terminatePostUri
                .replace(idPlaceholder, instanceId)
                .replace(this.reasonPlaceholder, reason);
        }

        const response = await this.axiosInstance.post(requestUrl);
        switch (response.status) {
            case 202: // terminate accepted
            case 410: // instance completed or failed
                return;
            case 404:
                return Promise.reject(new Error(`No instance with ID '${instanceId}' found.`));
            default:
                return Promise.reject(this.createGenericError(response));
        }
    }

    /**
     * Creates an HTTP response which either contains a payload of management
     * URLs for a non-completed instance or contains the payload containing
     * the output of the completed orchestration.
     *
     * If the orchestration does not complete within the specified timeout,
     * then the HTTP response will be identical to that of
     * [[createCheckStatusResponse]].
     *
     * @param request The HTTP request that triggered the current function.
     * @param instanceId The unique ID of the instance to check.
     * @param timeoutInMilliseconds Total allowed timeout for output from the
     *  durable function. The default value is 10 seconds.
     * @param retryIntervalInMilliseconds The timeout between checks for output
     *  from the durable function. The default value is 1 second.
     */
    public async waitForCompletionOrCreateCheckStatusResponse(
        request: HttpRequest,
        instanceId: string,
        timeoutInMilliseconds = 10000,
        retryIntervalInMilliseconds = 1000
    ): Promise<IHttpResponse> {
        if (retryIntervalInMilliseconds > timeoutInMilliseconds) {
            throw new Error(
                `Total timeout ${timeoutInMilliseconds} (ms) should be bigger than retry timeout ${retryIntervalInMilliseconds} (ms)`
            );
        }

        const hrStart = process.hrtime();
        while (true) {
            const status = await this.getStatus(instanceId);

            if (status) {
                switch (status.runtimeStatus) {
                    case OrchestrationRuntimeStatus.Completed:
                        return this.createHttpResponse(200, status.output);
                    case OrchestrationRuntimeStatus.Canceled:
                    case OrchestrationRuntimeStatus.Terminated:
                        return this.createHttpResponse(200, status);
                    case OrchestrationRuntimeStatus.Failed:
                        return this.createHttpResponse(500, status);
                }
            }

            const hrElapsed = process.hrtime(hrStart);
            const hrElapsedMilliseconds = Utils.getHrMilliseconds(hrElapsed);

            if (hrElapsedMilliseconds < timeoutInMilliseconds) {
                const remainingTime = timeoutInMilliseconds - hrElapsedMilliseconds;
                await Utils.sleep(
                    remainingTime > retryIntervalInMilliseconds
                        ? retryIntervalInMilliseconds
                        : remainingTime
                );
            } else {
                return this.createCheckStatusResponse(request, instanceId);
            }
        }
    }

    private createHttpResponse(statusCode: number, body: unknown): IHttpResponse {
        const bodyAsJson = JSON.stringify(body);
        return {
            status: statusCode,
            body: bodyAsJson,
            headers: {
                "Content-Type": "application/json",
            },
        };
    }

    private getClientResponseLinks(
        request: IHttpRequest | HttpRequest | undefined,
        instanceId: string
    ): HttpManagementPayload {
        const payload = { ...this.clientData.managementUrls };

<<<<<<< HEAD
        (Object.keys(payload) as Array<keyof HttpManagementPayload>).forEach(key => {
=======
        (Object.keys(payload) as Array<keyof HttpManagementPayload>).forEach((key) => {
>>>>>>> f8cff871
            if (
                this.hasValidRequestUrl(request) &&
                isURL(payload[key], this.urlValidationOptions)
            ) {
                const requestUrl = new url.URL(
                    (request as HttpRequest).url || (request as IHttpRequest).http.url
                );
                const dataUrl = new url.URL(payload[key]);
                payload[key] = payload[key].replace(dataUrl.origin, requestUrl.origin);
            }

            payload[key] = payload[key].replace(this.clientData.managementUrls.id, instanceId);
        });

        return payload;
    }

    private hasValidRequestUrl(request: IHttpRequest | HttpRequest | undefined): boolean {
        const isHttpRequest = request !== undefined && (request as HttpRequest).url !== undefined;
        const isIHttpRequest =
            request !== undefined && (request as IHttpRequest).http !== undefined;
        return (
            isHttpRequest || (isIHttpRequest && (request as IHttpRequest).http.url !== undefined)
        );
    }

    private extractUniqueWebhookOrigins(clientData: OrchestrationClientInputData): string[] {
        const origins = this.extractWebhookOrigins(clientData.creationUrls).concat(
            this.extractWebhookOrigins(clientData.managementUrls)
        );

        const uniqueOrigins = origins.reduce<string[]>((acc, curr) => {
            if (acc.indexOf(curr) === -1) {
                acc.push(curr);
            }
            return acc;
        }, []);

        return uniqueOrigins;
    }

    private extractWebhookOrigins(obj: { [key: string]: string }): string[] {
        const origins: string[] = [];

        const keys = Object.getOwnPropertyNames(obj);
<<<<<<< HEAD
        keys.forEach(key => {
=======
        keys.forEach((key) => {
>>>>>>> f8cff871
            const value = obj[key];

            if (isURL(value, this.urlValidationOptions)) {
                const valueAsUrl = new url.URL(value);
                const origin = valueAsUrl.origin;
                origins.push(origin);
            }
        });

        return origins;
    }

    private async getStatusInternal(options: GetStatusOptions): Promise<AxiosResponse> {
        let requestUrl: string;
        if (this.clientData.rpcBaseUrl) {
            // Fast local RPC path
            let path = new URL(`instances/${options.instanceId || ""}`, this.clientData.rpcBaseUrl)
                .href;
            const query: string[] = [];
            if (options.taskHubName) {
                query.push(`taskHub=${options.taskHubName}`);
            }
            if (options.connectionName) {
                query.push(`connection=${options.connectionName}`);
            }
            if (options.showHistory) {
                query.push(`showHistory=${options.showHistory}`);
            }
            if (options.showHistoryOutput) {
                query.push(`showHistoryOutput=${options.showHistoryOutput}`);
            }
            if (options.showInput) {
                query.push(`showInput=${options.showInput}`);
            }
            if (options.createdTimeFrom) {
                query.push(`createdTimeFrom=${options.createdTimeFrom.toISOString()}`);
            }
            if (options.createdTimeTo) {
                query.push(`createdTimeTo=${options.createdTimeTo.toISOString()}`);
            }
            if (options.runtimeStatus && options.runtimeStatus.length > 0) {
                const statusList: string = options.runtimeStatus
<<<<<<< HEAD
                    .map(value => value.toString())
=======
                    .map((value) => value.toString())
>>>>>>> f8cff871
                    .join(",");
                query.push(`runtimeStatus=${statusList}`);
            }

            if (query.length > 0) {
                path += "?" + query.join("&");
            }

            requestUrl = new URL(path, this.clientData.rpcBaseUrl).href;
        } else {
            // Legacy app frontend code path
            const template = this.clientData.managementUrls.statusQueryGetUri;
            const idPlaceholder = this.clientData.managementUrls.id;

            requestUrl = template.replace(
                idPlaceholder,
                typeof options.instanceId === "string" ? options.instanceId : ""
            );
            if (options.taskHubName) {
                requestUrl = requestUrl.replace(this.clientData.taskHubName, options.taskHubName);
            }
            if (options.connectionName) {
                requestUrl = requestUrl.replace(
                    /(connection=)([\w]+)/gi,
                    "$1" + options.connectionName
                );
            }
            if (options.showHistory) {
                requestUrl += `&${this.showHistoryQueryKey}=${options.showHistory}`;
            }
            if (options.showHistoryOutput) {
                requestUrl += `&${this.showHistoryOutputQueryKey}=${options.showHistoryOutput}`;
            }
            if (options.createdTimeFrom) {
                requestUrl += `&${
                    this.createdTimeFromQueryKey
                }=${options.createdTimeFrom.toISOString()}`;
            }
            if (options.createdTimeTo) {
                requestUrl += `&${
                    this.createdTimeToQueryKey
                }=${options.createdTimeTo.toISOString()}`;
            }
            if (options.runtimeStatus && options.runtimeStatus.length > 0) {
                const statusesString = options.runtimeStatus
<<<<<<< HEAD
                    .map(value => value.toString())
=======
                    .map((value) => value.toString())
>>>>>>> f8cff871
                    .reduce((acc, curr, i) => {
                        return acc + (i > 0 ? "," : "") + curr;
                    });

                requestUrl += `&${this.runtimeStatusQueryKey}=${statusesString}`;
            }
            if (typeof options.showInput === "boolean") {
                requestUrl += `&${this.showInputQueryKey}=${options.showInput}`;
            }
        }

        return this.axiosInstance.get(requestUrl);
    }

    private createGenericError(response: AxiosResponse<any>): Error {
        return new Error(
            `The operation failed with an unexpected status code: ${
                response.status
            }. Details: ${JSON.stringify(response.data)}`
        );
    }
}
<|MERGE_RESOLUTION|>--- conflicted
+++ resolved
@@ -1,1025 +1,964 @@
-// tslint:disable:member-access
-
-import { HttpRequest } from "@azure/functions";
-import axios, { AxiosInstance, AxiosResponse } from "axios";
-<<<<<<< HEAD
-import cloneDeep = require("lodash/cloneDeep");
-import process = require("process");
-=======
-/** @hidden */
-import cloneDeep = require("lodash/cloneDeep");
-/** @hidden */
-import process = require("process");
-/** @hidden */
->>>>>>> f8cff871
-import url = require("url");
-import { isURL } from "validator";
-import {
-    Constants,
-    DurableOrchestrationStatus,
-    EntityId,
-    EntityStateResponse,
-    GetStatusOptions,
-    HttpCreationPayload,
-    HttpManagementPayload,
-    IHttpRequest,
-    IHttpResponse,
-    IOrchestrationFunctionContext,
-    OrchestrationClientInputData,
-    OrchestrationRuntimeStatus,
-    PurgeHistoryResult,
-    Utils,
-} from "./classes";
-import { WebhookUtils } from "./webhookutils";
-
-<<<<<<< HEAD
-=======
-/** @hidden */
->>>>>>> f8cff871
-const URL = url.URL;
-
-/**
- * Returns an OrchestrationClient instance.
- * @param context The context object of the Azure function whose body
- *  calls this method.
- * @example Get an orchestration client instance
- * ```javascript
- * const df = require("durable-functions");
- *
- * module.exports = async function (context, req) {
- *     const client = df.getClient(context);
- *     const instanceId = await client.startNew(req.params.functionName, undefined, req.body);
- *
- *     return client.createCheckStatusResponse(req, instanceId);
- * };
- * ```
- */
-export function getClient(context: unknown): DurableOrchestrationClient {
-    let clientData = getClientData(context as IOrchestrationFunctionContext);
-
-    if (!process.env.WEBSITE_HOSTNAME || process.env.WEBSITE_HOSTNAME.includes("0.0.0.0")) {
-        clientData = correctClientData(clientData);
-    }
-
-    return new DurableOrchestrationClient(clientData);
-}
-
-<<<<<<< HEAD
-function getClientData(context: IOrchestrationFunctionContext): OrchestrationClientInputData {
-    if (context.bindings) {
-        const matchingInstances = Object.keys(context.bindings)
-            .map(key => context.bindings[key])
-            .filter(val => OrchestrationClientInputData.isOrchestrationClientInputData(val));
-=======
-/** @hidden */
-function getClientData(context: IOrchestrationFunctionContext): OrchestrationClientInputData {
-    if (context.bindings) {
-        const matchingInstances = Object.keys(context.bindings)
-            .map((key) => context.bindings[key])
-            .filter((val) => OrchestrationClientInputData.isOrchestrationClientInputData(val));
->>>>>>> f8cff871
-
-        if (matchingInstances && matchingInstances.length > 0) {
-            return matchingInstances[0] as OrchestrationClientInputData;
-        }
-    }
-
-    throw new Error(
-        "An orchestration client function must have an orchestrationClient input binding. Check your function.json definition."
-    );
-}
-
-<<<<<<< HEAD
-=======
-/** @hidden */
->>>>>>> f8cff871
-function correctClientData(clientData: OrchestrationClientInputData): OrchestrationClientInputData {
-    const returnValue = cloneDeep(clientData);
-
-    returnValue.creationUrls = correctUrls(clientData.creationUrls) as HttpCreationPayload;
-    returnValue.managementUrls = correctUrls(clientData.managementUrls) as HttpManagementPayload;
-
-    return returnValue;
-}
-
-<<<<<<< HEAD
-=======
-/** @hidden */
->>>>>>> f8cff871
-function correctUrls(obj: { [key: string]: string }): { [key: string]: string } {
-    const returnValue = cloneDeep(obj);
-
-    const keys = Object.getOwnPropertyNames(obj);
-<<<<<<< HEAD
-    keys.forEach(key => {
-=======
-    keys.forEach((key) => {
->>>>>>> f8cff871
-        const value = obj[key];
-
-        if (
-            isURL(value, {
-                protocols: ["http", "https"],
-                // eslint-disable-next-line @typescript-eslint/camelcase
-                require_tld: false,
-                // eslint-disable-next-line @typescript-eslint/camelcase
-                require_protocol: true,
-            })
-        ) {
-            const valueAsUrl = new url.URL(value);
-            returnValue[key] = value.replace(valueAsUrl.origin, Constants.DefaultLocalOrigin);
-        }
-    });
-
-    return returnValue;
-}
-
-/**
- * Client for starting, querying, terminating and raising events to
- * orchestration instances.
- */
-export class DurableOrchestrationClient {
-    /**
-     * The name of the task hub configured on this orchestration client
-     * instance.
-     */
-    public readonly taskHubName: string;
-    /** @hidden */
-    public readonly uniqueWebhookOrigins: string[];
-
-    private readonly axiosInstance: AxiosInstance;
-
-    private readonly eventNamePlaceholder = "{eventName}";
-    private readonly functionNamePlaceholder = "{functionName}";
-    private readonly instanceIdPlaceholder = "[/{instanceId}]";
-    private readonly reasonPlaceholder = "{text}";
-
-    private readonly createdTimeFromQueryKey = "createdTimeFrom";
-    private readonly createdTimeToQueryKey = "createdTimeTo";
-    private readonly runtimeStatusQueryKey = "runtimeStatus";
-    private readonly showHistoryQueryKey = "showHistory";
-    private readonly showHistoryOutputQueryKey = "showHistoryOutput";
-    private readonly showInputQueryKey = "showInput";
-
-    private urlValidationOptions: ValidatorJS.IsURLOptions = {
-        protocols: ["http", "https"],
-        // eslint-disable-next-line @typescript-eslint/camelcase
-        require_tld: false,
-        // eslint-disable-next-line @typescript-eslint/camelcase
-        require_protocol: true,
-        // eslint-disable-next-line @typescript-eslint/camelcase
-        require_valid_protocol: true,
-    };
-
-    /**
-     * @param clientData The object representing the orchestrationClient input
-     *  binding of the Azure function that will use this client.
-     */
-    constructor(private readonly clientData: OrchestrationClientInputData) {
-        if (!clientData) {
-            throw new TypeError(
-                `clientData: Expected OrchestrationClientInputData but got ${typeof clientData}`
-            );
-        }
-
-        this.axiosInstance = axios.create({
-            validateStatus: (status: number) => status < 600,
-            headers: {
-                post: {
-                    "Content-Type": "application/json",
-                },
-            },
-            maxContentLength: Infinity,
-        });
-        this.taskHubName = this.clientData.taskHubName;
-        this.uniqueWebhookOrigins = this.extractUniqueWebhookOrigins(this.clientData);
-    }
-
-    /**
-     * Creates an HTTP response that is useful for checking the status of the
-     * specified instance.
-     * @param request The HTTP request that triggered the current orchestration
-     *  instance.
-     * @param instanceId The ID of the orchestration instance to check.
-     * @returns An HTTP 202 response with a Location header and a payload
-     *  containing instance management URLs.
-     */
-    public createCheckStatusResponse(
-        request: IHttpRequest | HttpRequest | undefined,
-        instanceId: string
-    ): IHttpResponse {
-        const httpManagementPayload = this.getClientResponseLinks(request, instanceId);
-
-        return {
-            status: 202,
-            body: httpManagementPayload,
-            headers: {
-                "Content-Type": "application/json",
-                Location: httpManagementPayload.statusQueryGetUri,
-                "Retry-After": 10,
-            },
-        };
-    }
-
-    /**
-     * Creates an [[HttpManagementPayload]] object that contains instance
-     * management HTTP endpoints.
-     * @param instanceId The ID of the orchestration instance to check.
-     */
-    public createHttpManagementPayload(instanceId: string): HttpManagementPayload {
-        return this.getClientResponseLinks(undefined, instanceId);
-    }
-
-    /**
-     * Gets the status of the specified orchestration instance.
-     * @param instanceId The ID of the orchestration instance to query.
-     * @param showHistory Boolean marker for including execution history in the
-     *  response.
-     * @param showHistoryOutput Boolean marker for including input and output
-     *  in the execution history response.
-     */
-    public async getStatus(
-        instanceId: string,
-        showHistory?: boolean,
-        showHistoryOutput?: boolean,
-        showInput?: boolean
-    ): Promise<DurableOrchestrationStatus> {
-        const options: GetStatusOptions = {
-            instanceId,
-            showHistory,
-            showHistoryOutput,
-            showInput,
-        };
-        const response = await this.getStatusInternal(options);
-
-        switch (response.status) {
-            case 200: // instance completed
-            case 202: // instance in progress
-            case 400: // instance failed or terminated
-            case 404: // instance not found or pending
-            case 500: // instance failed with unhandled exception
-                return response.data as DurableOrchestrationStatus;
-            default:
-                return Promise.reject(this.createGenericError(response));
-        }
-    }
-
-    /**
-     * Gets the status of all orchestration instances.
-     */
-    public async getStatusAll(): Promise<DurableOrchestrationStatus[]> {
-        const response = await this.getStatusInternal({});
-        switch (response.status) {
-            case 200:
-                return response.data as DurableOrchestrationStatus[];
-            default:
-                return Promise.reject(this.createGenericError(response));
-        }
-    }
-
-    /**
-     * Gets the status of all orchestration instances that match the specified
-     * conditions.
-     * @param createdTimeFrom Return orchestration instances which were created
-     *  after this Date.
-     * @param createdTimeTo Return orchestration instances which were created
-     *  before this DateTime.
-     * @param runtimeStatus Return orchestration instances which match any of
-     *  the runtimeStatus values in this array.
-     */
-    public async getStatusBy(
-        createdTimeFrom: Date | undefined,
-        createdTimeTo: Date | undefined,
-        runtimeStatus: OrchestrationRuntimeStatus[]
-    ): Promise<DurableOrchestrationStatus[]> {
-        const options: GetStatusOptions = {
-            createdTimeFrom,
-            createdTimeTo,
-            runtimeStatus,
-        };
-
-        const response = await this.getStatusInternal(options);
-        switch (response.status) {
-            case 200:
-                return response.data as DurableOrchestrationStatus[];
-            default:
-                return Promise.reject(this.createGenericError(response));
-        }
-    }
-
-    /**
-     * Purge the history for a specific orchestration instance.
-     * @param instanceId The ID of the orchestration instance to purge.
-     */
-    public async purgeInstanceHistory(instanceId: string): Promise<PurgeHistoryResult> {
-        let requestUrl: string;
-        if (this.clientData.rpcBaseUrl) {
-            // Fast local RPC path
-            requestUrl = new URL(`instances/${instanceId}`, this.clientData.rpcBaseUrl).href;
-        } else {
-            // Legacy app frontend path
-            const template = this.clientData.managementUrls.purgeHistoryDeleteUri;
-            const idPlaceholder = this.clientData.managementUrls.id;
-            requestUrl = template.replace(idPlaceholder, instanceId);
-        }
-
-        const response = await this.axiosInstance.delete(requestUrl);
-        switch (response.status) {
-            case 200: // instance found
-                return response.data as PurgeHistoryResult;
-            case 404: // instance not found
-                return new PurgeHistoryResult(0);
-            default:
-                return Promise.reject(this.createGenericError(response));
-        }
-    }
-
-    /**
-     * Purge the orchestration history for instances that match the conditions.
-     * @param createdTimeFrom Start creation time for querying instances for
-     *  purging.
-     * @param createdTimeTo End creation time for querying instances for
-     *  purging.
-     * @param runtimeStatus List of runtime statuses for querying instances for
-     *  purging. Only Completed, Terminated or Failed will be processed.
-     */
-    public async purgeInstanceHistoryBy(
-        createdTimeFrom: Date,
-        createdTimeTo?: Date,
-        runtimeStatus?: OrchestrationRuntimeStatus[]
-    ): Promise<PurgeHistoryResult> {
-        let requestUrl: string;
-        if (this.clientData.rpcBaseUrl) {
-            // Fast local RPC path
-            let path = new URL("instances/", this.clientData.rpcBaseUrl).href;
-            const query: string[] = [];
-            if (createdTimeFrom) {
-                query.push(`createdTimeFrom=${createdTimeFrom.toISOString()}`);
-            }
-            if (createdTimeTo) {
-                query.push(`createdTimeTo=${createdTimeTo.toISOString()}`);
-            }
-            if (runtimeStatus && runtimeStatus.length > 0) {
-<<<<<<< HEAD
-                const statusList: string = runtimeStatus.map(value => value.toString()).join(",");
-=======
-                const statusList: string = runtimeStatus.map((value) => value.toString()).join(",");
->>>>>>> f8cff871
-                query.push(`runtimeStatus=${statusList}`);
-            }
-
-            if (query.length > 0) {
-                path += "?" + query.join("&");
-            }
-
-            requestUrl = new URL(path, this.clientData.rpcBaseUrl).href;
-        } else {
-            // Legacy app frontend path
-            const idPlaceholder = this.clientData.managementUrls.id;
-            requestUrl = this.clientData.managementUrls.statusQueryGetUri.replace(
-                idPlaceholder,
-                ""
-            );
-
-            if (!(createdTimeFrom instanceof Date)) {
-                throw new Error("createdTimeFrom must be a valid Date");
-            }
-
-            if (createdTimeFrom) {
-                requestUrl += `&${this.createdTimeFromQueryKey}=${createdTimeFrom.toISOString()}`;
-            }
-
-            if (createdTimeTo) {
-                requestUrl += `&${this.createdTimeToQueryKey}=${createdTimeTo.toISOString()}`;
-            }
-
-            if (runtimeStatus && runtimeStatus.length > 0) {
-                const statusesString = runtimeStatus
-<<<<<<< HEAD
-                    .map(value => value.toString())
-=======
-                    .map((value) => value.toString())
->>>>>>> f8cff871
-                    .reduce((acc, curr, i) => {
-                        return acc + (i > 0 ? "," : "") + curr;
-                    });
-
-                requestUrl += `&${this.runtimeStatusQueryKey}=${statusesString}`;
-            }
-        }
-
-        const response = await this.axiosInstance.delete(requestUrl);
-        switch (response.status) {
-            case 200: // instance found
-                return response.data as PurgeHistoryResult;
-            case 404: // instance not found
-                return new PurgeHistoryResult(0);
-            default:
-                return Promise.reject(this.createGenericError(response));
-        }
-    }
-
-    /**
-     * Sends an event notification message to a waiting orchestration instance.
-     * @param instanceId The ID of the orchestration instance that will handle
-     *  the event.
-     * @param eventName The name of the event.
-     * @param eventData The JSON-serializable data associated with the event.
-     * @param taskHubName The TaskHubName of the orchestration that will handle
-     *  the event.
-     * @param connectionName The name of the connection string associated with
-     *  `taskHubName.`
-     * @returns A promise that resolves when the event notification message has
-     *  been enqueued.
-     *
-     * In order to handle the event, the target orchestration instance must be
-     * waiting for an event named `eventName` using
-     * [[waitForExternalEvent]].
-     *
-     * If the specified instance is not found or not running, this operation
-     * will have no effect.
-     */
-    public async raiseEvent(
-        instanceId: string,
-        eventName: string,
-        eventData: unknown,
-        taskHubName?: string,
-        connectionName?: string
-    ): Promise<void> {
-        if (!eventName) {
-            throw new Error("eventName must be a valid string.");
-        }
-
-        let requestUrl: string;
-        if (this.clientData.rpcBaseUrl) {
-            // Fast local RPC path
-            let path = `instances/${instanceId}/raiseEvent/${eventName}`;
-            const query: string[] = [];
-            if (taskHubName) {
-                query.push(`taskHub=${taskHubName}`);
-            }
-            if (connectionName) {
-                query.push(`connection=${connectionName}`);
-            }
-
-            if (query.length > 0) {
-                path += "?" + query.join("&");
-            }
-
-            requestUrl = new URL(path, this.clientData.rpcBaseUrl).href;
-        } else {
-            // Legacy app frontend path
-            const idPlaceholder = this.clientData.managementUrls.id;
-            requestUrl = this.clientData.managementUrls.sendEventPostUri
-                .replace(idPlaceholder, instanceId)
-                .replace(this.eventNamePlaceholder, eventName);
-
-            if (taskHubName) {
-                requestUrl = requestUrl.replace(this.clientData.taskHubName, taskHubName);
-            }
-
-            if (connectionName) {
-                requestUrl = requestUrl.replace(/(connection=)([\w]+)/gi, "$1" + connectionName);
-            }
-        }
-
-        const response = await this.axiosInstance.post(requestUrl, JSON.stringify(eventData));
-        switch (response.status) {
-            case 202: // event accepted
-            case 410: // instance completed or failed
-                return;
-            case 404:
-                return Promise.reject(new Error(`No instance with ID '${instanceId}' found.`));
-            default:
-                return Promise.reject(this.createGenericError(response));
-        }
-    }
-
-    /**
-     * Tries to read the current state of an entity. Returnes undefined if the
-     * entity does not exist, or if the JSON-serialized state of the entity is
-     * larger than 16KB.
-     * @param T The JSON-serializable type of the entity.
-     * @param entityId The target entity.
-     * @param taskHubName The TaskHubName of the target entity.
-     * @param connectionName The name of the connection string associated with
-     * [taskHubName].
-     * @returns A response containing the current state of the entity.
-     */
-    public async readEntityState<T>(
-        entityId: EntityId,
-        taskHubName?: string,
-        connectionName?: string
-    ): Promise<EntityStateResponse<T>> {
-        let requestUrl: string;
-        if (this.clientData.rpcBaseUrl) {
-            // Fast local RPC path
-            let path = `entities/${entityId.name}/${entityId.key}`;
-            const query: string[] = [];
-            if (taskHubName) {
-                query.push(`taskHub=${taskHubName}`);
-            }
-            if (connectionName) {
-                query.push(`connection=${connectionName}`);
-            }
-
-            if (query.length > 0) {
-                path += "?" + query.join("&");
-            }
-
-            requestUrl = new URL(path, this.clientData.rpcBaseUrl).href;
-        } else {
-            // Legacy app frontend path
-            if (!(this.clientData.baseUrl && this.clientData.requiredQueryStringParameters)) {
-                throw new Error(
-                    "Cannot use the readEntityState API with this version of the Durable Task Extension."
-                );
-            }
-
-            requestUrl = WebhookUtils.getReadEntityUrl(
-                this.clientData.baseUrl,
-                this.clientData.requiredQueryStringParameters,
-                entityId.name,
-                entityId.key,
-                taskHubName,
-                connectionName
-            );
-        }
-
-        const response = await this.axiosInstance.get(requestUrl);
-        switch (response.status) {
-            case 200: // entity exists
-                return new EntityStateResponse(true, response.data as T);
-            case 404: // entity does not exist
-<<<<<<< HEAD
-                return new EntityStateResponse(false, undefined);
-=======
-                return new EntityStateResponse(false);
->>>>>>> f8cff871
-            default:
-                return Promise.reject(this.createGenericError(response));
-        }
-    }
-
-    /**
-     * Rewinds the specified failed orchestration instance with a reason.
-     * @param instanceId The ID of the orchestration instance to rewind.
-     * @param reason The reason for rewinding the orchestration instance.
-     * @returns A promise that resolves when the rewind message is enqueued.
-     *
-     * This feature is currently in preview.
-     */
-    public async rewind(
-        instanceId: string,
-        reason: string,
-        taskHubName?: string,
-        connectionName?: string
-    ): Promise<void> {
-        const idPlaceholder = this.clientData.managementUrls.id;
-
-        let requestUrl: string;
-        if (this.clientData.rpcBaseUrl) {
-            // Fast local RPC path
-            let path = `instances/${instanceId}/rewind?reason=${reason}`;
-            const query: string[] = [];
-            if (taskHubName) {
-                query.push(`taskHub=${taskHubName}`);
-            }
-            if (connectionName) {
-                query.push(`connection=${connectionName}`);
-            }
-
-            if (query.length > 0) {
-                path += "&" + query.join("&");
-            }
-
-            requestUrl = new URL(path, this.clientData.rpcBaseUrl).href;
-        } else {
-            // Legacy app frontend path
-            requestUrl = this.clientData.managementUrls.rewindPostUri
-                .replace(idPlaceholder, instanceId)
-                .replace(this.reasonPlaceholder, reason);
-        }
-
-        const response = await this.axiosInstance.post(requestUrl);
-        switch (response.status) {
-            case 202:
-                return;
-            case 404:
-                return Promise.reject(new Error(`No instance with ID '${instanceId}' found.`));
-            case 410:
-                return Promise.reject(
-                    new Error(
-                        "The rewind operation is only supported on failed orchestration instances."
-                    )
-                );
-            default:
-                return Promise.reject(this.createGenericError(response));
-        }
-    }
-
-    /**
-     * Signals an entity to perform an operation.
-     * @param entityId The target entity.
-     * @param operationName The name of the operation.
-     * @param operationContent The content for the operation.
-     * @param taskHubName The TaskHubName of the target entity.
-     * @param connectionName The name of the connection string associated with [taskHubName].
-     */
-    public async signalEntity(
-        entityId: EntityId,
-        operationName?: string,
-        operationContent?: unknown,
-        taskHubName?: string,
-        connectionName?: string
-    ): Promise<void> {
-        let requestUrl: string;
-        if (this.clientData.rpcBaseUrl) {
-            // Fast local RPC path
-            let path = `entities/${entityId.name}/${entityId.key}`;
-            const query: string[] = [];
-            if (operationName) {
-                query.push(`op=${operationName}`);
-            }
-            if (taskHubName) {
-                query.push(`taskHub=${taskHubName}`);
-            }
-            if (connectionName) {
-                query.push(`connection=${connectionName}`);
-            }
-
-            if (query.length > 0) {
-                path += "?" + query.join("&");
-            }
-
-            requestUrl = new URL(path, this.clientData.rpcBaseUrl).href;
-        } else {
-            // Legacy app frontend path
-            if (!(this.clientData.baseUrl && this.clientData.requiredQueryStringParameters)) {
-                throw new Error(
-                    "Cannot use the signalEntity API with this version of the Durable Task Extension."
-                );
-            }
-
-            requestUrl = WebhookUtils.getSignalEntityUrl(
-                this.clientData.baseUrl,
-                this.clientData.requiredQueryStringParameters,
-                entityId.name,
-                entityId.key,
-                operationName,
-                taskHubName,
-                connectionName
-            );
-        }
-
-        const response = await this.axiosInstance.post(
-            requestUrl,
-            JSON.stringify(operationContent)
-        );
-        switch (response.status) {
-            case 202: // signal accepted
-                return;
-            default:
-                return Promise.reject(this.createGenericError(response));
-        }
-    }
-
-    /**
-     * Starts a new instance of the specified orchestrator function.
-     *
-     * If an orchestration instance with the specified ID already exists, the
-     * existing instance will be silently replaced by this new instance.
-     * @param orchestratorFunctionName The name of the orchestrator function to
-     *  start.
-     * @param instanceId The ID to use for the new orchestration instance. If
-     *  no instanceId is specified, the Durable Functions extension will
-     *  generate a random GUID (recommended).
-     * @param input JSON-serializable input value for the orchestrator
-     *  function.
-     * @returns The ID of the new orchestration instance.
-     */
-    public async startNew(
-        orchestratorFunctionName: string,
-        instanceId?: string,
-        input?: unknown
-    ): Promise<string> {
-        if (!orchestratorFunctionName) {
-            throw new Error("orchestratorFunctionName must be a valid string.");
-        }
-
-        // TODO: Add support for specifying a task hub and a connection name
-        let requestUrl: string;
-        if (this.clientData.rpcBaseUrl) {
-            // Fast local RPC path
-            requestUrl = new URL(
-                `orchestrators/${orchestratorFunctionName}${instanceId ? `/${instanceId}` : ""}`,
-                this.clientData.rpcBaseUrl
-            ).href;
-        } else {
-            // Legacy app frontend path
-            requestUrl = this.clientData.creationUrls.createNewInstancePostUri;
-            requestUrl = requestUrl
-                .replace(this.functionNamePlaceholder, orchestratorFunctionName)
-                .replace(this.instanceIdPlaceholder, instanceId ? `/${instanceId}` : "");
-        }
-
-        const response = await this.axiosInstance.post(
-            requestUrl,
-            input !== undefined ? JSON.stringify(input) : ""
-        );
-        if (response.data && response.status <= 202) {
-            return (response.data as HttpManagementPayload).id;
-        } else {
-            return Promise.reject(this.createGenericError(response));
-        }
-    }
-
-    /**
-     * Terminates a running orchestration instance.
-     * @param instanceId The ID of the orchestration instance to terminate.
-     * @param reason The reason for terminating the orchestration instance.
-     * @returns A promise that resolves when the terminate message is enqueued.
-     *
-     * Terminating an orchestration instance has no effect on any in-flight
-     * activity function executions or sub-orchestrations that were started
-     * by the current orchestration instance.
-     */
-    public async terminate(instanceId: string, reason: string): Promise<void> {
-        const idPlaceholder = this.clientData.managementUrls.id;
-        let requestUrl: string;
-        if (this.clientData.rpcBaseUrl) {
-            // Fast local RPC path
-            requestUrl = new URL(
-                `instances/${instanceId}/terminate?reason=${reason}`,
-                this.clientData.rpcBaseUrl
-            ).href;
-        } else {
-            // Legacy app frontend path
-            requestUrl = this.clientData.managementUrls.terminatePostUri
-                .replace(idPlaceholder, instanceId)
-                .replace(this.reasonPlaceholder, reason);
-        }
-
-        const response = await this.axiosInstance.post(requestUrl);
-        switch (response.status) {
-            case 202: // terminate accepted
-            case 410: // instance completed or failed
-                return;
-            case 404:
-                return Promise.reject(new Error(`No instance with ID '${instanceId}' found.`));
-            default:
-                return Promise.reject(this.createGenericError(response));
-        }
-    }
-
-    /**
-     * Creates an HTTP response which either contains a payload of management
-     * URLs for a non-completed instance or contains the payload containing
-     * the output of the completed orchestration.
-     *
-     * If the orchestration does not complete within the specified timeout,
-     * then the HTTP response will be identical to that of
-     * [[createCheckStatusResponse]].
-     *
-     * @param request The HTTP request that triggered the current function.
-     * @param instanceId The unique ID of the instance to check.
-     * @param timeoutInMilliseconds Total allowed timeout for output from the
-     *  durable function. The default value is 10 seconds.
-     * @param retryIntervalInMilliseconds The timeout between checks for output
-     *  from the durable function. The default value is 1 second.
-     */
-    public async waitForCompletionOrCreateCheckStatusResponse(
-        request: HttpRequest,
-        instanceId: string,
-        timeoutInMilliseconds = 10000,
-        retryIntervalInMilliseconds = 1000
-    ): Promise<IHttpResponse> {
-        if (retryIntervalInMilliseconds > timeoutInMilliseconds) {
-            throw new Error(
-                `Total timeout ${timeoutInMilliseconds} (ms) should be bigger than retry timeout ${retryIntervalInMilliseconds} (ms)`
-            );
-        }
-
-        const hrStart = process.hrtime();
-        while (true) {
-            const status = await this.getStatus(instanceId);
-
-            if (status) {
-                switch (status.runtimeStatus) {
-                    case OrchestrationRuntimeStatus.Completed:
-                        return this.createHttpResponse(200, status.output);
-                    case OrchestrationRuntimeStatus.Canceled:
-                    case OrchestrationRuntimeStatus.Terminated:
-                        return this.createHttpResponse(200, status);
-                    case OrchestrationRuntimeStatus.Failed:
-                        return this.createHttpResponse(500, status);
-                }
-            }
-
-            const hrElapsed = process.hrtime(hrStart);
-            const hrElapsedMilliseconds = Utils.getHrMilliseconds(hrElapsed);
-
-            if (hrElapsedMilliseconds < timeoutInMilliseconds) {
-                const remainingTime = timeoutInMilliseconds - hrElapsedMilliseconds;
-                await Utils.sleep(
-                    remainingTime > retryIntervalInMilliseconds
-                        ? retryIntervalInMilliseconds
-                        : remainingTime
-                );
-            } else {
-                return this.createCheckStatusResponse(request, instanceId);
-            }
-        }
-    }
-
-    private createHttpResponse(statusCode: number, body: unknown): IHttpResponse {
-        const bodyAsJson = JSON.stringify(body);
-        return {
-            status: statusCode,
-            body: bodyAsJson,
-            headers: {
-                "Content-Type": "application/json",
-            },
-        };
-    }
-
-    private getClientResponseLinks(
-        request: IHttpRequest | HttpRequest | undefined,
-        instanceId: string
-    ): HttpManagementPayload {
-        const payload = { ...this.clientData.managementUrls };
-
-<<<<<<< HEAD
-        (Object.keys(payload) as Array<keyof HttpManagementPayload>).forEach(key => {
-=======
-        (Object.keys(payload) as Array<keyof HttpManagementPayload>).forEach((key) => {
->>>>>>> f8cff871
-            if (
-                this.hasValidRequestUrl(request) &&
-                isURL(payload[key], this.urlValidationOptions)
-            ) {
-                const requestUrl = new url.URL(
-                    (request as HttpRequest).url || (request as IHttpRequest).http.url
-                );
-                const dataUrl = new url.URL(payload[key]);
-                payload[key] = payload[key].replace(dataUrl.origin, requestUrl.origin);
-            }
-
-            payload[key] = payload[key].replace(this.clientData.managementUrls.id, instanceId);
-        });
-
-        return payload;
-    }
-
-    private hasValidRequestUrl(request: IHttpRequest | HttpRequest | undefined): boolean {
-        const isHttpRequest = request !== undefined && (request as HttpRequest).url !== undefined;
-        const isIHttpRequest =
-            request !== undefined && (request as IHttpRequest).http !== undefined;
-        return (
-            isHttpRequest || (isIHttpRequest && (request as IHttpRequest).http.url !== undefined)
-        );
-    }
-
-    private extractUniqueWebhookOrigins(clientData: OrchestrationClientInputData): string[] {
-        const origins = this.extractWebhookOrigins(clientData.creationUrls).concat(
-            this.extractWebhookOrigins(clientData.managementUrls)
-        );
-
-        const uniqueOrigins = origins.reduce<string[]>((acc, curr) => {
-            if (acc.indexOf(curr) === -1) {
-                acc.push(curr);
-            }
-            return acc;
-        }, []);
-
-        return uniqueOrigins;
-    }
-
-    private extractWebhookOrigins(obj: { [key: string]: string }): string[] {
-        const origins: string[] = [];
-
-        const keys = Object.getOwnPropertyNames(obj);
-<<<<<<< HEAD
-        keys.forEach(key => {
-=======
-        keys.forEach((key) => {
->>>>>>> f8cff871
-            const value = obj[key];
-
-            if (isURL(value, this.urlValidationOptions)) {
-                const valueAsUrl = new url.URL(value);
-                const origin = valueAsUrl.origin;
-                origins.push(origin);
-            }
-        });
-
-        return origins;
-    }
-
-    private async getStatusInternal(options: GetStatusOptions): Promise<AxiosResponse> {
-        let requestUrl: string;
-        if (this.clientData.rpcBaseUrl) {
-            // Fast local RPC path
-            let path = new URL(`instances/${options.instanceId || ""}`, this.clientData.rpcBaseUrl)
-                .href;
-            const query: string[] = [];
-            if (options.taskHubName) {
-                query.push(`taskHub=${options.taskHubName}`);
-            }
-            if (options.connectionName) {
-                query.push(`connection=${options.connectionName}`);
-            }
-            if (options.showHistory) {
-                query.push(`showHistory=${options.showHistory}`);
-            }
-            if (options.showHistoryOutput) {
-                query.push(`showHistoryOutput=${options.showHistoryOutput}`);
-            }
-            if (options.showInput) {
-                query.push(`showInput=${options.showInput}`);
-            }
-            if (options.createdTimeFrom) {
-                query.push(`createdTimeFrom=${options.createdTimeFrom.toISOString()}`);
-            }
-            if (options.createdTimeTo) {
-                query.push(`createdTimeTo=${options.createdTimeTo.toISOString()}`);
-            }
-            if (options.runtimeStatus && options.runtimeStatus.length > 0) {
-                const statusList: string = options.runtimeStatus
-<<<<<<< HEAD
-                    .map(value => value.toString())
-=======
-                    .map((value) => value.toString())
->>>>>>> f8cff871
-                    .join(",");
-                query.push(`runtimeStatus=${statusList}`);
-            }
-
-            if (query.length > 0) {
-                path += "?" + query.join("&");
-            }
-
-            requestUrl = new URL(path, this.clientData.rpcBaseUrl).href;
-        } else {
-            // Legacy app frontend code path
-            const template = this.clientData.managementUrls.statusQueryGetUri;
-            const idPlaceholder = this.clientData.managementUrls.id;
-
-            requestUrl = template.replace(
-                idPlaceholder,
-                typeof options.instanceId === "string" ? options.instanceId : ""
-            );
-            if (options.taskHubName) {
-                requestUrl = requestUrl.replace(this.clientData.taskHubName, options.taskHubName);
-            }
-            if (options.connectionName) {
-                requestUrl = requestUrl.replace(
-                    /(connection=)([\w]+)/gi,
-                    "$1" + options.connectionName
-                );
-            }
-            if (options.showHistory) {
-                requestUrl += `&${this.showHistoryQueryKey}=${options.showHistory}`;
-            }
-            if (options.showHistoryOutput) {
-                requestUrl += `&${this.showHistoryOutputQueryKey}=${options.showHistoryOutput}`;
-            }
-            if (options.createdTimeFrom) {
-                requestUrl += `&${
-                    this.createdTimeFromQueryKey
-                }=${options.createdTimeFrom.toISOString()}`;
-            }
-            if (options.createdTimeTo) {
-                requestUrl += `&${
-                    this.createdTimeToQueryKey
-                }=${options.createdTimeTo.toISOString()}`;
-            }
-            if (options.runtimeStatus && options.runtimeStatus.length > 0) {
-                const statusesString = options.runtimeStatus
-<<<<<<< HEAD
-                    .map(value => value.toString())
-=======
-                    .map((value) => value.toString())
->>>>>>> f8cff871
-                    .reduce((acc, curr, i) => {
-                        return acc + (i > 0 ? "," : "") + curr;
-                    });
-
-                requestUrl += `&${this.runtimeStatusQueryKey}=${statusesString}`;
-            }
-            if (typeof options.showInput === "boolean") {
-                requestUrl += `&${this.showInputQueryKey}=${options.showInput}`;
-            }
-        }
-
-        return this.axiosInstance.get(requestUrl);
-    }
-
-    private createGenericError(response: AxiosResponse<any>): Error {
-        return new Error(
-            `The operation failed with an unexpected status code: ${
-                response.status
-            }. Details: ${JSON.stringify(response.data)}`
-        );
-    }
-}
+// tslint:disable:member-access
+
+import { HttpRequest } from "@azure/functions";
+import axios, { AxiosInstance, AxiosResponse } from "axios";
+import cloneDeep = require("lodash/cloneDeep");
+import process = require("process");
+import url = require("url");
+import { isURL } from "validator";
+import {
+    Constants,
+    DurableOrchestrationStatus,
+    EntityId,
+    EntityStateResponse,
+    GetStatusOptions,
+    HttpCreationPayload,
+    HttpManagementPayload,
+    IHttpRequest,
+    IHttpResponse,
+    IOrchestrationFunctionContext,
+    OrchestrationClientInputData,
+    OrchestrationRuntimeStatus,
+    PurgeHistoryResult,
+    Utils,
+} from "./classes";
+import { WebhookUtils } from "./webhookutils";
+
+const URL = url.URL;
+
+/**
+ * Returns an OrchestrationClient instance.
+ * @param context The context object of the Azure function whose body
+ *  calls this method.
+ * @example Get an orchestration client instance
+ * ```javascript
+ * const df = require("durable-functions");
+ *
+ * module.exports = async function (context, req) {
+ *     const client = df.getClient(context);
+ *     const instanceId = await client.startNew(req.params.functionName, undefined, req.body);
+ *
+ *     return client.createCheckStatusResponse(req, instanceId);
+ * };
+ * ```
+ */
+export function getClient(context: unknown): DurableOrchestrationClient {
+    let clientData = getClientData(context as IOrchestrationFunctionContext);
+
+    if (!process.env.WEBSITE_HOSTNAME || process.env.WEBSITE_HOSTNAME.includes("0.0.0.0")) {
+        clientData = correctClientData(clientData);
+    }
+
+    return new DurableOrchestrationClient(clientData);
+}
+
+function getClientData(context: IOrchestrationFunctionContext): OrchestrationClientInputData {
+    if (context.bindings) {
+        const matchingInstances = Object.keys(context.bindings)
+            .map((key) => context.bindings[key])
+            .filter((val) => OrchestrationClientInputData.isOrchestrationClientInputData(val));
+
+        if (matchingInstances && matchingInstances.length > 0) {
+            return matchingInstances[0] as OrchestrationClientInputData;
+        }
+    }
+
+    throw new Error(
+        "An orchestration client function must have an orchestrationClient input binding. Check your function.json definition."
+    );
+}
+
+function correctClientData(clientData: OrchestrationClientInputData): OrchestrationClientInputData {
+    const returnValue = cloneDeep(clientData);
+
+    returnValue.creationUrls = correctUrls(clientData.creationUrls) as HttpCreationPayload;
+    returnValue.managementUrls = correctUrls(clientData.managementUrls) as HttpManagementPayload;
+
+    return returnValue;
+}
+
+function correctUrls(obj: { [key: string]: string }): { [key: string]: string } {
+    const returnValue = cloneDeep(obj);
+
+    const keys = Object.getOwnPropertyNames(obj);
+    keys.forEach((key) => {
+        const value = obj[key];
+
+        if (
+            isURL(value, {
+                protocols: ["http", "https"],
+                // eslint-disable-next-line @typescript-eslint/camelcase
+                require_tld: false,
+                // eslint-disable-next-line @typescript-eslint/camelcase
+                require_protocol: true,
+            })
+        ) {
+            const valueAsUrl = new url.URL(value);
+            returnValue[key] = value.replace(valueAsUrl.origin, Constants.DefaultLocalOrigin);
+        }
+    });
+
+    return returnValue;
+}
+
+/**
+ * Client for starting, querying, terminating and raising events to
+ * orchestration instances.
+ */
+export class DurableOrchestrationClient {
+    /**
+     * The name of the task hub configured on this orchestration client
+     * instance.
+     */
+    public readonly taskHubName: string;
+    /** @hidden */
+    public readonly uniqueWebhookOrigins: string[];
+
+    private readonly axiosInstance: AxiosInstance;
+
+    private readonly eventNamePlaceholder = "{eventName}";
+    private readonly functionNamePlaceholder = "{functionName}";
+    private readonly instanceIdPlaceholder = "[/{instanceId}]";
+    private readonly reasonPlaceholder = "{text}";
+
+    private readonly createdTimeFromQueryKey = "createdTimeFrom";
+    private readonly createdTimeToQueryKey = "createdTimeTo";
+    private readonly runtimeStatusQueryKey = "runtimeStatus";
+    private readonly showHistoryQueryKey = "showHistory";
+    private readonly showHistoryOutputQueryKey = "showHistoryOutput";
+    private readonly showInputQueryKey = "showInput";
+
+    private urlValidationOptions: ValidatorJS.IsURLOptions = {
+        protocols: ["http", "https"],
+        // eslint-disable-next-line @typescript-eslint/camelcase
+        require_tld: false,
+        // eslint-disable-next-line @typescript-eslint/camelcase
+        require_protocol: true,
+        // eslint-disable-next-line @typescript-eslint/camelcase
+        require_valid_protocol: true,
+    };
+
+    /**
+     * @param clientData The object representing the orchestrationClient input
+     *  binding of the Azure function that will use this client.
+     */
+    constructor(private readonly clientData: OrchestrationClientInputData) {
+        if (!clientData) {
+            throw new TypeError(
+                `clientData: Expected OrchestrationClientInputData but got ${typeof clientData}`
+            );
+        }
+
+        this.axiosInstance = axios.create({
+            validateStatus: (status: number) => status < 600,
+            headers: {
+                post: {
+                    "Content-Type": "application/json",
+                },
+            },
+            maxContentLength: Infinity,
+        });
+        this.taskHubName = this.clientData.taskHubName;
+        this.uniqueWebhookOrigins = this.extractUniqueWebhookOrigins(this.clientData);
+    }
+
+    /**
+     * Creates an HTTP response that is useful for checking the status of the
+     * specified instance.
+     * @param request The HTTP request that triggered the current orchestration
+     *  instance.
+     * @param instanceId The ID of the orchestration instance to check.
+     * @returns An HTTP 202 response with a Location header and a payload
+     *  containing instance management URLs.
+     */
+    public createCheckStatusResponse(
+        request: IHttpRequest | HttpRequest | undefined,
+        instanceId: string
+    ): IHttpResponse {
+        const httpManagementPayload = this.getClientResponseLinks(request, instanceId);
+
+        return {
+            status: 202,
+            body: httpManagementPayload,
+            headers: {
+                "Content-Type": "application/json",
+                Location: httpManagementPayload.statusQueryGetUri,
+                "Retry-After": 10,
+            },
+        };
+    }
+
+    /**
+     * Creates an [[HttpManagementPayload]] object that contains instance
+     * management HTTP endpoints.
+     * @param instanceId The ID of the orchestration instance to check.
+     */
+    public createHttpManagementPayload(instanceId: string): HttpManagementPayload {
+        return this.getClientResponseLinks(undefined, instanceId);
+    }
+
+    /**
+     * Gets the status of the specified orchestration instance.
+     * @param instanceId The ID of the orchestration instance to query.
+     * @param showHistory Boolean marker for including execution history in the
+     *  response.
+     * @param showHistoryOutput Boolean marker for including input and output
+     *  in the execution history response.
+     */
+    public async getStatus(
+        instanceId: string,
+        showHistory?: boolean,
+        showHistoryOutput?: boolean,
+        showInput?: boolean
+    ): Promise<DurableOrchestrationStatus> {
+        const options: GetStatusOptions = {
+            instanceId,
+            showHistory,
+            showHistoryOutput,
+            showInput,
+        };
+        const response = await this.getStatusInternal(options);
+
+        switch (response.status) {
+            case 200: // instance completed
+            case 202: // instance in progress
+            case 400: // instance failed or terminated
+            case 404: // instance not found or pending
+            case 500: // instance failed with unhandled exception
+                return response.data as DurableOrchestrationStatus;
+            default:
+                return Promise.reject(this.createGenericError(response));
+        }
+    }
+
+    /**
+     * Gets the status of all orchestration instances.
+     */
+    public async getStatusAll(): Promise<DurableOrchestrationStatus[]> {
+        const response = await this.getStatusInternal({});
+        switch (response.status) {
+            case 200:
+                return response.data as DurableOrchestrationStatus[];
+            default:
+                return Promise.reject(this.createGenericError(response));
+        }
+    }
+
+    /**
+     * Gets the status of all orchestration instances that match the specified
+     * conditions.
+     * @param createdTimeFrom Return orchestration instances which were created
+     *  after this Date.
+     * @param createdTimeTo Return orchestration instances which were created
+     *  before this DateTime.
+     * @param runtimeStatus Return orchestration instances which match any of
+     *  the runtimeStatus values in this array.
+     */
+    public async getStatusBy(
+        createdTimeFrom: Date | undefined,
+        createdTimeTo: Date | undefined,
+        runtimeStatus: OrchestrationRuntimeStatus[]
+    ): Promise<DurableOrchestrationStatus[]> {
+        const options: GetStatusOptions = {
+            createdTimeFrom,
+            createdTimeTo,
+            runtimeStatus,
+        };
+
+        const response = await this.getStatusInternal(options);
+        switch (response.status) {
+            case 200:
+                return response.data as DurableOrchestrationStatus[];
+            default:
+                return Promise.reject(this.createGenericError(response));
+        }
+    }
+
+    /**
+     * Purge the history for a specific orchestration instance.
+     * @param instanceId The ID of the orchestration instance to purge.
+     */
+    public async purgeInstanceHistory(instanceId: string): Promise<PurgeHistoryResult> {
+        let requestUrl: string;
+        if (this.clientData.rpcBaseUrl) {
+            // Fast local RPC path
+            requestUrl = new URL(`instances/${instanceId}`, this.clientData.rpcBaseUrl).href;
+        } else {
+            // Legacy app frontend path
+            const template = this.clientData.managementUrls.purgeHistoryDeleteUri;
+            const idPlaceholder = this.clientData.managementUrls.id;
+            requestUrl = template.replace(idPlaceholder, instanceId);
+        }
+
+        const response = await this.axiosInstance.delete(requestUrl);
+        switch (response.status) {
+            case 200: // instance found
+                return response.data as PurgeHistoryResult;
+            case 404: // instance not found
+                return new PurgeHistoryResult(0);
+            default:
+                return Promise.reject(this.createGenericError(response));
+        }
+    }
+
+    /**
+     * Purge the orchestration history for instances that match the conditions.
+     * @param createdTimeFrom Start creation time for querying instances for
+     *  purging.
+     * @param createdTimeTo End creation time for querying instances for
+     *  purging.
+     * @param runtimeStatus List of runtime statuses for querying instances for
+     *  purging. Only Completed, Terminated or Failed will be processed.
+     */
+    public async purgeInstanceHistoryBy(
+        createdTimeFrom: Date,
+        createdTimeTo?: Date,
+        runtimeStatus?: OrchestrationRuntimeStatus[]
+    ): Promise<PurgeHistoryResult> {
+        let requestUrl: string;
+        if (this.clientData.rpcBaseUrl) {
+            // Fast local RPC path
+            let path = new URL("instances/", this.clientData.rpcBaseUrl).href;
+            const query: string[] = [];
+            if (createdTimeFrom) {
+                query.push(`createdTimeFrom=${createdTimeFrom.toISOString()}`);
+            }
+            if (createdTimeTo) {
+                query.push(`createdTimeTo=${createdTimeTo.toISOString()}`);
+            }
+            if (runtimeStatus && runtimeStatus.length > 0) {
+                const statusList: string = runtimeStatus.map((value) => value.toString()).join(",");
+                query.push(`runtimeStatus=${statusList}`);
+            }
+
+            if (query.length > 0) {
+                path += "?" + query.join("&");
+            }
+
+            requestUrl = new URL(path, this.clientData.rpcBaseUrl).href;
+        } else {
+            // Legacy app frontend path
+            const idPlaceholder = this.clientData.managementUrls.id;
+            requestUrl = this.clientData.managementUrls.statusQueryGetUri.replace(
+                idPlaceholder,
+                ""
+            );
+
+            if (!(createdTimeFrom instanceof Date)) {
+                throw new Error("createdTimeFrom must be a valid Date");
+            }
+
+            if (createdTimeFrom) {
+                requestUrl += `&${this.createdTimeFromQueryKey}=${createdTimeFrom.toISOString()}`;
+            }
+
+            if (createdTimeTo) {
+                requestUrl += `&${this.createdTimeToQueryKey}=${createdTimeTo.toISOString()}`;
+            }
+
+            if (runtimeStatus && runtimeStatus.length > 0) {
+                const statusesString = runtimeStatus
+                    .map((value) => value.toString())
+                    .reduce((acc, curr, i) => {
+                        return acc + (i > 0 ? "," : "") + curr;
+                    });
+
+                requestUrl += `&${this.runtimeStatusQueryKey}=${statusesString}`;
+            }
+        }
+
+        const response = await this.axiosInstance.delete(requestUrl);
+        switch (response.status) {
+            case 200: // instance found
+                return response.data as PurgeHistoryResult;
+            case 404: // instance not found
+                return new PurgeHistoryResult(0);
+            default:
+                return Promise.reject(this.createGenericError(response));
+        }
+    }
+
+    /**
+     * Sends an event notification message to a waiting orchestration instance.
+     * @param instanceId The ID of the orchestration instance that will handle
+     *  the event.
+     * @param eventName The name of the event.
+     * @param eventData The JSON-serializable data associated with the event.
+     * @param taskHubName The TaskHubName of the orchestration that will handle
+     *  the event.
+     * @param connectionName The name of the connection string associated with
+     *  `taskHubName.`
+     * @returns A promise that resolves when the event notification message has
+     *  been enqueued.
+     *
+     * In order to handle the event, the target orchestration instance must be
+     * waiting for an event named `eventName` using
+     * [[waitForExternalEvent]].
+     *
+     * If the specified instance is not found or not running, this operation
+     * will have no effect.
+     */
+    public async raiseEvent(
+        instanceId: string,
+        eventName: string,
+        eventData: unknown,
+        taskHubName?: string,
+        connectionName?: string
+    ): Promise<void> {
+        if (!eventName) {
+            throw new Error("eventName must be a valid string.");
+        }
+
+        let requestUrl: string;
+        if (this.clientData.rpcBaseUrl) {
+            // Fast local RPC path
+            let path = `instances/${instanceId}/raiseEvent/${eventName}`;
+            const query: string[] = [];
+            if (taskHubName) {
+                query.push(`taskHub=${taskHubName}`);
+            }
+            if (connectionName) {
+                query.push(`connection=${connectionName}`);
+            }
+
+            if (query.length > 0) {
+                path += "?" + query.join("&");
+            }
+
+            requestUrl = new URL(path, this.clientData.rpcBaseUrl).href;
+        } else {
+            // Legacy app frontend path
+            const idPlaceholder = this.clientData.managementUrls.id;
+            requestUrl = this.clientData.managementUrls.sendEventPostUri
+                .replace(idPlaceholder, instanceId)
+                .replace(this.eventNamePlaceholder, eventName);
+
+            if (taskHubName) {
+                requestUrl = requestUrl.replace(this.clientData.taskHubName, taskHubName);
+            }
+
+            if (connectionName) {
+                requestUrl = requestUrl.replace(/(connection=)([\w]+)/gi, "$1" + connectionName);
+            }
+        }
+
+        const response = await this.axiosInstance.post(requestUrl, JSON.stringify(eventData));
+        switch (response.status) {
+            case 202: // event accepted
+            case 410: // instance completed or failed
+                return;
+            case 404:
+                return Promise.reject(new Error(`No instance with ID '${instanceId}' found.`));
+            default:
+                return Promise.reject(this.createGenericError(response));
+        }
+    }
+
+    /**
+     * Tries to read the current state of an entity. Returnes undefined if the
+     * entity does not exist, or if the JSON-serialized state of the entity is
+     * larger than 16KB.
+     * @param T The JSON-serializable type of the entity.
+     * @param entityId The target entity.
+     * @param taskHubName The TaskHubName of the target entity.
+     * @param connectionName The name of the connection string associated with
+     * [taskHubName].
+     * @returns A response containing the current state of the entity.
+     */
+    public async readEntityState<T>(
+        entityId: EntityId,
+        taskHubName?: string,
+        connectionName?: string
+    ): Promise<EntityStateResponse<T>> {
+        let requestUrl: string;
+        if (this.clientData.rpcBaseUrl) {
+            // Fast local RPC path
+            let path = `entities/${entityId.name}/${entityId.key}`;
+            const query: string[] = [];
+            if (taskHubName) {
+                query.push(`taskHub=${taskHubName}`);
+            }
+            if (connectionName) {
+                query.push(`connection=${connectionName}`);
+            }
+
+            if (query.length > 0) {
+                path += "?" + query.join("&");
+            }
+
+            requestUrl = new URL(path, this.clientData.rpcBaseUrl).href;
+        } else {
+            // Legacy app frontend path
+            if (!(this.clientData.baseUrl && this.clientData.requiredQueryStringParameters)) {
+                throw new Error(
+                    "Cannot use the readEntityState API with this version of the Durable Task Extension."
+                );
+            }
+
+            requestUrl = WebhookUtils.getReadEntityUrl(
+                this.clientData.baseUrl,
+                this.clientData.requiredQueryStringParameters,
+                entityId.name,
+                entityId.key,
+                taskHubName,
+                connectionName
+            );
+        }
+
+        const response = await this.axiosInstance.get(requestUrl);
+        switch (response.status) {
+            case 200: // entity exists
+                return new EntityStateResponse(true, response.data as T);
+            case 404: // entity does not exist
+                return new EntityStateResponse(false);
+            default:
+                return Promise.reject(this.createGenericError(response));
+        }
+    }
+
+    /**
+     * Rewinds the specified failed orchestration instance with a reason.
+     * @param instanceId The ID of the orchestration instance to rewind.
+     * @param reason The reason for rewinding the orchestration instance.
+     * @returns A promise that resolves when the rewind message is enqueued.
+     *
+     * This feature is currently in preview.
+     */
+    public async rewind(
+        instanceId: string,
+        reason: string,
+        taskHubName?: string,
+        connectionName?: string
+    ): Promise<void> {
+        const idPlaceholder = this.clientData.managementUrls.id;
+
+        let requestUrl: string;
+        if (this.clientData.rpcBaseUrl) {
+            // Fast local RPC path
+            let path = `instances/${instanceId}/rewind?reason=${reason}`;
+            const query: string[] = [];
+            if (taskHubName) {
+                query.push(`taskHub=${taskHubName}`);
+            }
+            if (connectionName) {
+                query.push(`connection=${connectionName}`);
+            }
+
+            if (query.length > 0) {
+                path += "&" + query.join("&");
+            }
+
+            requestUrl = new URL(path, this.clientData.rpcBaseUrl).href;
+        } else {
+            // Legacy app frontend path
+            requestUrl = this.clientData.managementUrls.rewindPostUri
+                .replace(idPlaceholder, instanceId)
+                .replace(this.reasonPlaceholder, reason);
+        }
+
+        const response = await this.axiosInstance.post(requestUrl);
+        switch (response.status) {
+            case 202:
+                return;
+            case 404:
+                return Promise.reject(new Error(`No instance with ID '${instanceId}' found.`));
+            case 410:
+                return Promise.reject(
+                    new Error(
+                        "The rewind operation is only supported on failed orchestration instances."
+                    )
+                );
+            default:
+                return Promise.reject(this.createGenericError(response));
+        }
+    }
+
+    /**
+     * Signals an entity to perform an operation.
+     * @param entityId The target entity.
+     * @param operationName The name of the operation.
+     * @param operationContent The content for the operation.
+     * @param taskHubName The TaskHubName of the target entity.
+     * @param connectionName The name of the connection string associated with [taskHubName].
+     */
+    public async signalEntity(
+        entityId: EntityId,
+        operationName?: string,
+        operationContent?: unknown,
+        taskHubName?: string,
+        connectionName?: string
+    ): Promise<void> {
+        let requestUrl: string;
+        if (this.clientData.rpcBaseUrl) {
+            // Fast local RPC path
+            let path = `entities/${entityId.name}/${entityId.key}`;
+            const query: string[] = [];
+            if (operationName) {
+                query.push(`op=${operationName}`);
+            }
+            if (taskHubName) {
+                query.push(`taskHub=${taskHubName}`);
+            }
+            if (connectionName) {
+                query.push(`connection=${connectionName}`);
+            }
+
+            if (query.length > 0) {
+                path += "?" + query.join("&");
+            }
+
+            requestUrl = new URL(path, this.clientData.rpcBaseUrl).href;
+        } else {
+            // Legacy app frontend path
+            if (!(this.clientData.baseUrl && this.clientData.requiredQueryStringParameters)) {
+                throw new Error(
+                    "Cannot use the signalEntity API with this version of the Durable Task Extension."
+                );
+            }
+
+            requestUrl = WebhookUtils.getSignalEntityUrl(
+                this.clientData.baseUrl,
+                this.clientData.requiredQueryStringParameters,
+                entityId.name,
+                entityId.key,
+                operationName,
+                taskHubName,
+                connectionName
+            );
+        }
+
+        const response = await this.axiosInstance.post(
+            requestUrl,
+            JSON.stringify(operationContent)
+        );
+        switch (response.status) {
+            case 202: // signal accepted
+                return;
+            default:
+                return Promise.reject(this.createGenericError(response));
+        }
+    }
+
+    /**
+     * Starts a new instance of the specified orchestrator function.
+     *
+     * If an orchestration instance with the specified ID already exists, the
+     * existing instance will be silently replaced by this new instance.
+     * @param orchestratorFunctionName The name of the orchestrator function to
+     *  start.
+     * @param instanceId The ID to use for the new orchestration instance. If
+     *  no instanceId is specified, the Durable Functions extension will
+     *  generate a random GUID (recommended).
+     * @param input JSON-serializable input value for the orchestrator
+     *  function.
+     * @returns The ID of the new orchestration instance.
+     */
+    public async startNew(
+        orchestratorFunctionName: string,
+        instanceId?: string,
+        input?: unknown
+    ): Promise<string> {
+        if (!orchestratorFunctionName) {
+            throw new Error("orchestratorFunctionName must be a valid string.");
+        }
+
+        // TODO: Add support for specifying a task hub and a connection name
+        let requestUrl: string;
+        if (this.clientData.rpcBaseUrl) {
+            // Fast local RPC path
+            requestUrl = new URL(
+                `orchestrators/${orchestratorFunctionName}${instanceId ? `/${instanceId}` : ""}`,
+                this.clientData.rpcBaseUrl
+            ).href;
+        } else {
+            // Legacy app frontend path
+            requestUrl = this.clientData.creationUrls.createNewInstancePostUri;
+            requestUrl = requestUrl
+                .replace(this.functionNamePlaceholder, orchestratorFunctionName)
+                .replace(this.instanceIdPlaceholder, instanceId ? `/${instanceId}` : "");
+        }
+
+        const response = await this.axiosInstance.post(
+            requestUrl,
+            input !== undefined ? JSON.stringify(input) : ""
+        );
+        if (response.data && response.status <= 202) {
+            return (response.data as HttpManagementPayload).id;
+        } else {
+            return Promise.reject(this.createGenericError(response));
+        }
+    }
+
+    /**
+     * Terminates a running orchestration instance.
+     * @param instanceId The ID of the orchestration instance to terminate.
+     * @param reason The reason for terminating the orchestration instance.
+     * @returns A promise that resolves when the terminate message is enqueued.
+     *
+     * Terminating an orchestration instance has no effect on any in-flight
+     * activity function executions or sub-orchestrations that were started
+     * by the current orchestration instance.
+     */
+    public async terminate(instanceId: string, reason: string): Promise<void> {
+        const idPlaceholder = this.clientData.managementUrls.id;
+        let requestUrl: string;
+        if (this.clientData.rpcBaseUrl) {
+            // Fast local RPC path
+            requestUrl = new URL(
+                `instances/${instanceId}/terminate?reason=${reason}`,
+                this.clientData.rpcBaseUrl
+            ).href;
+        } else {
+            // Legacy app frontend path
+            requestUrl = this.clientData.managementUrls.terminatePostUri
+                .replace(idPlaceholder, instanceId)
+                .replace(this.reasonPlaceholder, reason);
+        }
+
+        const response = await this.axiosInstance.post(requestUrl);
+        switch (response.status) {
+            case 202: // terminate accepted
+            case 410: // instance completed or failed
+                return;
+            case 404:
+                return Promise.reject(new Error(`No instance with ID '${instanceId}' found.`));
+            default:
+                return Promise.reject(this.createGenericError(response));
+        }
+    }
+
+    /**
+     * Creates an HTTP response which either contains a payload of management
+     * URLs for a non-completed instance or contains the payload containing
+     * the output of the completed orchestration.
+     *
+     * If the orchestration does not complete within the specified timeout,
+     * then the HTTP response will be identical to that of
+     * [[createCheckStatusResponse]].
+     *
+     * @param request The HTTP request that triggered the current function.
+     * @param instanceId The unique ID of the instance to check.
+     * @param timeoutInMilliseconds Total allowed timeout for output from the
+     *  durable function. The default value is 10 seconds.
+     * @param retryIntervalInMilliseconds The timeout between checks for output
+     *  from the durable function. The default value is 1 second.
+     */
+    public async waitForCompletionOrCreateCheckStatusResponse(
+        request: HttpRequest,
+        instanceId: string,
+        timeoutInMilliseconds = 10000,
+        retryIntervalInMilliseconds = 1000
+    ): Promise<IHttpResponse> {
+        if (retryIntervalInMilliseconds > timeoutInMilliseconds) {
+            throw new Error(
+                `Total timeout ${timeoutInMilliseconds} (ms) should be bigger than retry timeout ${retryIntervalInMilliseconds} (ms)`
+            );
+        }
+
+        const hrStart = process.hrtime();
+        while (true) {
+            const status = await this.getStatus(instanceId);
+
+            if (status) {
+                switch (status.runtimeStatus) {
+                    case OrchestrationRuntimeStatus.Completed:
+                        return this.createHttpResponse(200, status.output);
+                    case OrchestrationRuntimeStatus.Canceled:
+                    case OrchestrationRuntimeStatus.Terminated:
+                        return this.createHttpResponse(200, status);
+                    case OrchestrationRuntimeStatus.Failed:
+                        return this.createHttpResponse(500, status);
+                }
+            }
+
+            const hrElapsed = process.hrtime(hrStart);
+            const hrElapsedMilliseconds = Utils.getHrMilliseconds(hrElapsed);
+
+            if (hrElapsedMilliseconds < timeoutInMilliseconds) {
+                const remainingTime = timeoutInMilliseconds - hrElapsedMilliseconds;
+                await Utils.sleep(
+                    remainingTime > retryIntervalInMilliseconds
+                        ? retryIntervalInMilliseconds
+                        : remainingTime
+                );
+            } else {
+                return this.createCheckStatusResponse(request, instanceId);
+            }
+        }
+    }
+
+    private createHttpResponse(statusCode: number, body: unknown): IHttpResponse {
+        const bodyAsJson = JSON.stringify(body);
+        return {
+            status: statusCode,
+            body: bodyAsJson,
+            headers: {
+                "Content-Type": "application/json",
+            },
+        };
+    }
+
+    private getClientResponseLinks(
+        request: IHttpRequest | HttpRequest | undefined,
+        instanceId: string
+    ): HttpManagementPayload {
+        const payload = { ...this.clientData.managementUrls };
+
+        (Object.keys(payload) as Array<keyof HttpManagementPayload>).forEach((key) => {
+            if (
+                this.hasValidRequestUrl(request) &&
+                isURL(payload[key], this.urlValidationOptions)
+            ) {
+                const requestUrl = new url.URL(
+                    (request as HttpRequest).url || (request as IHttpRequest).http.url
+                );
+                const dataUrl = new url.URL(payload[key]);
+                payload[key] = payload[key].replace(dataUrl.origin, requestUrl.origin);
+            }
+
+            payload[key] = payload[key].replace(this.clientData.managementUrls.id, instanceId);
+        });
+
+        return payload;
+    }
+
+    private hasValidRequestUrl(request: IHttpRequest | HttpRequest | undefined): boolean {
+        const isHttpRequest = request !== undefined && (request as HttpRequest).url !== undefined;
+        const isIHttpRequest =
+            request !== undefined && (request as IHttpRequest).http !== undefined;
+        return (
+            isHttpRequest || (isIHttpRequest && (request as IHttpRequest).http.url !== undefined)
+        );
+    }
+
+    private extractUniqueWebhookOrigins(clientData: OrchestrationClientInputData): string[] {
+        const origins = this.extractWebhookOrigins(clientData.creationUrls).concat(
+            this.extractWebhookOrigins(clientData.managementUrls)
+        );
+
+        const uniqueOrigins = origins.reduce<string[]>((acc, curr) => {
+            if (acc.indexOf(curr) === -1) {
+                acc.push(curr);
+            }
+            return acc;
+        }, []);
+
+        return uniqueOrigins;
+    }
+
+    private extractWebhookOrigins(obj: { [key: string]: string }): string[] {
+        const origins: string[] = [];
+
+        const keys = Object.getOwnPropertyNames(obj);
+        keys.forEach((key) => {
+            const value = obj[key];
+
+            if (isURL(value, this.urlValidationOptions)) {
+                const valueAsUrl = new url.URL(value);
+                const origin = valueAsUrl.origin;
+                origins.push(origin);
+            }
+        });
+
+        return origins;
+    }
+
+    private async getStatusInternal(options: GetStatusOptions): Promise<AxiosResponse> {
+        let requestUrl: string;
+        if (this.clientData.rpcBaseUrl) {
+            // Fast local RPC path
+            let path = new URL(`instances/${options.instanceId || ""}`, this.clientData.rpcBaseUrl)
+                .href;
+            const query: string[] = [];
+            if (options.taskHubName) {
+                query.push(`taskHub=${options.taskHubName}`);
+            }
+            if (options.connectionName) {
+                query.push(`connection=${options.connectionName}`);
+            }
+            if (options.showHistory) {
+                query.push(`showHistory=${options.showHistory}`);
+            }
+            if (options.showHistoryOutput) {
+                query.push(`showHistoryOutput=${options.showHistoryOutput}`);
+            }
+            if (options.showInput) {
+                query.push(`showInput=${options.showInput}`);
+            }
+            if (options.createdTimeFrom) {
+                query.push(`createdTimeFrom=${options.createdTimeFrom.toISOString()}`);
+            }
+            if (options.createdTimeTo) {
+                query.push(`createdTimeTo=${options.createdTimeTo.toISOString()}`);
+            }
+            if (options.runtimeStatus && options.runtimeStatus.length > 0) {
+                const statusList: string = options.runtimeStatus
+                    .map((value) => value.toString())
+                    .join(",");
+                query.push(`runtimeStatus=${statusList}`);
+            }
+
+            if (query.length > 0) {
+                path += "?" + query.join("&");
+            }
+
+            requestUrl = new URL(path, this.clientData.rpcBaseUrl).href;
+        } else {
+            // Legacy app frontend code path
+            const template = this.clientData.managementUrls.statusQueryGetUri;
+            const idPlaceholder = this.clientData.managementUrls.id;
+
+            requestUrl = template.replace(
+                idPlaceholder,
+                typeof options.instanceId === "string" ? options.instanceId : ""
+            );
+            if (options.taskHubName) {
+                requestUrl = requestUrl.replace(this.clientData.taskHubName, options.taskHubName);
+            }
+            if (options.connectionName) {
+                requestUrl = requestUrl.replace(
+                    /(connection=)([\w]+)/gi,
+                    "$1" + options.connectionName
+                );
+            }
+            if (options.showHistory) {
+                requestUrl += `&${this.showHistoryQueryKey}=${options.showHistory}`;
+            }
+            if (options.showHistoryOutput) {
+                requestUrl += `&${this.showHistoryOutputQueryKey}=${options.showHistoryOutput}`;
+            }
+            if (options.createdTimeFrom) {
+                requestUrl += `&${
+                    this.createdTimeFromQueryKey
+                }=${options.createdTimeFrom.toISOString()}`;
+            }
+            if (options.createdTimeTo) {
+                requestUrl += `&${
+                    this.createdTimeToQueryKey
+                }=${options.createdTimeTo.toISOString()}`;
+            }
+            if (options.runtimeStatus && options.runtimeStatus.length > 0) {
+                const statusesString = options.runtimeStatus
+                    .map((value) => value.toString())
+                    .reduce((acc, curr, i) => {
+                        return acc + (i > 0 ? "," : "") + curr;
+                    });
+
+                requestUrl += `&${this.runtimeStatusQueryKey}=${statusesString}`;
+            }
+            if (typeof options.showInput === "boolean") {
+                requestUrl += `&${this.showInputQueryKey}=${options.showInput}`;
+            }
+        }
+
+        return this.axiosInstance.get(requestUrl);
+    }
+
+    private createGenericError(response: AxiosResponse<any>): Error {
+        return new Error(
+            `The operation failed with an unexpected status code: ${
+                response.status
+            }. Details: ${JSON.stringify(response.data)}`
+        );
+    }
+}