<<<<<<< HEAD
=======
import { HttpRequest } from "@azure/functions";
>>>>>>> 0fd13371
import axios, { AxiosInstance } from "axios";
import cloneDeep = require("lodash/cloneDeep");
import process = require("process");
import url = require("url");
import { isURL } from "validator";
import { Constants, DurableOrchestrationStatus, HttpCreationPayload, HttpManagementPayload, IFunctionContext,
    IHttpRequest, IHttpResponse, OrchestrationClientInputData, OrchestrationRuntimeStatus, Utils,
} from "./classes";

/**
 * Returns an OrchestrationClient instance.
 * @param context The context object of the Azure function whose body
 *  calls this method.
 * @example Get an orchestration client instance
 * ```javascript
 * const df = require("durable-functions");
 *
 * module.exports = df.orchestrator(function*(context) {
 *     const client = df.getClient(context);
 *     const instanceId = await client.startNew(req.params.functionName, undefined, req.body);
 *
 *     return client.createCheckStatusResponse(instanceId);
 * });
 * ```
 */
export function getClient(context: unknown): DurableOrchestrationClient {
    let clientData = getClientData(context as IFunctionContext);

    if (!process.env.WEBSITE_HOSTNAME || process.env.WEBSITE_HOSTNAME.includes("0.0.0.0")) {
        clientData = correctClientData(clientData);
    }

    return new DurableOrchestrationClient(clientData);
}

function getClientData(context: IFunctionContext): OrchestrationClientInputData {
    const matchingInstances = Utils.getInstancesOf<OrchestrationClientInputData>(
        (context as IFunctionContext).bindings,
        new OrchestrationClientInputData(undefined, undefined, undefined));

    if (!matchingInstances || matchingInstances.length === 0) {
        throw new Error("An orchestration client function must have an orchestrationClient input binding. Check your function.json definition.");
    }

    return matchingInstances[0];
}

function correctClientData(clientData: OrchestrationClientInputData): OrchestrationClientInputData {
    const returnValue = cloneDeep(clientData);

    returnValue.creationUrls = correctUrls(clientData.creationUrls) as HttpCreationPayload;
    returnValue.managementUrls = correctUrls(clientData.managementUrls) as HttpManagementPayload;

    return returnValue;
}

function correctUrls(obj: { [key: string]: string }): { [key: string]: string } {
    const returnValue = cloneDeep(obj);

    const keys = Object.getOwnPropertyNames(obj);
    keys.forEach((key) => {
        const value = obj[key];

        if (isURL(value, {
            protocols: ["http", "https"],
            require_tld: false,
            require_protocol: true,
        })) {
            const valueAsUrl = new url.URL(value);
            returnValue[key] = value.replace(valueAsUrl.origin, Constants.DefaultLocalOrigin);
        }
    });

    return returnValue;
}

/**
 * Client for starting, querying, terminating and raising events to
 * orchestration instances.
 */
export class DurableOrchestrationClient {
    /**
     * The name of the task hub configured on this orchestration client
     * instance.
     */
    public readonly taskHubName: string;
    /** @hidden */
    public readonly uniqueWebhookOrigins: string[];

    private readonly axiosInstance: AxiosInstance;

    private readonly eventNamePlaceholder = "{eventName}";
    private readonly functionNamePlaceholder = "{functionName}";
    private readonly instanceIdPlaceholder = "[/{instanceId}]";
    private readonly reasonPlaceholder = "{text}";

    private readonly createdTimeFromQueryKey = "createdTimeFrom";
    private readonly createdTimeToQueryKey = "createdTimeTo";
    private readonly runtimeStatusQueryKey = "runtimeStatus";
    private readonly showHistoryQueryKey = "showHistory";
    private readonly showHistoryOutputQueryKey = "showHistoryOutput";

    private urlValidationOptions: ValidatorJS.IsURLOptions = {
        protocols: ["http", "https"],
        require_tld: false,
        require_protocol: true,
        require_valid_protocol: true,
    };

    /**
     * @param clientData The object representing the orchestrationClient input
     *  binding of the Azure function that will use this client.
     */
    constructor(
        private readonly clientData: OrchestrationClientInputData,
        ) {
        if (!clientData) {
            throw new TypeError(`clientData: Expected OrchestrationClientInputData but got ${typeof clientData}`);
        }

        this.axiosInstance = axios.create({
            validateStatus: (status: number) => status < 600,
            headers: {
                post: {
                    "Content-Type": "application/json",
                },
            },
        });
        this.taskHubName = this.clientData.taskHubName;
        this.uniqueWebhookOrigins = this.extractUniqueWebhookOrigins(this.clientData);
    }

    /**
     * Creates an HTTP response that is useful for checking the status of the
     * specified instance.
     * @param request The HTTP request that triggered the current orchestration
     *  instance.
     * @param instanceId The ID of the orchestration instance to check.
     * @returns An HTTP 202 response with a Location header and a payload
     *  containing instance management URLs.
     */
    public createCheckStatusResponse(request: IHttpRequest | HttpRequest, instanceId: string): IHttpResponse {
        const httpManagementPayload = this.getClientResponseLinks(request, instanceId);

        return {
            status: 202,
            body: httpManagementPayload,
            headers: {
                "Content-Type": "application/json",
                "Location": httpManagementPayload.statusQueryGetUri,
                "Retry-After": 10,
            },
        };
    }

    /**
     * Creates an [[HttpManagementPayload]] object that contains instance
     * management HTTP endpoints.
     * @param instanceId The ID of the orchestration instance to check.
     */
    public createHttpManagementPayload(instanceId: string): HttpManagementPayload {
        return this.getClientResponseLinks(undefined, instanceId);
    }

    /**
     * Gets the status of the specified orchestration instance.
     * @param instanceId The ID of the orchestration instance to query.
     * @param showHistory Boolean marker for including execution history in the
     *  response.
     * @param showHistoryOutput Boolean marker for including input and output
     *  in the execution history response.
     */
    public async getStatus(
        instanceId: string,
        showHistory?: boolean,
        showHistoryOutput?: boolean,
        ): Promise<DurableOrchestrationStatus> {
        const template = this.clientData.managementUrls.statusQueryGetUri;
        const idPlaceholder = this.clientData.managementUrls.id;

        let webhookUrl = template.replace(idPlaceholder, instanceId);
        if (showHistory) {
            webhookUrl += `&${this.showHistoryQueryKey}=${showHistory}`;
        }
        if (showHistoryOutput) {
            webhookUrl += `&${this.showHistoryOutputQueryKey}=${showHistoryOutput}`;
        }

        try {
            const response = await this.axiosInstance.get(webhookUrl);
            switch (response.status) {
                case 200: // instance completed
                case 202: // instance in progress
                case 400: // instance failed or terminated
                case 404: // instance not found or pending
                case 500: // instance failed with unhandled exception
                    return response.data as DurableOrchestrationStatus;
                default:
                    return Promise.reject(new Error(`Webhook returned unrecognized status code ${response.status}`));
            }
        } catch (error) {   // error object is axios-specific, not a JavaScript Error; extract relevant bit
            throw error.message;
        }
    }

    /**
     * Gets the status of all orchestration instances.
     */
    public async getStatusAll(): Promise<DurableOrchestrationStatus[]> {
        // omit instanceId to get status for all instances
        const idPlaceholder = this.clientData.managementUrls.id;
        const requestUrl = this.clientData.managementUrls.statusQueryGetUri
            .replace(idPlaceholder, "");

        try {
            const response = await this.axiosInstance.get(requestUrl);
            return response.data as DurableOrchestrationStatus[];
        } catch (error) {   // error object is axios-specific, not a JavaScript Error; extract relevant bit
            throw error.message;
        }
    }

    /**
     * Gets the status of all orchestration instances that match the specified
     * conditions.
     * @param createdTimeFrom Return orchestration instances which were created
     *  after this Date.
     * @param createdTimeTo Return orchestration instances which were created
     *  before this DateTime.
     * @param runtimeStatus Return orchestration instances which match any of
     *  the runtimeStatus values in this array.
     */
    public async getStatusBy(
        createdTimeFrom: Date,
        createdTimeTo: Date,
        runtimeStatus: OrchestrationRuntimeStatus[],
        ): Promise<DurableOrchestrationStatus[]> {
        const idPlaceholder = this.clientData.managementUrls.id;
        let requestUrl = this.clientData.managementUrls.statusQueryGetUri
            .replace(idPlaceholder, "");

        if (createdTimeFrom) {
            requestUrl += `&${this.createdTimeFromQueryKey}=${createdTimeFrom.toISOString()}`;
        }

        if (createdTimeTo) {
            requestUrl += `&${this.createdTimeToQueryKey}=${createdTimeTo.toISOString()}`;
        }

        if (runtimeStatus && runtimeStatus.length > 0) {
            const statusesString = runtimeStatus
                .map((value) => value.toString())
                .reduce((acc, curr, i, arr) => {
                    return acc + (i > 0 ? "," : "") + curr;
            });

            requestUrl += `&${this.runtimeStatusQueryKey}=${statusesString}`;
        }

        try {
            const response = await this.axiosInstance.get(requestUrl);
            if (response.status > 202) {
                return Promise.reject(new Error(`Webhook returned status code ${response.status}: ${response.data}`));
            } else {
                return response.data as DurableOrchestrationStatus[];
            }
        } catch (error) {   // error object is axios-specific, not a JavaScript Error; extract relevant bit
            throw error.message;
        }
    }

    /**
     * Sends an event notification message to a waiting orchestration instance.
     * @param instanceId The ID of the orchestration instance that will handle
     *  the event.
     * @param eventName The name of the event.
     * @param eventData The JSON-serializable data associated with the event.
     * @param taskHubName The TaskHubName of the orchestration that will handle
     *  the event.
     * @param connectionName The name of the connection string associated with
     *  `taskHubName.`
     * @returns A promise that resolves when the event notification message has
     *  been enqueued.
     *
     * In order to handle the event, the target orchestration instance must be
     * waiting for an event named `eventName` using
     * [[waitForExternalEvent]].
     *
     * If the specified instance is not found or not running, this operation
     * will have no effect.
     */
    public async raiseEvent(
        instanceId: string,
        eventName: string,
        eventData: unknown,
        taskHubName?: string,
        connectionName?: string,
        ): Promise<void> {
        if (!eventName) {
            throw new Error("eventName must be a valid string.");
        }

        const idPlaceholder = this.clientData.managementUrls.id;
        let requestUrl = this.clientData.managementUrls.sendEventPostUri
            .replace(idPlaceholder, instanceId)
            .replace(this.eventNamePlaceholder, eventName);

        if (taskHubName) {
            requestUrl = requestUrl.replace(this.clientData.taskHubName, taskHubName);
        }

        if (connectionName) {
            requestUrl = requestUrl.replace(/(connection=)([\w]+)/gi, "$1" + connectionName);
        }

        try {
            const response = await this.axiosInstance.post(requestUrl, JSON.stringify(eventData));
            switch (response.status) {
                case 202: // event accepted
                case 410: // instance completed or failed
                    return;
                case 404:
                    return Promise.reject(new Error(`No instance with ID '${instanceId}' found.`));
                case 400:
                    return Promise.reject(new Error("Only application/json request content is supported"));
                default:
                    return Promise.reject(new Error(`Webhook returned unrecognized status code ${response.status}`));
            }
        } catch (error) {   // error object is axios-specific, not a JavaScript Error; extract relevant bit
            throw error.message;
        }
    }

    /**
     * Rewinds the specified failed orchestration instance with a reason.
     * @param instanceId The ID of the orchestration instance to rewind.
     * @param reason The reason for rewinding the orchestration instance.
     * @returns A promise that resolves when the rewind message is enqueued.
     *
     * This feature is currently in preview.
     */
    public async rewind(instanceId: string, reason: string): Promise<void> {
        const idPlaceholder = this.clientData.managementUrls.id;
        const requestUrl = this.clientData.managementUrls.rewindPostUri
            .replace(idPlaceholder, instanceId)
            .replace(this.reasonPlaceholder, reason);

        try {
            const response = await this.axiosInstance.post(requestUrl);
            switch (response.status) {
                case 202:
                    return;
                case 404:
                    return Promise.reject(new Error(`No instance with ID '${instanceId}' found.`));
                case 410:
                    return Promise.reject(new Error("The rewind operation is only supported on failed orchestration instances."));
                default:
                    return Promise.reject(new Error(`Webhook returned unrecognized status code ${response.status}`));
            }
        } catch (error) {   // error object is axios-specific, not a JavaScript Error; extract relevant bit
            throw error.message;
        }
    }

    /**
     * Starts a new instance of the specified orchestrator function.
     *
     * If an orchestration instance with the specified ID already exists, the
     * existing instance will be silently replaced by this new instance.
     * @param orchestratorFunctionName The name of the orchestrator function to
     *  start.
     * @param instanceId The ID to use for the new orchestration instance. If
     *  no instanceId is specified, the Durable Functions extension will
     *  generate a random GUID (recommended).
     * @param input JSON-serializable input value for the orchestrator
     *  function.
     * @returns The ID of the new orchestration instance.
     */
    public async startNew(orchestratorFunctionName: string, instanceId?: string, input?: unknown): Promise<string> {
        if (!orchestratorFunctionName) {
            throw new Error("orchestratorFunctionName must be a valid string.");
        }

        let requestUrl = this.clientData.creationUrls.createNewInstancePostUri;
        requestUrl = requestUrl
            .replace(this.functionNamePlaceholder, orchestratorFunctionName)
            .replace(this.instanceIdPlaceholder, (instanceId ? `/${instanceId}` : ""));

        try {
            const response = await this.axiosInstance.post(requestUrl, JSON.stringify(input));
            if (response.status > 202) {
                return Promise.reject(new Error(response.data as string));
            } else if (response.data) {
                return (response.data as HttpManagementPayload).id;
            }
        } catch (message) {
            throw new Error(message.error);
        }
    }

    /**
     * Terminates a running orchestration instance.
     * @param instanceId The ID of the orchestration instance to terminate.
     * @param reason The reason for terminating the orchestration instance.
     * @returns A promise that resolves when the terminate message is enqueued.
     *
     * Terminating an orchestration instance has no effect on any in-flight
     * activity function executions or sub-orchestrations that were started
     * by the current orchestration instance.
     */
    public async terminate(instanceId: string, reason: string): Promise<void> {
        const idPlaceholder = this.clientData.managementUrls.id;
        const requestUrl = this.clientData.managementUrls.terminatePostUri
            .replace(idPlaceholder, instanceId)
            .replace(this.reasonPlaceholder, reason);

        try {
            const response = await this.axiosInstance.post(requestUrl);
            switch (response.status) {
                case 202: // terminate accepted
                case 410: // instance completed or failed
                    return;
                case 404:
                    return Promise.reject(new Error(`No instance with ID '${instanceId}' found.`));
                default:
                    return Promise.reject(new Error(`Webhook returned unrecognized status code ${response.status}`));
            }
        } catch (error) {   // error object is axios-specific, not a JavaScript Error; extract relevant bit
            throw error.message;
        }
    }

    /**
     * Creates an HTTP response which either contains a payload of management
     * URLs for a non-completed instance or contains the payload containing
     * the output of the completed orchestration.
     *
     * If the orchestration does not complete within the specified timeout,
     * then the HTTP response will be identical to that of
     * [[createCheckStatusResponse]].
     *
     * @param request The HTTP request that triggered the current function.
     * @param instanceId The unique ID of the instance to check.
     * @param timeoutInMilliseconds Total allowed timeout for output from the
     *  durable function. The default value is 10 seconds.
     * @param retryIntervalInMilliseconds The timeout between checks for output
     *  from the durable function. The default value is 1 second.
     */
    public async waitForCompletionOrCreateCheckStatusResponse(
        request: HttpRequest,
        instanceId: string,
        timeoutInMilliseconds: number = 10000,
        retryIntervalInMilliseconds: number = 1000,
        ): Promise<IHttpResponse> {
        if (retryIntervalInMilliseconds > timeoutInMilliseconds) {
            throw new Error(`Total timeout ${timeoutInMilliseconds} (ms) should be bigger than retry timeout ${retryIntervalInMilliseconds} (ms)`);
        }

        const hrStart = process.hrtime();
        while (true) {
            const status = await this.getStatus(instanceId);

            if (status) {
                switch (status.runtimeStatus) {
                    case OrchestrationRuntimeStatus.Completed:
                        return this.createHttpResponse(200, status.output);
                    case OrchestrationRuntimeStatus.Canceled:
                    case OrchestrationRuntimeStatus.Terminated:
                        return this.createHttpResponse(200, status);
                    case OrchestrationRuntimeStatus.Failed:
                        return this.createHttpResponse(500, status);
                }
            }

            const hrElapsed = process.hrtime(hrStart);
            const hrElapsedMilliseconds = Utils.getHrMilliseconds(hrElapsed);

            if (hrElapsedMilliseconds < timeoutInMilliseconds) {
                const remainingTime = timeoutInMilliseconds - hrElapsedMilliseconds;
                await Utils.sleep(remainingTime > retryIntervalInMilliseconds
                    ? retryIntervalInMilliseconds
                    : remainingTime);
            } else {
                return this.createCheckStatusResponse(request, instanceId);
            }
        }
    }

    private createHttpResponse(statusCode: number, body: unknown): IHttpResponse {
        const bodyAsJson = JSON.stringify(body);
        return {
            status: statusCode,
            body: bodyAsJson,
            headers: {
                "Content-Type": "application/json",
            },
        };
    }

    private getClientResponseLinks(request: IHttpRequest | HttpRequest, instanceId: string): HttpManagementPayload {
        const payload = { ...this.clientData.managementUrls };

        (Object.keys(payload) as Array<(keyof HttpManagementPayload)>).forEach((key) => {
            if (this.hasValidRequestUrl(request) && isURL(payload[key], this.urlValidationOptions)) {
                const requestUrl = new url.URL((request as HttpRequest).url || (request as IHttpRequest).http.url);
                const dataUrl = new url.URL(payload[key]);
                payload[key] = payload[key].replace(dataUrl.origin, requestUrl.origin);
            }

            payload[key] = payload[key].replace(this.clientData.managementUrls.id, instanceId);
        });

        return payload;
    }

    private hasValidRequestUrl(request: IHttpRequest | HttpRequest): boolean {
        const isHttpRequest = request !== undefined && (request as HttpRequest).url !== undefined;
        const isIHttpRequest = request !== undefined && (request as IHttpRequest).http !== undefined;
        return isHttpRequest || isIHttpRequest && (request as IHttpRequest).http.url !== undefined;
    }

    private extractUniqueWebhookOrigins(clientData: OrchestrationClientInputData): string[] {
        const origins = this.extractWebhookOrigins(clientData.creationUrls)
            .concat(this.extractWebhookOrigins(clientData.managementUrls));

        const uniqueOrigins = origins.reduce<string[]>((acc, curr) => {
            if (acc.indexOf(curr) === -1) {
                acc.push(curr);
            }
            return acc;
        }, []);

        return uniqueOrigins;
    }

    private extractWebhookOrigins(obj: { [key: string]: string }): string[] {
        const origins: string[] = [];

        const keys = Object.getOwnPropertyNames(obj);
        keys.forEach((key) => {
            const value = obj[key];

            if (isURL(value, this.urlValidationOptions)) {
                const valueAsUrl = new url.URL(value);
                const origin = valueAsUrl.origin;
                origins.push(origin);
            }
        });

        return origins;
    }
}<|MERGE_RESOLUTION|>--- conflicted
+++ resolved
@@ -1,7 +1,4 @@
-<<<<<<< HEAD
-=======
 import { HttpRequest } from "@azure/functions";
->>>>>>> 0fd13371
 import axios, { AxiosInstance } from "axios";
 import cloneDeep = require("lodash/cloneDeep");
 import process = require("process");
