--- conflicted
+++ resolved
@@ -1,13 +1,10 @@
-import { EntityId } from "../classes";
-
-<<<<<<< HEAD
-=======
-/** @hidden */
->>>>>>> f8cff871
-export class Signal {
-    constructor(
-        public readonly target: EntityId,
-        public readonly name: string,
-        public readonly input: string
-    ) {}
-}
+import { EntityId } from "../classes";
+
+/** @hidden */
+export class Signal {
+    constructor(
+        public readonly target: EntityId,
+        public readonly name: string,
+        public readonly input: string
+    ) {}
+}