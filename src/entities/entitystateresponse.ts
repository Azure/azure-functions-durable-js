--- conflicted
+++ resolved
@@ -1,16 +1,12 @@
-/**
- * The response returned by [[DurableOrchestrationClient]].[[readEntityState]].
- */
-export class EntityStateResponse<T> {
-    constructor(
-        /** Whether this entity exists or not. */
-        public entityExists: boolean,
-
-        /** The current state of the entity, if it exists, or default value otherwise. */
-<<<<<<< HEAD
-        public entityState: T | undefined
-=======
-        public entityState?: T,
->>>>>>> 57659890
-    ) {}
-}+/**
+ * The response returned by [[DurableOrchestrationClient]].[[readEntityState]].
+ */
+export class EntityStateResponse<T> {
+    constructor(
+        /** Whether this entity exists or not. */
+        public entityExists: boolean,
+
+        /** The current state of the entity, if it exists, or default value otherwise. */
+        public entityState?: T
+    ) {}
+}