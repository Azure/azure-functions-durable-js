--- conflicted
+++ resolved
@@ -1,10 +1,6 @@
 {
   "name": "durable-functions-samples",
-<<<<<<< HEAD
-  "version": "1.1.3",
-=======
   "version": "1.2.0",
->>>>>>> 0fd13371
   "description": "Durable Functions sample library for Node.js Azure Functions",
   "license": "MIT",
   "repository": "",
@@ -14,11 +10,7 @@
   ],
   "dependencies": {
     "azure-storage": "^2.10.2",
-<<<<<<< HEAD
-    "durable-functions": "^1.1.3",
-=======
     "durable-functions": "^1.2.0",
->>>>>>> 0fd13371
     "moment": "^2.22.2",
     "readdirp": "^2.2.1",
     "request": "^2.87.0",
